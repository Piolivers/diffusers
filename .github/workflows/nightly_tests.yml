name: Nightly tests on main

on:
  schedule:
    - cron: "0 0 * * *" # every day at midnight

env:
  DIFFUSERS_IS_CI: yes
  HF_HOME: /mnt/cache
  OMP_NUM_THREADS: 8
  MKL_NUM_THREADS: 8
  PYTEST_TIMEOUT: 600
  RUN_SLOW: yes
  RUN_NIGHTLY: yes
  SLACK_API_TOKEN: ${{ secrets.SLACK_CIFEEDBACK_BOT_TOKEN }}

jobs:
  run_nightly_tests:
    strategy:
      fail-fast: false
      matrix:
        config:
          - name: Nightly PyTorch CUDA tests on Ubuntu
            framework: pytorch
            runner: docker-gpu
            image: diffusers/diffusers-pytorch-cuda
            report: torch_cuda
          - name: Nightly Flax TPU tests on Ubuntu
            framework: flax
            runner: docker-tpu
            image: diffusers/diffusers-flax-tpu
            report: flax_tpu
          - name: Nightly ONNXRuntime CUDA tests on Ubuntu
            framework: onnxruntime
            runner: docker-gpu
            image: diffusers/diffusers-onnxruntime-cuda
            report: onnx_cuda

    name: ${{ matrix.config.name }}

    runs-on: ${{ matrix.config.runner }}

    container:
      image: ${{ matrix.config.image }}
      options: --shm-size "16gb" --ipc host -v /mnt/hf_cache:/mnt/cache/ ${{ matrix.config.runner == 'docker-tpu' && '--privileged' || '--gpus 0'}}

    defaults:
      run:
        shell: bash

    steps:
      - name: Checkout diffusers
        uses: actions/checkout@v3
        with:
          fetch-depth: 2

      - name: NVIDIA-SMI
        if: ${{ matrix.config.runner == 'docker-gpu' }}
        run: |
          nvidia-smi

      - name: Install dependencies
        run: |
<<<<<<< HEAD
          python -m pip install -e .[quality,test]
          python -m pip install -U git+https://github.com/huggingface/transformers
          python -m pip install git+https://github.com/huggingface/accelerate
          pip install pytest-reportlog
=======
          python -m venv /opt/venv && export PATH="/opt/venv/bin:$PATH"
          python -m uv pip install -e [quality,test]
          python -m uv pip install -U transformers@git+https://github.com/huggingface/transformers
          python -m uv pip install accelerate@git+https://github.com/huggingface/accelerate
>>>>>>> c2b6ac4e

      - name: Environment
        run: |
          python utils/print_env.py

      - name: Run nightly PyTorch CUDA tests
        if: ${{ matrix.config.framework == 'pytorch' }}
        env:
          HUGGING_FACE_HUB_TOKEN: ${{ secrets.HUGGING_FACE_HUB_TOKEN }}
        run: |
          python -m venv /opt/venv && export PATH="/opt/venv/bin:$PATH"
          python -m pytest -n 1 --max-worker-restart=0 --dist=loadfile \
            -s -v -k "not Flax and not Onnx" \
            --make-reports=tests_${{ matrix.config.report }} \
            --report-log=${{ matrix.config.report }}.log \
            tests/ 

      - name: Run nightly Flax TPU tests
        if: ${{ matrix.config.framework == 'flax' }}
        env:
          HUGGING_FACE_HUB_TOKEN: ${{ secrets.HUGGING_FACE_HUB_TOKEN }}
        run: |
          python -m venv /opt/venv && export PATH="/opt/venv/bin:$PATH"
          python -m pytest -n 0 \
            -s -v -k "Flax" \
            --make-reports=tests_${{ matrix.config.report }} \
            --report-log=${{ matrix.config.report }}.log \
            tests/

      - name: Run nightly ONNXRuntime CUDA tests
        if: ${{ matrix.config.framework == 'onnxruntime' }}
        env:
          HUGGING_FACE_HUB_TOKEN: ${{ secrets.HUGGING_FACE_HUB_TOKEN }}
        run: |
          python -m venv /opt/venv && export PATH="/opt/venv/bin:$PATH"
          python -m pytest -n 1 --max-worker-restart=0 --dist=loadfile \
            -s -v -k "Onnx" \
            --make-reports=tests_${{ matrix.config.report }} \
            --report-log=${{ matrix.config.report }}.log \ 
            tests/

      - name: Failure short reports
        if: ${{ failure() }}
        run: cat reports/tests_${{ matrix.config.report }}_failures_short.txt

      - name: Test suite reports artifacts
        if: ${{ always() }}
        uses: actions/upload-artifact@v2
        with:
          name: ${{ matrix.config.report }}_test_reports
          path: reports
      
      - name: Generate Report and Notify Channel
        if: always()
        run: |
          pip install slack_sdk tabulate
          python scripts/log_reports.py >> $GITHUB_STEP_SUMMARY

  run_nightly_tests_apple_m1:
    name: Nightly PyTorch MPS tests on MacOS
    runs-on: [ self-hosted, apple-m1 ]

    steps:
      - name: Checkout diffusers
        uses: actions/checkout@v3
        with:
          fetch-depth: 2

      - name: Clean checkout
        shell: arch -arch arm64 bash {0}
        run: |
          git clean -fxd

      - name: Setup miniconda
        uses: ./.github/actions/setup-miniconda
        with:
          python-version: 3.9

      - name: Install dependencies
        shell: arch -arch arm64 bash {0}
        run: |
          ${CONDA_RUN} python -m pip install --upgrade pip uv
          ${CONDA_RUN} python -m uv pip install -e [quality,test]
          ${CONDA_RUN} python -m uv pip install torch torchvision torchaudio --extra-index-url https://download.pytorch.org/whl/cpu
          ${CONDA_RUN} python -m uv pip install accelerate@git+https://github.com/huggingface/accelerate

      - name: Environment
        shell: arch -arch arm64 bash {0}
        run: |
          ${CONDA_RUN} python utils/print_env.py

      - name: Run nightly PyTorch tests on M1 (MPS)
        shell: arch -arch arm64 bash {0}
        env:
          HF_HOME: /System/Volumes/Data/mnt/cache
          HUGGING_FACE_HUB_TOKEN: ${{ secrets.HUGGING_FACE_HUB_TOKEN }}
        run: |
          ${CONDA_RUN} python -m pytest -n 1 -s -v --make-reports=tests_torch_mps \
            --report-log=tests_torch_mps.log \
            tests/

      - name: Failure short reports
        if: ${{ failure() }}
        run: cat reports/tests_torch_mps_failures_short.txt

      - name: Test suite reports artifacts
        if: ${{ always() }}
        uses: actions/upload-artifact@v2
        with:
          name: torch_mps_test_reports
          path: reports

      - name: Generate Report and Notify Channel
        if: always()
        run: |
          pip install slack_sdk tabulate
          python scripts/log_reports.py >> $GITHUB_STEP_SUMMARY<|MERGE_RESOLUTION|>--- conflicted
+++ resolved
@@ -61,17 +61,10 @@
 
       - name: Install dependencies
         run: |
-<<<<<<< HEAD
-          python -m pip install -e .[quality,test]
-          python -m pip install -U git+https://github.com/huggingface/transformers
-          python -m pip install git+https://github.com/huggingface/accelerate
-          pip install pytest-reportlog
-=======
           python -m venv /opt/venv && export PATH="/opt/venv/bin:$PATH"
           python -m uv pip install -e [quality,test]
           python -m uv pip install -U transformers@git+https://github.com/huggingface/transformers
           python -m uv pip install accelerate@git+https://github.com/huggingface/accelerate
->>>>>>> c2b6ac4e
 
       - name: Environment
         run: |
