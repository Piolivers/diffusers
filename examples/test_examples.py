--- conflicted
+++ resolved
@@ -222,7 +222,6 @@
             self.assertTrue(os.path.isdir(os.path.join(tmpdir, "checkpoint-4")))
             self.assertTrue(os.path.isdir(os.path.join(tmpdir, "checkpoint-6")))
 
-<<<<<<< HEAD
     def test_dreambooth_lora(self):
         with tempfile.TemporaryDirectory() as tmpdir:
             test_args = f"""
@@ -230,37 +229,19 @@
                 --pretrained_model_name_or_path hf-internal-testing/tiny-stable-diffusion-pipe
                 --instance_data_dir docs/source/en/imgs
                 --instance_prompt photo
-=======
-    def test_custom_diffusion(self):
-        with tempfile.TemporaryDirectory() as tmpdir:
-            test_args = f"""
-                examples/custom_diffusion/train_custom_diffusion.py
-                --pretrained_model_name_or_path hf-internal-testing/tiny-stable-diffusion-pipe
-                --instance_data_dir docs/source/en/imgs
-                --instance_prompt <new1>
->>>>>>> 7b0ba482
-                --resolution 64
-                --train_batch_size 1
-                --gradient_accumulation_steps 1
-                --max_train_steps 2
-<<<<<<< HEAD
-                --learning_rate 5.0e-04
-                --scale_lr
-                --lr_scheduler constant
-                --lr_warmup_steps 0
-=======
-                --learning_rate 1.0e-05
-                --scale_lr
-                --lr_scheduler constant
-                --lr_warmup_steps 0
-                --modifier_token <new1>
->>>>>>> 7b0ba482
-                --output_dir {tmpdir}
-                """.split()
-
-            run_command(self._launch_args + test_args)
-            # save_pretrained smoke test
-<<<<<<< HEAD
+                --resolution 64
+                --train_batch_size 1
+                --gradient_accumulation_steps 1
+                --max_train_steps 2
+                --learning_rate 5.0e-04
+                --scale_lr
+                --lr_scheduler constant
+                --lr_warmup_steps 0
+                --output_dir {tmpdir}
+                """.split()
+
+            run_command(self._launch_args + test_args)
+            # save_pretrained smoke test
             self.assertTrue(os.path.isfile(os.path.join(tmpdir, "pytorch_lora_weights.bin")))
 
             # make sure the state_dict has the correct naming in the parameters.
@@ -302,10 +283,30 @@
             keys = lora_state_dict.keys()
             is_correct_naming = all(k.startswith("unet") or k.startswith("text_encoder") for k in keys)
             self.assertTrue(is_correct_naming)
-=======
+
+    def test_custom_diffusion(self):
+        with tempfile.TemporaryDirectory() as tmpdir:
+            test_args = f"""
+                examples/custom_diffusion/train_custom_diffusion.py
+                --pretrained_model_name_or_path hf-internal-testing/tiny-stable-diffusion-pipe
+                --instance_data_dir docs/source/en/imgs
+                --instance_prompt <new1>
+                --resolution 64
+                --train_batch_size 1
+                --gradient_accumulation_steps 1
+                --max_train_steps 2
+                --learning_rate 1.0e-05
+                --scale_lr
+                --lr_scheduler constant
+                --lr_warmup_steps 0
+                --modifier_token <new1>
+                --output_dir {tmpdir}
+                """.split()
+
+            run_command(self._launch_args + test_args)
+            # save_pretrained smoke test
             self.assertTrue(os.path.isfile(os.path.join(tmpdir, "pytorch_custom_diffusion_weights.bin")))
             self.assertTrue(os.path.isfile(os.path.join(tmpdir, "<new1>.bin")))
->>>>>>> 7b0ba482
 
     def test_text_to_image(self):
         with tempfile.TemporaryDirectory() as tmpdir:
