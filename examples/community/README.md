--- conflicted
+++ resolved
@@ -56,11 +56,8 @@
 | AnimateDiff ControlNet Pipeline                                                                                                    | Combines AnimateDiff with precise motion control using ControlNets                                                                                                                                                                                                                                                                                                                                                                                                                                    | [AnimateDiff ControlNet Pipeline](#animatediff-controlnet-pipeline) | [![Open In Colab](https://colab.research.google.com/assets/colab-badge.svg)](https://colab.research.google.com/drive/1SKboYeGjEQmQPWoFC0aLYpBlYdHXkvAu?usp=sharing) | [Aryan V S](https://github.com/a-r-r-o-w) and [Edoardo Botta](https://github.com/EdoardoBotta) |
 |   DemoFusion Pipeline                                                                                                    | Implementation of [DemoFusion: Democratising High-Resolution Image Generation With No $$$](https://arxiv.org/abs/2311.16973)                                                                                                                                                                                                                                                                                                                                                                                                                                      | [DemoFusion Pipeline](#DemoFusion)      | - |              [Ruoyi Du](https://github.com/RuoyiDu) |
 |   Null-Text Inversion Pipeline  | Implement [Null-text Inversion for Editing Real Images using Guided Diffusion Models](https://arxiv.org/abs/2211.09794) as a pipeline.                                                                                                                                                                                                                                                                                                                                                                                                                                      | [Null-Text Inversion](https://github.com/google/prompt-to-prompt/)      | - |              [Junsheng Luan](https://github.com/Junsheng121) |
-<<<<<<< HEAD
+|   Rerender A Video Pipeline                                                                                                    | Implementation of [[SIGGRAPH Asia 2023] Rerender A Video: Zero-Shot Text-Guided Video-to-Video Translation](https://arxiv.org/abs/2306.07954)                                                                                                                                                                                                                                                                                                                                                                                                                                      | [Rerender A Video Pipeline](#Rerender_A_Video)      | - |              [Yifan Zhou](https://github.com/SingleZombie) |
 |   IP Adapter FaceID Stable Diffusion                                                                                               | Stable Diffusion Pipeline that supports IP Adapter Face ID                                                                                                                                                                                                                                                                                                                                                  |  [IP Adapter Face ID](#ip-adapter-face-id) | - | [Fabio Rigano](https://github.com/fabiorigano) |
-=======
-|   Rerender A Video Pipeline                                                                                                    | Implementation of [[SIGGRAPH Asia 2023] Rerender A Video: Zero-Shot Text-Guided Video-to-Video Translation](https://arxiv.org/abs/2306.07954)                                                                                                                                                                                                                                                                                                                                                                                                                                      | [Rerender A Video Pipeline](#Rerender_A_Video)      | - |              [Yifan Zhou](https://github.com/SingleZombie) |
->>>>>>> a551ddf9
 
 To load a custom pipeline you just need to pass the `custom_pipeline` argument to `DiffusionPipeline`, as one of the files in `diffusers/examples/community`. Feel free to send a PR with your own pipelines, we will merge them quickly.
 ```py
@@ -3198,67 +3195,6 @@
 gmflow_dir = "/path/to/gmflow"
 ```
 
-<<<<<<< HEAD
-```
-
-### IP Adapter Face ID
-IP Adapter FaceID is an experimental IP Adapter model that uses image embeddings generated by `insightface`, so no image encoder needs to be loaded.
-You need to install `insightface` and all its requirements to use this model.
-You must pass the image embedding tensor as `image_embeds` to the StableDiffusionPipeline instead of `ip_adapter_image`.
-You have to disable PEFT BACKEND in order to load weights.
-
-```py
-import diffusers
-diffusers.utils.USE_PEFT_BACKEND = False
-import torch
-from diffusers.utils import load_image
-import cv2
-import numpy as np
-from diffusers import DiffusionPipeline, AutoencoderKL, DDIMScheduler
-from insightface.app import FaceAnalysis
-
-
-noise_scheduler = DDIMScheduler(
-    num_train_timesteps=1000,
-    beta_start=0.00085,
-    beta_end=0.012,
-    beta_schedule="scaled_linear",
-    clip_sample=False,
-    set_alpha_to_one=False,
-    steps_offset=1,
-)
-vae = AutoencoderKL.from_pretrained("stabilityai/sd-vae-ft-mse").to(dtype=torch.float16)
-pipeline = DiffusionPipeline.from_pretrained(
-    "SG161222/Realistic_Vision_V4.0_noVAE",
-    torch_dtype=torch.float16,
-    scheduler=noise_scheduler,
-    vae=vae,
-    custom_pipeline="./forked/diffusers/examples/community/ip_adapter_face_id.py"
-)
-pipeline.load_ip_adapter_face_id("h94/IP-Adapter-FaceID", "ip-adapter-faceid_sd15.bin")
-pipeline.to("cuda")
-
-generator = torch.Generator(device="cpu").manual_seed(42)
-num_images=2
-
-image = load_image("https://huggingface.co/datasets/YiYiXu/testing-images/resolve/main/ai_face2.png")
-
-app = FaceAnalysis(name="buffalo_l", providers=['CUDAExecutionProvider', 'CPUExecutionProvider'])
-app.prepare(ctx_id=0, det_size=(640, 640))
-image = cv2.cvtColor(np.asarray(image), cv2.COLOR_BGR2RGB)
-faces = app.get(image)
-image = torch.from_numpy(faces[0].normed_embedding).unsqueeze(0)
-images = pipeline(
-    prompt="A photo of a girl wearing a black dress, holding red roses in hand, upper body, behind is the Eiffel Tower",
-    image_embeds=image,
-    negative_prompt="monochrome, lowres, bad anatomy, worst quality, low quality", 
-    num_inference_steps=20, num_images_per_prompt=num_images, width=512, height=704, 
-    generator=generator
-).images
-
-for i in range(num_images):
-    images[i].save(f"c{i}.png")
-=======
 After that, you can run the pipeline with:
 
 ```py
@@ -3337,5 +3273,63 @@
 
 export_to_video(
     output_frames, "/path/to/video.mp4", 5)
->>>>>>> a551ddf9
+```
+
+### IP Adapter Face ID
+IP Adapter FaceID is an experimental IP Adapter model that uses image embeddings generated by `insightface`, so no image encoder needs to be loaded.
+You need to install `insightface` and all its requirements to use this model.
+You must pass the image embedding tensor as `image_embeds` to the StableDiffusionPipeline instead of `ip_adapter_image`.
+You have to disable PEFT BACKEND in order to load weights.
+
+```py
+import diffusers
+diffusers.utils.USE_PEFT_BACKEND = False
+import torch
+from diffusers.utils import load_image
+import cv2
+import numpy as np
+from diffusers import DiffusionPipeline, AutoencoderKL, DDIMScheduler
+from insightface.app import FaceAnalysis
+
+
+noise_scheduler = DDIMScheduler(
+    num_train_timesteps=1000,
+    beta_start=0.00085,
+    beta_end=0.012,
+    beta_schedule="scaled_linear",
+    clip_sample=False,
+    set_alpha_to_one=False,
+    steps_offset=1,
+)
+vae = AutoencoderKL.from_pretrained("stabilityai/sd-vae-ft-mse").to(dtype=torch.float16)
+pipeline = DiffusionPipeline.from_pretrained(
+    "SG161222/Realistic_Vision_V4.0_noVAE",
+    torch_dtype=torch.float16,
+    scheduler=noise_scheduler,
+    vae=vae,
+    custom_pipeline="./forked/diffusers/examples/community/ip_adapter_face_id.py"
+)
+pipeline.load_ip_adapter_face_id("h94/IP-Adapter-FaceID", "ip-adapter-faceid_sd15.bin")
+pipeline.to("cuda")
+
+generator = torch.Generator(device="cpu").manual_seed(42)
+num_images=2
+
+image = load_image("https://huggingface.co/datasets/YiYiXu/testing-images/resolve/main/ai_face2.png")
+
+app = FaceAnalysis(name="buffalo_l", providers=['CUDAExecutionProvider', 'CPUExecutionProvider'])
+app.prepare(ctx_id=0, det_size=(640, 640))
+image = cv2.cvtColor(np.asarray(image), cv2.COLOR_BGR2RGB)
+faces = app.get(image)
+image = torch.from_numpy(faces[0].normed_embedding).unsqueeze(0)
+images = pipeline(
+    prompt="A photo of a girl wearing a black dress, holding red roses in hand, upper body, behind is the Eiffel Tower",
+    image_embeds=image,
+    negative_prompt="monochrome, lowres, bad anatomy, worst quality, low quality", 
+    num_inference_steps=20, num_images_per_prompt=num_images, width=512, height=704, 
+    generator=generator
+).images
+
+for i in range(num_images):
+    images[i].save(f"c{i}.png")
 ```