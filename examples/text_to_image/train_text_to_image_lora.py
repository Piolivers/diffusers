# coding=utf-8
# Copyright 2023 The HuggingFace Inc. team. All rights reserved.
#
# Licensed under the Apache License, Version 2.0 (the "License");
# you may not use this file except in compliance with the License.
# You may obtain a copy of the License at
#
#     http://www.apache.org/licenses/LICENSE-2.0
#
# Unless required by applicable law or agreed to in writing, software
# distributed under the License is distributed on an "AS IS" BASIS,
# WITHOUT WARRANTIES OR CONDITIONS OF ANY KIND, either express or implied.
# See the License for the specific language governing permissions and
# limitations under the License.
"""Fine-tuning script for Stable Diffusion for text2image with support for LoRA."""

import argparse
import logging
import math
import os
import random
import shutil
from pathlib import Path

import datasets
import numpy as np
import torch
import torch.nn.functional as F
import torch.utils.checkpoint
import transformers
from accelerate import Accelerator
from accelerate.logging import get_logger
from accelerate.utils import ProjectConfiguration, set_seed
from datasets import load_dataset
from huggingface_hub import create_repo, upload_folder
from packaging import version
from peft import LoraConfig
from peft.utils import get_peft_model_state_dict
from torchvision import transforms
from tqdm.auto import tqdm
from transformers import CLIPTextModel, CLIPTokenizer

import diffusers
from diffusers import AutoencoderKL, DDPMScheduler, DiffusionPipeline, StableDiffusionPipeline, UNet2DConditionModel
from diffusers.optimization import get_scheduler
from diffusers.training_utils import compute_snr
from diffusers.utils import check_min_version, is_wandb_available
from diffusers.utils.import_utils import is_xformers_available


# Will error if the minimal version of diffusers is not installed. Remove at your own risks.
check_min_version("0.25.0.dev0")

logger = get_logger(__name__, log_level="INFO")


# TODO: This function should be removed once training scripts are rewritten in PEFT
def text_encoder_lora_state_dict(text_encoder):
    state_dict = {}

    def text_encoder_attn_modules(text_encoder):
        from transformers import CLIPTextModel, CLIPTextModelWithProjection

        attn_modules = []

        if isinstance(text_encoder, (CLIPTextModel, CLIPTextModelWithProjection)):
            for i, layer in enumerate(text_encoder.text_model.encoder.layers):
                name = f"text_model.encoder.layers.{i}.self_attn"
                mod = layer.self_attn
                attn_modules.append((name, mod))

        return attn_modules

    for name, module in text_encoder_attn_modules(text_encoder):
        for k, v in module.q_proj.lora_linear_layer.state_dict().items():
            state_dict[f"{name}.q_proj.lora_linear_layer.{k}"] = v

        for k, v in module.k_proj.lora_linear_layer.state_dict().items():
            state_dict[f"{name}.k_proj.lora_linear_layer.{k}"] = v

        for k, v in module.v_proj.lora_linear_layer.state_dict().items():
            state_dict[f"{name}.v_proj.lora_linear_layer.{k}"] = v

        for k, v in module.out_proj.lora_linear_layer.state_dict().items():
            state_dict[f"{name}.out_proj.lora_linear_layer.{k}"] = v

    return state_dict


def save_model_card(repo_id: str, images=None, base_model=str, dataset_name=str, repo_folder=None):
    img_str = ""
    for i, image in enumerate(images):
        image.save(os.path.join(repo_folder, f"image_{i}.png"))
        img_str += f"![img_{i}](./image_{i}.png)\n"

    yaml = f"""
---
license: creativeml-openrail-m
base_model: {base_model}
tags:
- stable-diffusion
- stable-diffusion-diffusers
- text-to-image
- diffusers
- lora
inference: true
---
    """
    model_card = f"""
# LoRA text2image fine-tuning - {repo_id}
These are LoRA adaption weights for {base_model}. The weights were fine-tuned on the {dataset_name} dataset. You can find some example images in the following. \n
{img_str}
"""
    with open(os.path.join(repo_folder, "README.md"), "w") as f:
        f.write(yaml + model_card)


def parse_args():
    parser = argparse.ArgumentParser(description="Simple example of a training script.")
    parser.add_argument(
        "--pretrained_model_name_or_path",
        type=str,
        default=None,
        required=True,
        help="Path to pretrained model or model identifier from huggingface.co/models.",
    )
    parser.add_argument(
        "--revision",
        type=str,
        default=None,
        required=False,
        help="Revision of pretrained model identifier from huggingface.co/models.",
    )
    parser.add_argument(
        "--variant",
        type=str,
        default=None,
        help="Variant of the model files of the pretrained model identifier from huggingface.co/models, 'e.g.' fp16",
    )
    parser.add_argument(
        "--dataset_name",
        type=str,
        default=None,
        help=(
            "The name of the Dataset (from the HuggingFace hub) to train on (could be your own, possibly private,"
            " dataset). It can also be a path pointing to a local copy of a dataset in your filesystem,"
            " or to a folder containing files that 🤗 Datasets can understand."
        ),
    )
    parser.add_argument(
        "--dataset_config_name",
        type=str,
        default=None,
        help="The config of the Dataset, leave as None if there's only one config.",
    )
    parser.add_argument(
        "--train_data_dir",
        type=str,
        default=None,
        help=(
            "A folder containing the training data. Folder contents must follow the structure described in"
            " https://huggingface.co/docs/datasets/image_dataset#imagefolder. In particular, a `metadata.jsonl` file"
            " must exist to provide the captions for the images. Ignored if `dataset_name` is specified."
        ),
    )
    parser.add_argument(
        "--image_column", type=str, default="image", help="The column of the dataset containing an image."
    )
    parser.add_argument(
        "--caption_column",
        type=str,
        default="text",
        help="The column of the dataset containing a caption or a list of captions.",
    )
    parser.add_argument(
        "--validation_prompt", type=str, default=None, help="A prompt that is sampled during training for inference."
    )
    parser.add_argument(
        "--num_validation_images",
        type=int,
        default=4,
        help="Number of images that should be generated during validation with `validation_prompt`.",
    )
    parser.add_argument(
        "--validation_epochs",
        type=int,
        default=1,
        help=(
            "Run fine-tuning validation every X epochs. The validation process consists of running the prompt"
            " `args.validation_prompt` multiple times: `args.num_validation_images`."
        ),
    )
    parser.add_argument(
        "--max_train_samples",
        type=int,
        default=None,
        help=(
            "For debugging purposes or quicker training, truncate the number of training examples to this "
            "value if set."
        ),
    )
    parser.add_argument(
        "--output_dir",
        type=str,
        default="sd-model-finetuned-lora",
        help="The output directory where the model predictions and checkpoints will be written.",
    )
    parser.add_argument(
        "--cache_dir",
        type=str,
        default=None,
        help="The directory where the downloaded models and datasets will be stored.",
    )
    parser.add_argument("--seed", type=int, default=None, help="A seed for reproducible training.")
    parser.add_argument(
        "--resolution",
        type=int,
        default=512,
        help=(
            "The resolution for input images, all the images in the train/validation dataset will be resized to this"
            " resolution"
        ),
    )
    parser.add_argument(
        "--center_crop",
        default=False,
        action="store_true",
        help=(
            "Whether to center crop the input images to the resolution. If not set, the images will be randomly"
            " cropped. The images will be resized to the resolution first before cropping."
        ),
    )
    parser.add_argument(
        "--random_flip",
        action="store_true",
        help="whether to randomly flip images horizontally",
    )
    parser.add_argument(
        "--train_batch_size", type=int, default=16, help="Batch size (per device) for the training dataloader."
    )
    parser.add_argument("--num_train_epochs", type=int, default=100)
    parser.add_argument(
        "--max_train_steps",
        type=int,
        default=None,
        help="Total number of training steps to perform.  If provided, overrides num_train_epochs.",
    )
    parser.add_argument(
        "--gradient_accumulation_steps",
        type=int,
        default=1,
        help="Number of updates steps to accumulate before performing a backward/update pass.",
    )
    parser.add_argument(
        "--gradient_checkpointing",
        action="store_true",
        help="Whether or not to use gradient checkpointing to save memory at the expense of slower backward pass.",
    )
    parser.add_argument(
        "--learning_rate",
        type=float,
        default=1e-4,
        help="Initial learning rate (after the potential warmup period) to use.",
    )
    parser.add_argument(
        "--scale_lr",
        action="store_true",
        default=False,
        help="Scale the learning rate by the number of GPUs, gradient accumulation steps, and batch size.",
    )
    parser.add_argument(
        "--lr_scheduler",
        type=str,
        default="constant",
        help=(
            'The scheduler type to use. Choose between ["linear", "cosine", "cosine_with_restarts", "polynomial",'
            ' "constant", "constant_with_warmup"]'
        ),
    )
    parser.add_argument(
        "--lr_warmup_steps", type=int, default=500, help="Number of steps for the warmup in the lr scheduler."
    )
    parser.add_argument(
        "--snr_gamma",
        type=float,
        default=None,
        help="SNR weighting gamma to be used if rebalancing the loss. Recommended value is 5.0. "
        "More details here: https://arxiv.org/abs/2303.09556.",
    )
    parser.add_argument(
        "--use_8bit_adam", action="store_true", help="Whether or not to use 8-bit Adam from bitsandbytes."
    )
    parser.add_argument(
        "--allow_tf32",
        action="store_true",
        help=(
            "Whether or not to allow TF32 on Ampere GPUs. Can be used to speed up training. For more information, see"
            " https://pytorch.org/docs/stable/notes/cuda.html#tensorfloat-32-tf32-on-ampere-devices"
        ),
    )
    parser.add_argument(
        "--dataloader_num_workers",
        type=int,
        default=0,
        help=(
            "Number of subprocesses to use for data loading. 0 means that the data will be loaded in the main process."
        ),
    )
    parser.add_argument("--adam_beta1", type=float, default=0.9, help="The beta1 parameter for the Adam optimizer.")
    parser.add_argument("--adam_beta2", type=float, default=0.999, help="The beta2 parameter for the Adam optimizer.")
    parser.add_argument("--adam_weight_decay", type=float, default=1e-2, help="Weight decay to use.")
    parser.add_argument("--adam_epsilon", type=float, default=1e-08, help="Epsilon value for the Adam optimizer")
    parser.add_argument("--max_grad_norm", default=1.0, type=float, help="Max gradient norm.")
    parser.add_argument("--push_to_hub", action="store_true", help="Whether or not to push the model to the Hub.")
    parser.add_argument("--hub_token", type=str, default=None, help="The token to use to push to the Model Hub.")
    parser.add_argument(
        "--prediction_type",
        type=str,
        default=None,
        help="The prediction_type that shall be used for training. Choose between 'epsilon' or 'v_prediction' or leave `None`. If left to `None` the default prediction type of the scheduler: `noise_scheduler.config.prediciton_type` is chosen.",
    )
    parser.add_argument(
        "--hub_model_id",
        type=str,
        default=None,
        help="The name of the repository to keep in sync with the local `output_dir`.",
    )
    parser.add_argument(
        "--logging_dir",
        type=str,
        default="logs",
        help=(
            "[TensorBoard](https://www.tensorflow.org/tensorboard) log directory. Will default to"
            " *output_dir/runs/**CURRENT_DATETIME_HOSTNAME***."
        ),
    )
    parser.add_argument(
        "--mixed_precision",
        type=str,
        default=None,
        choices=["no", "fp16", "bf16"],
        help=(
            "Whether to use mixed precision. Choose between fp16 and bf16 (bfloat16). Bf16 requires PyTorch >="
            " 1.10.and an Nvidia Ampere GPU.  Default to the value of accelerate config of the current system or the"
            " flag passed with the `accelerate.launch` command. Use this argument to override the accelerate config."
        ),
    )
    parser.add_argument(
        "--report_to",
        type=str,
        default="tensorboard",
        help=(
            'The integration to report the results and logs to. Supported platforms are `"tensorboard"`'
            ' (default), `"wandb"` and `"comet_ml"`. Use `"all"` to report to all integrations.'
        ),
    )
    parser.add_argument("--local_rank", type=int, default=-1, help="For distributed training: local_rank")
    parser.add_argument(
        "--checkpointing_steps",
        type=int,
        default=500,
        help=(
            "Save a checkpoint of the training state every X updates. These checkpoints are only suitable for resuming"
            " training using `--resume_from_checkpoint`."
        ),
    )
    parser.add_argument(
        "--checkpoints_total_limit",
        type=int,
        default=None,
        help=("Max number of checkpoints to store."),
    )
    parser.add_argument(
        "--resume_from_checkpoint",
        type=str,
        default=None,
        help=(
            "Whether training should be resumed from a previous checkpoint. Use a path saved by"
            ' `--checkpointing_steps`, or `"latest"` to automatically select the last available checkpoint.'
        ),
    )
    parser.add_argument(
        "--enable_xformers_memory_efficient_attention", action="store_true", help="Whether or not to use xformers."
    )
    parser.add_argument("--noise_offset", type=float, default=0, help="The scale of noise offset.")
    parser.add_argument(
        "--rank",
        type=int,
        default=4,
        help=("The dimension of the LoRA update matrices."),
    )

    args = parser.parse_args()
    env_local_rank = int(os.environ.get("LOCAL_RANK", -1))
    if env_local_rank != -1 and env_local_rank != args.local_rank:
        args.local_rank = env_local_rank

    # Sanity checks
    if args.dataset_name is None and args.train_data_dir is None:
        raise ValueError("Need either a dataset name or a training folder.")

    return args


DATASET_NAME_MAPPING = {
    "lambdalabs/pokemon-blip-captions": ("image", "text"),
}


def main():
    args = parse_args()
    logging_dir = Path(args.output_dir, args.logging_dir)

    accelerator_project_config = ProjectConfiguration(project_dir=args.output_dir, logging_dir=logging_dir)

    accelerator = Accelerator(
        gradient_accumulation_steps=args.gradient_accumulation_steps,
        mixed_precision=args.mixed_precision,
        log_with=args.report_to,
        project_config=accelerator_project_config,
    )
    if args.report_to == "wandb":
        if not is_wandb_available():
            raise ImportError("Make sure to install wandb if you want to use it for logging during training.")
        import wandb

    # Make one log on every process with the configuration for debugging.
    logging.basicConfig(
        format="%(asctime)s - %(levelname)s - %(name)s - %(message)s",
        datefmt="%m/%d/%Y %H:%M:%S",
        level=logging.INFO,
    )
    logger.info(accelerator.state, main_process_only=False)
    if accelerator.is_local_main_process:
        datasets.utils.logging.set_verbosity_warning()
        transformers.utils.logging.set_verbosity_warning()
        diffusers.utils.logging.set_verbosity_info()
    else:
        datasets.utils.logging.set_verbosity_error()
        transformers.utils.logging.set_verbosity_error()
        diffusers.utils.logging.set_verbosity_error()

    # If passed along, set the training seed now.
    if args.seed is not None:
        set_seed(args.seed)

    # Handle the repository creation
    if accelerator.is_main_process:
        if args.output_dir is not None:
            os.makedirs(args.output_dir, exist_ok=True)

        if args.push_to_hub:
            repo_id = create_repo(
                repo_id=args.hub_model_id or Path(args.output_dir).name, exist_ok=True, token=args.hub_token
            ).repo_id
    # Load scheduler, tokenizer and models.
    noise_scheduler = DDPMScheduler.from_pretrained(args.pretrained_model_name_or_path, subfolder="scheduler")
    tokenizer = CLIPTokenizer.from_pretrained(
        args.pretrained_model_name_or_path, subfolder="tokenizer", revision=args.revision
    )
    text_encoder = CLIPTextModel.from_pretrained(
        args.pretrained_model_name_or_path, subfolder="text_encoder", revision=args.revision
    )
    vae = AutoencoderKL.from_pretrained(
        args.pretrained_model_name_or_path, subfolder="vae", revision=args.revision, variant=args.variant
    )
    unet = UNet2DConditionModel.from_pretrained(
        args.pretrained_model_name_or_path, subfolder="unet", revision=args.revision, variant=args.variant
    )
    # freeze parameters of models to save more memory
    unet.requires_grad_(False)
    vae.requires_grad_(False)
    text_encoder.requires_grad_(False)

    # For mixed precision training we cast all non-trainable weigths (vae, non-lora text_encoder and non-lora unet) to half-precision
    # as these weights are only used for inference, keeping weights in full precision is not required.
    weight_dtype = torch.float32
    if accelerator.mixed_precision == "fp16":
        weight_dtype = torch.float16
    elif accelerator.mixed_precision == "bf16":
        weight_dtype = torch.bfloat16

    # Freeze the unet parameters before adding adapters
    for param in unet.parameters():
        param.requires_grad_(False)

<<<<<<< HEAD
    unet_lora_config = LoraConfig(r=args.rank, target_modules=["to_k", "to_q", "to_v"])
=======
    unet_lora_config = LoraConfig(
        r=args.rank, init_lora_weights="gaussian", target_modules=["to_k", "to_q", "to_v", "to_out.0"]
    )
>>>>>>> f27fb29f

    # Move unet, vae and text_encoder to device and cast to weight_dtype
    unet.to(accelerator.device, dtype=weight_dtype)
    vae.to(accelerator.device, dtype=weight_dtype)
    text_encoder.to(accelerator.device, dtype=weight_dtype)

    unet.add_adapter(unet_lora_config)

    if args.enable_xformers_memory_efficient_attention:
        if is_xformers_available():
            import xformers

            xformers_version = version.parse(xformers.__version__)
            if xformers_version == version.parse("0.0.16"):
                logger.warn(
                    "xFormers 0.0.16 cannot be used for training in some GPUs. If you observe problems during training, please update xFormers to at least 0.0.17. See https://huggingface.co/docs/diffusers/main/en/optimization/xformers for more details."
                )
            unet.enable_xformers_memory_efficient_attention()
        else:
            raise ValueError("xformers is not available. Make sure it is installed correctly")

    lora_layers = filter(lambda p: p.requires_grad, unet.parameters())

    # Enable TF32 for faster training on Ampere GPUs,
    # cf https://pytorch.org/docs/stable/notes/cuda.html#tensorfloat-32-tf32-on-ampere-devices
    if args.allow_tf32:
        torch.backends.cuda.matmul.allow_tf32 = True

    if args.scale_lr:
        args.learning_rate = (
            args.learning_rate * args.gradient_accumulation_steps * args.train_batch_size * accelerator.num_processes
        )

    # Initialize the optimizer
    if args.use_8bit_adam:
        try:
            import bitsandbytes as bnb
        except ImportError:
            raise ImportError(
                "Please install bitsandbytes to use 8-bit Adam. You can do so by running `pip install bitsandbytes`"
            )

        optimizer_cls = bnb.optim.AdamW8bit
    else:
        optimizer_cls = torch.optim.AdamW

    optimizer = optimizer_cls(
        lora_layers,
        lr=args.learning_rate,
        betas=(args.adam_beta1, args.adam_beta2),
        weight_decay=args.adam_weight_decay,
        eps=args.adam_epsilon,
    )

    # Get the datasets: you can either provide your own training and evaluation files (see below)
    # or specify a Dataset from the hub (the dataset will be downloaded automatically from the datasets Hub).

    # In distributed training, the load_dataset function guarantees that only one local process can concurrently
    # download the dataset.
    if args.dataset_name is not None:
        # Downloading and loading a dataset from the hub.
        dataset = load_dataset(
            args.dataset_name,
            args.dataset_config_name,
            cache_dir=args.cache_dir,
            data_dir=args.train_data_dir,
        )
    else:
        data_files = {}
        if args.train_data_dir is not None:
            data_files["train"] = os.path.join(args.train_data_dir, "**")
        dataset = load_dataset(
            "imagefolder",
            data_files=data_files,
            cache_dir=args.cache_dir,
        )
        # See more about loading custom images at
        # https://huggingface.co/docs/datasets/v2.4.0/en/image_load#imagefolder

    # Preprocessing the datasets.
    # We need to tokenize inputs and targets.
    column_names = dataset["train"].column_names

    # 6. Get the column names for input/target.
    dataset_columns = DATASET_NAME_MAPPING.get(args.dataset_name, None)
    if args.image_column is None:
        image_column = dataset_columns[0] if dataset_columns is not None else column_names[0]
    else:
        image_column = args.image_column
        if image_column not in column_names:
            raise ValueError(
                f"--image_column' value '{args.image_column}' needs to be one of: {', '.join(column_names)}"
            )
    if args.caption_column is None:
        caption_column = dataset_columns[1] if dataset_columns is not None else column_names[1]
    else:
        caption_column = args.caption_column
        if caption_column not in column_names:
            raise ValueError(
                f"--caption_column' value '{args.caption_column}' needs to be one of: {', '.join(column_names)}"
            )

    # Preprocessing the datasets.
    # We need to tokenize input captions and transform the images.
    def tokenize_captions(examples, is_train=True):
        captions = []
        for caption in examples[caption_column]:
            if isinstance(caption, str):
                captions.append(caption)
            elif isinstance(caption, (list, np.ndarray)):
                # take a random caption if there are multiple
                captions.append(random.choice(caption) if is_train else caption[0])
            else:
                raise ValueError(
                    f"Caption column `{caption_column}` should contain either strings or lists of strings."
                )
        inputs = tokenizer(
            captions, max_length=tokenizer.model_max_length, padding="max_length", truncation=True, return_tensors="pt"
        )
        return inputs.input_ids

    # Preprocessing the datasets.
    train_transforms = transforms.Compose(
        [
            transforms.Resize(args.resolution, interpolation=transforms.InterpolationMode.BILINEAR),
            transforms.CenterCrop(args.resolution) if args.center_crop else transforms.RandomCrop(args.resolution),
            transforms.RandomHorizontalFlip() if args.random_flip else transforms.Lambda(lambda x: x),
            transforms.ToTensor(),
            transforms.Normalize([0.5], [0.5]),
        ]
    )

    def preprocess_train(examples):
        images = [image.convert("RGB") for image in examples[image_column]]
        examples["pixel_values"] = [train_transforms(image) for image in images]
        examples["input_ids"] = tokenize_captions(examples)
        return examples

    with accelerator.main_process_first():
        if args.max_train_samples is not None:
            dataset["train"] = dataset["train"].shuffle(seed=args.seed).select(range(args.max_train_samples))
        # Set the training transforms
        train_dataset = dataset["train"].with_transform(preprocess_train)

    def collate_fn(examples):
        pixel_values = torch.stack([example["pixel_values"] for example in examples])
        pixel_values = pixel_values.to(memory_format=torch.contiguous_format).float()
        input_ids = torch.stack([example["input_ids"] for example in examples])
        return {"pixel_values": pixel_values, "input_ids": input_ids}

    # DataLoaders creation:
    train_dataloader = torch.utils.data.DataLoader(
        train_dataset,
        shuffle=True,
        collate_fn=collate_fn,
        batch_size=args.train_batch_size,
        num_workers=args.dataloader_num_workers,
    )

    # Scheduler and math around the number of training steps.
    overrode_max_train_steps = False
    num_update_steps_per_epoch = math.ceil(len(train_dataloader) / args.gradient_accumulation_steps)
    if args.max_train_steps is None:
        args.max_train_steps = args.num_train_epochs * num_update_steps_per_epoch
        overrode_max_train_steps = True

    lr_scheduler = get_scheduler(
        args.lr_scheduler,
        optimizer=optimizer,
        num_warmup_steps=args.lr_warmup_steps * accelerator.num_processes,
        num_training_steps=args.max_train_steps * accelerator.num_processes,
    )

    # Prepare everything with our `accelerator`.
    unet, optimizer, train_dataloader, lr_scheduler = accelerator.prepare(
        unet, optimizer, train_dataloader, lr_scheduler
    )

    # We need to recalculate our total training steps as the size of the training dataloader may have changed.
    num_update_steps_per_epoch = math.ceil(len(train_dataloader) / args.gradient_accumulation_steps)
    if overrode_max_train_steps:
        args.max_train_steps = args.num_train_epochs * num_update_steps_per_epoch
    # Afterwards we recalculate our number of training epochs
    args.num_train_epochs = math.ceil(args.max_train_steps / num_update_steps_per_epoch)

    # We need to initialize the trackers we use, and also store our configuration.
    # The trackers initializes automatically on the main process.
    if accelerator.is_main_process:
        accelerator.init_trackers("text2image-fine-tune", config=vars(args))

    # Train!
    total_batch_size = args.train_batch_size * accelerator.num_processes * args.gradient_accumulation_steps

    logger.info("***** Running training *****")
    logger.info(f"  Num examples = {len(train_dataset)}")
    logger.info(f"  Num Epochs = {args.num_train_epochs}")
    logger.info(f"  Instantaneous batch size per device = {args.train_batch_size}")
    logger.info(f"  Total train batch size (w. parallel, distributed & accumulation) = {total_batch_size}")
    logger.info(f"  Gradient Accumulation steps = {args.gradient_accumulation_steps}")
    logger.info(f"  Total optimization steps = {args.max_train_steps}")
    global_step = 0
    first_epoch = 0

    # Potentially load in the weights and states from a previous save
    if args.resume_from_checkpoint:
        if args.resume_from_checkpoint != "latest":
            path = os.path.basename(args.resume_from_checkpoint)
        else:
            # Get the most recent checkpoint
            dirs = os.listdir(args.output_dir)
            dirs = [d for d in dirs if d.startswith("checkpoint")]
            dirs = sorted(dirs, key=lambda x: int(x.split("-")[1]))
            path = dirs[-1] if len(dirs) > 0 else None

        if path is None:
            accelerator.print(
                f"Checkpoint '{args.resume_from_checkpoint}' does not exist. Starting a new training run."
            )
            args.resume_from_checkpoint = None
            initial_global_step = 0
        else:
            accelerator.print(f"Resuming from checkpoint {path}")
            accelerator.load_state(os.path.join(args.output_dir, path))
            global_step = int(path.split("-")[1])

            initial_global_step = global_step
            first_epoch = global_step // num_update_steps_per_epoch
    else:
        initial_global_step = 0

    progress_bar = tqdm(
        range(0, args.max_train_steps),
        initial=initial_global_step,
        desc="Steps",
        # Only show the progress bar once on each machine.
        disable=not accelerator.is_local_main_process,
    )

    for epoch in range(first_epoch, args.num_train_epochs):
        unet.train()
        train_loss = 0.0
        for step, batch in enumerate(train_dataloader):
            with accelerator.accumulate(unet):
                # Convert images to latent space
                latents = vae.encode(batch["pixel_values"].to(dtype=weight_dtype)).latent_dist.sample()
                latents = latents * vae.config.scaling_factor

                # Sample noise that we'll add to the latents
                noise = torch.randn_like(latents)
                if args.noise_offset:
                    # https://www.crosslabs.org//blog/diffusion-with-offset-noise
                    noise += args.noise_offset * torch.randn(
                        (latents.shape[0], latents.shape[1], 1, 1), device=latents.device
                    )

                bsz = latents.shape[0]
                # Sample a random timestep for each image
                timesteps = torch.randint(0, noise_scheduler.config.num_train_timesteps, (bsz,), device=latents.device)
                timesteps = timesteps.long()

                # Add noise to the latents according to the noise magnitude at each timestep
                # (this is the forward diffusion process)
                noisy_latents = noise_scheduler.add_noise(latents, noise, timesteps)

                # Get the text embedding for conditioning
                encoder_hidden_states = text_encoder(batch["input_ids"])[0]

                # Get the target for loss depending on the prediction type
                if args.prediction_type is not None:
                    # set prediction_type of scheduler if defined
                    noise_scheduler.register_to_config(prediction_type=args.prediction_type)

                if noise_scheduler.config.prediction_type == "epsilon":
                    target = noise
                elif noise_scheduler.config.prediction_type == "v_prediction":
                    target = noise_scheduler.get_velocity(latents, noise, timesteps)
                else:
                    raise ValueError(f"Unknown prediction type {noise_scheduler.config.prediction_type}")

                # Predict the noise residual and compute loss
                model_pred = unet(noisy_latents, timesteps, encoder_hidden_states).sample

                if args.snr_gamma is None:
                    loss = F.mse_loss(model_pred.float(), target.float(), reduction="mean")
                else:
                    # Compute loss-weights as per Section 3.4 of https://arxiv.org/abs/2303.09556.
                    # Since we predict the noise instead of x_0, the original formulation is slightly changed.
                    # This is discussed in Section 4.2 of the same paper.
                    snr = compute_snr(noise_scheduler, timesteps)
                    if noise_scheduler.config.prediction_type == "v_prediction":
                        # Velocity objective requires that we add one to SNR values before we divide by them.
                        snr = snr + 1
                    mse_loss_weights = (
                        torch.stack([snr, args.snr_gamma * torch.ones_like(timesteps)], dim=1).min(dim=1)[0] / snr
                    )

                    loss = F.mse_loss(model_pred.float(), target.float(), reduction="none")
                    loss = loss.mean(dim=list(range(1, len(loss.shape)))) * mse_loss_weights
                    loss = loss.mean()

                # Gather the losses across all processes for logging (if we use distributed training).
                avg_loss = accelerator.gather(loss.repeat(args.train_batch_size)).mean()
                train_loss += avg_loss.item() / args.gradient_accumulation_steps

                # Backpropagate
                accelerator.backward(loss)
                if accelerator.sync_gradients:
                    params_to_clip = lora_layers
                    accelerator.clip_grad_norm_(params_to_clip, args.max_grad_norm)
                optimizer.step()
                lr_scheduler.step()
                optimizer.zero_grad()

            # Checks if the accelerator has performed an optimization step behind the scenes
            if accelerator.sync_gradients:
                progress_bar.update(1)
                global_step += 1
                accelerator.log({"train_loss": train_loss}, step=global_step)
                train_loss = 0.0

                if global_step % args.checkpointing_steps == 0:
                    if accelerator.is_main_process:
                        # _before_ saving state, check if this save would set us over the `checkpoints_total_limit`
                        if args.checkpoints_total_limit is not None:
                            checkpoints = os.listdir(args.output_dir)
                            checkpoints = [d for d in checkpoints if d.startswith("checkpoint")]
                            checkpoints = sorted(checkpoints, key=lambda x: int(x.split("-")[1]))

                            # before we save the new checkpoint, we need to have at _most_ `checkpoints_total_limit - 1` checkpoints
                            if len(checkpoints) >= args.checkpoints_total_limit:
                                num_to_remove = len(checkpoints) - args.checkpoints_total_limit + 1
                                removing_checkpoints = checkpoints[0:num_to_remove]

                                logger.info(
                                    f"{len(checkpoints)} checkpoints already exist, removing {len(removing_checkpoints)} checkpoints"
                                )
                                logger.info(f"removing checkpoints: {', '.join(removing_checkpoints)}")

                                for removing_checkpoint in removing_checkpoints:
                                    removing_checkpoint = os.path.join(args.output_dir, removing_checkpoint)
                                    shutil.rmtree(removing_checkpoint)

                        save_path = os.path.join(args.output_dir, f"checkpoint-{global_step}")
                        accelerator.save_state(save_path)

                        unet_lora_state_dict = get_peft_model_state_dict(unet)

                        StableDiffusionPipeline.save_lora_weights(
                            save_directory=save_path,
                            unet_lora_layers=unet_lora_state_dict,
                            safe_serialization=True,
                        )

                        logger.info(f"Saved state to {save_path}")

            logs = {"step_loss": loss.detach().item(), "lr": lr_scheduler.get_last_lr()[0]}
            progress_bar.set_postfix(**logs)

            if global_step >= args.max_train_steps:
                break

        if accelerator.is_main_process:
            if args.validation_prompt is not None and epoch % args.validation_epochs == 0:
                logger.info(
                    f"Running validation... \n Generating {args.num_validation_images} images with prompt:"
                    f" {args.validation_prompt}."
                )
                # create pipeline
                pipeline = DiffusionPipeline.from_pretrained(
                    args.pretrained_model_name_or_path,
                    unet=accelerator.unwrap_model(unet),
                    revision=args.revision,
                    variant=args.variant,
                    torch_dtype=weight_dtype,
                )
                pipeline = pipeline.to(accelerator.device)
                pipeline.set_progress_bar_config(disable=True)

                # run inference
                generator = torch.Generator(device=accelerator.device)
                if args.seed is not None:
                    generator = generator.manual_seed(args.seed)
                images = []
                for _ in range(args.num_validation_images):
                    images.append(
                        pipeline(args.validation_prompt, num_inference_steps=30, generator=generator).images[0]
                    )

                for tracker in accelerator.trackers:
                    if tracker.name == "tensorboard":
                        np_images = np.stack([np.asarray(img) for img in images])
                        tracker.writer.add_images("validation", np_images, epoch, dataformats="NHWC")
                    if tracker.name == "wandb":
                        tracker.log(
                            {
                                "validation": [
                                    wandb.Image(image, caption=f"{i}: {args.validation_prompt}")
                                    for i, image in enumerate(images)
                                ]
                            }
                        )

                del pipeline
                torch.cuda.empty_cache()

    # Save the lora layers
    accelerator.wait_for_everyone()
    if accelerator.is_main_process:
        unet = unet.to(torch.float32)

        unet_lora_state_dict = get_peft_model_state_dict(unet)
        StableDiffusionPipeline.save_lora_weights(
            save_directory=args.output_dir,
            unet_lora_layers=unet_lora_state_dict,
            safe_serialization=True,
        )

        if args.push_to_hub:
            save_model_card(
                repo_id,
                images=images,
                base_model=args.pretrained_model_name_or_path,
                dataset_name=args.dataset_name,
                repo_folder=args.output_dir,
            )
            upload_folder(
                repo_id=repo_id,
                folder_path=args.output_dir,
                commit_message="End of training",
                ignore_patterns=["step_*", "epoch_*"],
            )

    # Final inference
    # Load previous pipeline
    pipeline = DiffusionPipeline.from_pretrained(
        args.pretrained_model_name_or_path, revision=args.revision, variant=args.variant, torch_dtype=weight_dtype
    )
    pipeline = pipeline.to(accelerator.device)

    # load attention processors
    pipeline.unet.load_attn_procs(args.output_dir)

    # run inference
    generator = torch.Generator(device=accelerator.device)
    if args.seed is not None:
        generator = generator.manual_seed(args.seed)
    images = []
    for _ in range(args.num_validation_images):
        images.append(pipeline(args.validation_prompt, num_inference_steps=30, generator=generator).images[0])

    if accelerator.is_main_process:
        for tracker in accelerator.trackers:
            if len(images) != 0:
                if tracker.name == "tensorboard":
                    np_images = np.stack([np.asarray(img) for img in images])
                    tracker.writer.add_images("test", np_images, epoch, dataformats="NHWC")
                if tracker.name == "wandb":
                    tracker.log(
                        {
                            "test": [
                                wandb.Image(image, caption=f"{i}: {args.validation_prompt}")
                                for i, image in enumerate(images)
                            ]
                        }
                    )

    accelerator.end_training()


if __name__ == "__main__":
    main()<|MERGE_RESOLUTION|>--- conflicted
+++ resolved
@@ -484,13 +484,9 @@
     for param in unet.parameters():
         param.requires_grad_(False)
 
-<<<<<<< HEAD
-    unet_lora_config = LoraConfig(r=args.rank, target_modules=["to_k", "to_q", "to_v"])
-=======
     unet_lora_config = LoraConfig(
         r=args.rank, init_lora_weights="gaussian", target_modules=["to_k", "to_q", "to_v", "to_out.0"]
     )
->>>>>>> f27fb29f
 
     # Move unet, vae and text_encoder to device and cast to weight_dtype
     unet.to(accelerator.device, dtype=weight_dtype)
