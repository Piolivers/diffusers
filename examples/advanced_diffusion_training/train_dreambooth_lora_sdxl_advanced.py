#!/usr/bin/env python
# coding=utf-8
# Copyright 2024 The HuggingFace Inc. team. All rights reserved.
#
# Licensed under the Apache License, Version 2.0 (the "License");
# you may not use this file except in compliance with the License.
# You may obtain a copy of the License at
#
#     http://www.apache.org/licenses/LICENSE-2.0
#
# Unless required by applicable law or agreed to in writing, software
# distributed under the License is distributed on an "AS IS" BASIS,
# WITHOUT WARRANTIES OR CONDITIONS OF ANY KIND, either express or implied.
# See the License for the specific language governing permissions and

import argparse
import gc
import hashlib
import itertools
import logging
import math
import os
import random
import re
import shutil
import warnings
from pathlib import Path
from typing import List, Optional

import numpy as np
import torch
import torch.nn.functional as F

# imports of the TokenEmbeddingsHandler class
import torch.utils.checkpoint
import transformers
from accelerate import Accelerator
from accelerate.logging import get_logger
from accelerate.utils import DistributedDataParallelKwargs, ProjectConfiguration, set_seed
from huggingface_hub import create_repo, upload_folder
from packaging import version
from peft import LoraConfig, set_peft_model_state_dict
from peft.utils import get_peft_model_state_dict
from PIL import Image
from PIL.ImageOps import exif_transpose
from safetensors.torch import load_file, save_file
from torch.utils.data import Dataset
from torchvision import transforms
from torchvision.transforms.functional import crop
from tqdm.auto import tqdm
from transformers import AutoTokenizer, PretrainedConfig

import diffusers
from diffusers import (
    AutoencoderKL,
    DDPMScheduler,
    DPMSolverMultistepScheduler,
    StableDiffusionXLPipeline,
    UNet2DConditionModel,
)
from diffusers.loaders import LoraLoaderMixin
from diffusers.optimization import get_scheduler
from diffusers.training_utils import _set_state_dict_into_text_encoder, cast_training_params, compute_snr
from diffusers.utils import (
    check_min_version,
    convert_all_state_dict_to_peft,
    convert_state_dict_to_diffusers,
    convert_state_dict_to_kohya,
    convert_unet_state_dict_to_peft,
    is_wandb_available,
)
from diffusers.utils.import_utils import is_xformers_available
from diffusers.utils.torch_utils import is_compiled_module


# Will error if the minimal version of diffusers is not installed. Remove at your own risks.
check_min_version("0.27.0.dev0")

logger = get_logger(__name__)


def save_model_card(
    repo_id: str,
    use_dora: bool,
    images=None,
    base_model=str,
    train_text_encoder=False,
    train_text_encoder_ti=False,
    token_abstraction_dict=None,
    instance_prompt=str,
    validation_prompt=str,
    repo_folder=None,
    vae_path=None,
):
    img_str = "widget:\n"
    lora = "lora" if not use_dora else "dora"
    for i, image in enumerate(images):
        image.save(os.path.join(repo_folder, f"image_{i}.png"))
        img_str += f"""
        - text: '{validation_prompt if validation_prompt else ' ' }'
          output:
            url:
                "image_{i}.png"
        """
    if not images:
        img_str += f"""
        - text: '{instance_prompt}'
        """
    embeddings_filename = f"{repo_folder}_emb"
    instance_prompt_webui = re.sub(r"<s\d+>", "", re.sub(r"<s\d+>", embeddings_filename, instance_prompt, count=1))
    ti_keys = ", ".join(f'"{match}"' for match in re.findall(r"<s\d+>", instance_prompt))
    if instance_prompt_webui != embeddings_filename:
        instance_prompt_sentence = f"For example, `{instance_prompt_webui}`"
    else:
        instance_prompt_sentence = ""
    trigger_str = f"You should use {instance_prompt} to trigger the image generation."
    diffusers_imports_pivotal = ""
    diffusers_example_pivotal = ""
    webui_example_pivotal = ""
    if train_text_encoder_ti:
        trigger_str = (
            "To trigger image generation of trained concept(or concepts) replace each concept identifier "
            "in you prompt with the new inserted tokens:\n"
        )
        diffusers_imports_pivotal = """from huggingface_hub import hf_hub_download
from safetensors.torch import load_file
        """
        diffusers_example_pivotal = f"""embedding_path = hf_hub_download(repo_id='{repo_id}', filename='{embeddings_filename}.safetensors', repo_type="model")
state_dict = load_file(embedding_path)
pipeline.load_textual_inversion(state_dict["clip_l"], token=[{ti_keys}], text_encoder=pipeline.text_encoder, tokenizer=pipeline.tokenizer)
pipeline.load_textual_inversion(state_dict["clip_g"], token=[{ti_keys}], text_encoder=pipeline.text_encoder_2, tokenizer=pipeline.tokenizer_2)
        """
        webui_example_pivotal = f"""- *Embeddings*: download **[`{embeddings_filename}.safetensors` here 💾](/{repo_id}/blob/main/{embeddings_filename}.safetensors)**.
    - Place it on it on your `embeddings` folder
    - Use it by adding `{embeddings_filename}` to your prompt. {instance_prompt_sentence}
    (you need both the LoRA and the embeddings as they were trained together for this LoRA)
    """
        if token_abstraction_dict:
            for key, value in token_abstraction_dict.items():
                tokens = "".join(value)
                trigger_str += f"""
to trigger concept `{key}` → use `{tokens}` in your prompt \n
"""

    yaml = f"""---
tags:
- stable-diffusion-xl
- stable-diffusion-xl-diffusers
- diffusers-training
- text-to-image
- diffusers
- {lora}
- template:sd-lora
{img_str}
base_model: {base_model}
instance_prompt: {instance_prompt}
license: openrail++
---
"""

    model_card = f"""
# SDXL LoRA DreamBooth - {repo_id}

<Gallery />

## Model description

### These are {repo_id} LoRA adaption weights for {base_model}.

## Download model

### Use it with UIs such as AUTOMATIC1111, Comfy UI, SD.Next, Invoke

- **LoRA**: download **[`{repo_folder}.safetensors` here 💾](/{repo_id}/blob/main/{repo_folder}.safetensors)**.
    - Place it on your `models/Lora` folder.
    - On AUTOMATIC1111, load the LoRA by adding `<lora:{repo_folder}:1>` to your prompt. On ComfyUI just [load it as a regular LoRA](https://comfyanonymous.github.io/ComfyUI_examples/lora/).
{webui_example_pivotal}

## Use it with the [🧨 diffusers library](https://github.com/huggingface/diffusers)

```py
from diffusers import AutoPipelineForText2Image
import torch
{diffusers_imports_pivotal}
pipeline = AutoPipelineForText2Image.from_pretrained('stabilityai/stable-diffusion-xl-base-1.0', torch_dtype=torch.float16).to('cuda')
pipeline.load_lora_weights('{repo_id}', weight_name='pytorch_lora_weights.safetensors')
{diffusers_example_pivotal}
image = pipeline('{validation_prompt if validation_prompt else instance_prompt}').images[0]
```

For more details, including weighting, merging and fusing LoRAs, check the [documentation on loading LoRAs in diffusers](https://huggingface.co/docs/diffusers/main/en/using-diffusers/loading_adapters)

## Trigger words

{trigger_str}

## Details
All [Files & versions](/{repo_id}/tree/main).

The weights were trained using [🧨 diffusers Advanced Dreambooth Training Script](https://github.com/huggingface/diffusers/blob/main/examples/advanced_diffusion_training/train_dreambooth_lora_sdxl_advanced.py).

LoRA for the text encoder was enabled. {train_text_encoder}.

Pivotal tuning was enabled: {train_text_encoder_ti}.

Special VAE used for training: {vae_path}.

"""
    with open(os.path.join(repo_folder, "README.md"), "w") as f:
        f.write(yaml + model_card)


def import_model_class_from_model_name_or_path(
    pretrained_model_name_or_path: str, revision: str, subfolder: str = "text_encoder"
):
    text_encoder_config = PretrainedConfig.from_pretrained(
        pretrained_model_name_or_path, subfolder=subfolder, revision=revision
    )
    model_class = text_encoder_config.architectures[0]

    if model_class == "CLIPTextModel":
        from transformers import CLIPTextModel

        return CLIPTextModel
    elif model_class == "CLIPTextModelWithProjection":
        from transformers import CLIPTextModelWithProjection

        return CLIPTextModelWithProjection
    else:
        raise ValueError(f"{model_class} is not supported.")


def parse_args(input_args=None):
    parser = argparse.ArgumentParser(description="Simple example of a training script.")
    parser.add_argument(
        "--pretrained_model_name_or_path",
        type=str,
        default=None,
        required=True,
        help="Path to pretrained model or model identifier from huggingface.co/models.",
    )
    parser.add_argument(
        "--pretrained_vae_model_name_or_path",
        type=str,
        default=None,
        help="Path to pretrained VAE model with better numerical stability. More details: https://github.com/huggingface/diffusers/pull/4038.",
    )
    parser.add_argument(
        "--revision",
        type=str,
        default=None,
        required=False,
        help="Revision of pretrained model identifier from huggingface.co/models.",
    )
    parser.add_argument(
        "--variant",
        type=str,
        default=None,
        help="Variant of the model files of the pretrained model identifier from huggingface.co/models, 'e.g.' fp16",
    )
    parser.add_argument(
        "--dataset_name",
        type=str,
        default=None,
        help=(
            "The name of the Dataset (from the HuggingFace hub) containing the training data of instance images (could be your own, possibly private,"
            " dataset). It can also be a path pointing to a local copy of a dataset in your filesystem,"
            " or to a folder containing files that 🤗 Datasets can understand.To load the custom captions, the training set directory needs to follow the structure of a "
            "datasets ImageFolder, containing both the images and the corresponding caption for each image. see: "
            "https://huggingface.co/docs/datasets/image_dataset for more information"
        ),
    )
    parser.add_argument(
        "--dataset_config_name",
        type=str,
        default=None,
        help="The config of the Dataset. In some cases, a dataset may have more than one configuration (for example "
        "if it contains different subsets of data within, and you only wish to load a specific subset - in that case specify the desired configuration using --dataset_config_name. Leave as "
        "None if there's only one config.",
    )
    parser.add_argument(
        "--instance_data_dir",
        type=str,
        default=None,
        help="A path to local folder containing the training data of instance images. Specify this arg instead of "
        "--dataset_name if you wish to train using a local folder without custom captions. If you wish to train with custom captions please specify "
        "--dataset_name instead.",
    )

    parser.add_argument(
        "--cache_dir",
        type=str,
        default=None,
        help="The directory where the downloaded models and datasets will be stored.",
    )

    parser.add_argument(
        "--image_column",
        type=str,
        default="image",
        help="The column of the dataset containing the target image. By "
        "default, the standard Image Dataset maps out 'file_name' "
        "to 'image'.",
    )
    parser.add_argument(
        "--caption_column",
        type=str,
        default=None,
        help="The column of the dataset containing the instance prompt for each image",
    )

    parser.add_argument("--repeats", type=int, default=1, help="How many times to repeat the training data.")

    parser.add_argument(
        "--class_data_dir",
        type=str,
        default=None,
        required=False,
        help="A folder containing the training data of class images.",
    )
    parser.add_argument(
        "--instance_prompt",
        type=str,
        default=None,
        required=True,
        help="The prompt with identifier specifying the instance, e.g. 'photo of a TOK dog', 'in the style of TOK'",
    )
    parser.add_argument(
        "--token_abstraction",
        type=str,
        default="TOK",
        help="identifier specifying the instance(or instances) as used in instance_prompt, validation prompt, "
        "captions - e.g. TOK. To use multiple identifiers, please specify them in a comma seperated string - e.g. "
        "'TOK,TOK2,TOK3' etc.",
    )

    parser.add_argument(
        "--num_new_tokens_per_abstraction",
        type=int,
        default=2,
        help="number of new tokens inserted to the tokenizers per token_abstraction identifier when "
        "--train_text_encoder_ti = True. By default, each --token_abstraction (e.g. TOK) is mapped to 2 new "
        "tokens - <si><si+1> ",
    )

    parser.add_argument(
        "--class_prompt",
        type=str,
        default=None,
        help="The prompt to specify images in the same class as provided instance images.",
    )
    parser.add_argument(
        "--validation_prompt",
        type=str,
        default=None,
        help="A prompt that is used during validation to verify that the model is learning.",
    )
    parser.add_argument(
        "--num_validation_images",
        type=int,
        default=4,
        help="Number of images that should be generated during validation with `validation_prompt`.",
    )
    parser.add_argument(
        "--validation_epochs",
        type=int,
        default=50,
        help=(
            "Run dreambooth validation every X epochs. Dreambooth validation consists of running the prompt"
            " `args.validation_prompt` multiple times: `args.num_validation_images`."
        ),
    )
    parser.add_argument(
        "--with_prior_preservation",
        default=False,
        action="store_true",
        help="Flag to add prior preservation loss.",
    )
    parser.add_argument("--prior_loss_weight", type=float, default=1.0, help="The weight of prior preservation loss.")
    parser.add_argument(
        "--num_class_images",
        type=int,
        default=100,
        help=(
            "Minimal class images for prior preservation loss. If there are not enough images already present in"
            " class_data_dir, additional images will be sampled with class_prompt."
        ),
    )
    parser.add_argument(
        "--output_dir",
        type=str,
        default="lora-dreambooth-model",
        help="The output directory where the model predictions and checkpoints will be written.",
    )
    parser.add_argument("--seed", type=int, default=None, help="A seed for reproducible training.")
    parser.add_argument(
        "--resolution",
        type=int,
        default=1024,
        help=(
            "The resolution for input images, all the images in the train/validation dataset will be resized to this"
            " resolution"
        ),
    )
    parser.add_argument(
        "--center_crop",
        default=False,
        action="store_true",
        help=(
            "Whether to center crop the input images to the resolution. If not set, the images will be randomly"
            " cropped. The images will be resized to the resolution first before cropping."
        ),
    )
    parser.add_argument(
        "--random_flip",
        action="store_true",
        help="whether to randomly flip images horizontally",
    )
    parser.add_argument(
        "--train_text_encoder",
        action="store_true",
        help="Whether to train the text encoder. If set, the text encoder should be float32 precision.",
    )
    parser.add_argument(
        "--train_batch_size", type=int, default=4, help="Batch size (per device) for the training dataloader."
    )
    parser.add_argument(
        "--sample_batch_size", type=int, default=4, help="Batch size (per device) for sampling images."
    )
    parser.add_argument("--num_train_epochs", type=int, default=1)
    parser.add_argument(
        "--max_train_steps",
        type=int,
        default=None,
        help="Total number of training steps to perform.  If provided, overrides num_train_epochs.",
    )
    parser.add_argument(
        "--checkpointing_steps",
        type=int,
        default=500,
        help=(
            "Save a checkpoint of the training state every X updates. These checkpoints can be used both as final"
            " checkpoints in case they are better than the last checkpoint, and are also suitable for resuming"
            " training using `--resume_from_checkpoint`."
        ),
    )
    parser.add_argument(
        "--checkpoints_total_limit",
        type=int,
        default=None,
        help=("Max number of checkpoints to store."),
    )
    parser.add_argument(
        "--resume_from_checkpoint",
        type=str,
        default=None,
        help=(
            "Whether training should be resumed from a previous checkpoint. Use a path saved by"
            ' `--checkpointing_steps`, or `"latest"` to automatically select the last available checkpoint.'
        ),
    )
    parser.add_argument(
        "--gradient_accumulation_steps",
        type=int,
        default=1,
        help="Number of updates steps to accumulate before performing a backward/update pass.",
    )
    parser.add_argument(
        "--gradient_checkpointing",
        action="store_true",
        help="Whether or not to use gradient checkpointing to save memory at the expense of slower backward pass.",
    )
    parser.add_argument(
        "--learning_rate",
        type=float,
        default=1e-4,
        help="Initial learning rate (after the potential warmup period) to use.",
    )

    parser.add_argument(
        "--text_encoder_lr",
        type=float,
        default=5e-6,
        help="Text encoder learning rate to use.",
    )
    parser.add_argument(
        "--scale_lr",
        action="store_true",
        default=False,
        help="Scale the learning rate by the number of GPUs, gradient accumulation steps, and batch size.",
    )
    parser.add_argument(
        "--lr_scheduler",
        type=str,
        default="constant",
        help=(
            'The scheduler type to use. Choose between ["linear", "cosine", "cosine_with_restarts", "polynomial",'
            ' "constant", "constant_with_warmup"]'
        ),
    )

    parser.add_argument(
        "--snr_gamma",
        type=float,
        default=None,
        help="SNR weighting gamma to be used if rebalancing the loss. Recommended value is 5.0. "
        "More details here: https://arxiv.org/abs/2303.09556.",
    )
    parser.add_argument(
        "--lr_warmup_steps", type=int, default=500, help="Number of steps for the warmup in the lr scheduler."
    )
    parser.add_argument(
        "--lr_num_cycles",
        type=int,
        default=1,
        help="Number of hard resets of the lr in cosine_with_restarts scheduler.",
    )
    parser.add_argument("--lr_power", type=float, default=1.0, help="Power factor of the polynomial scheduler.")
    parser.add_argument(
        "--dataloader_num_workers",
        type=int,
        default=0,
        help=(
            "Number of subprocesses to use for data loading. 0 means that the data will be loaded in the main process."
        ),
    )

    parser.add_argument(
        "--train_text_encoder_ti",
        action="store_true",
        help=("Whether to use textual inversion"),
    )

    parser.add_argument(
        "--train_text_encoder_ti_frac",
        type=float,
        default=0.5,
        help=("The percentage of epochs to perform textual inversion"),
    )

    parser.add_argument(
        "--train_text_encoder_frac",
        type=float,
        default=1.0,
        help=("The percentage of epochs to perform text encoder tuning"),
    )

    parser.add_argument(
        "--optimizer",
        type=str,
        default="adamW",
        help=('The optimizer type to use. Choose between ["AdamW", "prodigy"]'),
    )

    parser.add_argument(
        "--use_8bit_adam",
        action="store_true",
        help="Whether or not to use 8-bit Adam from bitsandbytes. Ignored if optimizer is not set to AdamW",
    )

    parser.add_argument(
        "--adam_beta1", type=float, default=0.9, help="The beta1 parameter for the Adam and Prodigy optimizers."
    )
    parser.add_argument(
        "--adam_beta2", type=float, default=0.999, help="The beta2 parameter for the Adam and Prodigy optimizers."
    )
    parser.add_argument(
        "--prodigy_beta3",
        type=float,
        default=None,
        help="coefficients for computing the Prodidy stepsize using running averages. If set to None, "
        "uses the value of square root of beta2. Ignored if optimizer is adamW",
    )
    parser.add_argument("--prodigy_decouple", type=bool, default=True, help="Use AdamW style decoupled weight decay")
    parser.add_argument("--adam_weight_decay", type=float, default=1e-04, help="Weight decay to use for unet params")
    parser.add_argument(
        "--adam_weight_decay_text_encoder", type=float, default=None, help="Weight decay to use for text_encoder"
    )

    parser.add_argument(
        "--adam_epsilon",
        type=float,
        default=1e-08,
        help="Epsilon value for the Adam optimizer and Prodigy optimizers.",
    )

    parser.add_argument(
        "--prodigy_use_bias_correction",
        type=bool,
        default=True,
        help="Turn on Adam's bias correction. True by default. Ignored if optimizer is adamW",
    )
    parser.add_argument(
        "--prodigy_safeguard_warmup",
        type=bool,
        default=True,
        help="Remove lr from the denominator of D estimate to avoid issues during warm-up stage. True by default. "
        "Ignored if optimizer is adamW",
    )
    parser.add_argument("--max_grad_norm", default=1.0, type=float, help="Max gradient norm.")
    parser.add_argument("--push_to_hub", action="store_true", help="Whether or not to push the model to the Hub.")
    parser.add_argument("--hub_token", type=str, default=None, help="The token to use to push to the Model Hub.")
    parser.add_argument(
        "--hub_model_id",
        type=str,
        default=None,
        help="The name of the repository to keep in sync with the local `output_dir`.",
    )
    parser.add_argument(
        "--logging_dir",
        type=str,
        default="logs",
        help=(
            "[TensorBoard](https://www.tensorflow.org/tensorboard) log directory. Will default to"
            " *output_dir/runs/**CURRENT_DATETIME_HOSTNAME***."
        ),
    )
    parser.add_argument(
        "--allow_tf32",
        action="store_true",
        help=(
            "Whether or not to allow TF32 on Ampere GPUs. Can be used to speed up training. For more information, see"
            " https://pytorch.org/docs/stable/notes/cuda.html#tensorfloat-32-tf32-on-ampere-devices"
        ),
    )
    parser.add_argument(
        "--report_to",
        type=str,
        default="tensorboard",
        help=(
            'The integration to report the results and logs to. Supported platforms are `"tensorboard"`'
            ' (default), `"wandb"` and `"comet_ml"`. Use `"all"` to report to all integrations.'
        ),
    )
    parser.add_argument(
        "--mixed_precision",
        type=str,
        default=None,
        choices=["no", "fp16", "bf16"],
        help=(
            "Whether to use mixed precision. Choose between fp16 and bf16 (bfloat16). Bf16 requires PyTorch >="
            " 1.10.and an Nvidia Ampere GPU.  Default to the value of accelerate config of the current system or the"
            " flag passed with the `accelerate.launch` command. Use this argument to override the accelerate config."
        ),
    )
    parser.add_argument(
        "--prior_generation_precision",
        type=str,
        default=None,
        choices=["no", "fp32", "fp16", "bf16"],
        help=(
            "Choose prior generation precision between fp32, fp16 and bf16 (bfloat16). Bf16 requires PyTorch >="
            " 1.10.and an Nvidia Ampere GPU.  Default to  fp16 if a GPU is available else fp32."
        ),
    )
    parser.add_argument("--local_rank", type=int, default=-1, help="For distributed training: local_rank")
    parser.add_argument(
        "--enable_xformers_memory_efficient_attention", action="store_true", help="Whether or not to use xformers."
    )
    parser.add_argument("--noise_offset", type=float, default=0, help="The scale of noise offset.")
    parser.add_argument(
        "--rank",
        type=int,
        default=4,
        help=("The dimension of the LoRA update matrices."),
    )
    parser.add_argument(
        "--use_dora",
<<<<<<< HEAD
        type=bool,
=======
>>>>>>> 534f5d54
        action="store_true",
        default=False,
        help=(
            "Wether to train a DoRA as proposed in- DoRA: Weight-Decomposed Low-Rank Adaptation https://arxiv.org/abs/2402.09353. "
            "Note: to use DoRA you need to install peft from main, `pip install git+https://github.com/huggingface/peft.git`"
        ),
    )
    parser.add_argument(
        "--cache_latents",
        action="store_true",
        default=False,
        help="Cache the VAE latents",
    )

    if input_args is not None:
        args = parser.parse_args(input_args)
    else:
        args = parser.parse_args()

    if args.dataset_name is None and args.instance_data_dir is None:
        raise ValueError("Specify either `--dataset_name` or `--instance_data_dir`")

    if args.dataset_name is not None and args.instance_data_dir is not None:
        raise ValueError("Specify only one of `--dataset_name` or `--instance_data_dir`")

    if args.train_text_encoder and args.train_text_encoder_ti:
        raise ValueError(
            "Specify only one of `--train_text_encoder` or `--train_text_encoder_ti. "
            "For full LoRA text encoder training check --train_text_encoder, for textual "
            "inversion training check `--train_text_encoder_ti`"
        )

    env_local_rank = int(os.environ.get("LOCAL_RANK", -1))
    if env_local_rank != -1 and env_local_rank != args.local_rank:
        args.local_rank = env_local_rank

    if args.with_prior_preservation:
        if args.class_data_dir is None:
            raise ValueError("You must specify a data directory for class images.")
        if args.class_prompt is None:
            raise ValueError("You must specify prompt for class images.")
    else:
        # logger is not available yet
        if args.class_data_dir is not None:
            warnings.warn("You need not use --class_data_dir without --with_prior_preservation.")
        if args.class_prompt is not None:
            warnings.warn("You need not use --class_prompt without --with_prior_preservation.")

    return args


# Taken from https://github.com/replicate/cog-sdxl/blob/main/dataset_and_utils.py
class TokenEmbeddingsHandler:
    def __init__(self, text_encoders, tokenizers):
        self.text_encoders = text_encoders
        self.tokenizers = tokenizers

        self.train_ids: Optional[torch.Tensor] = None
        self.inserting_toks: Optional[List[str]] = None
        self.embeddings_settings = {}

    def initialize_new_tokens(self, inserting_toks: List[str]):
        idx = 0
        for tokenizer, text_encoder in zip(self.tokenizers, self.text_encoders):
            assert isinstance(inserting_toks, list), "inserting_toks should be a list of strings."
            assert all(
                isinstance(tok, str) for tok in inserting_toks
            ), "All elements in inserting_toks should be strings."

            self.inserting_toks = inserting_toks
            special_tokens_dict = {"additional_special_tokens": self.inserting_toks}
            tokenizer.add_special_tokens(special_tokens_dict)
            text_encoder.resize_token_embeddings(len(tokenizer))

            self.train_ids = tokenizer.convert_tokens_to_ids(self.inserting_toks)

            # random initialization of new tokens
            std_token_embedding = text_encoder.text_model.embeddings.token_embedding.weight.data.std()

            print(f"{idx} text encodedr's std_token_embedding: {std_token_embedding}")

            text_encoder.text_model.embeddings.token_embedding.weight.data[self.train_ids] = (
                torch.randn(len(self.train_ids), text_encoder.text_model.config.hidden_size)
                .to(device=self.device)
                .to(dtype=self.dtype)
                * std_token_embedding
            )
            self.embeddings_settings[
                f"original_embeddings_{idx}"
            ] = text_encoder.text_model.embeddings.token_embedding.weight.data.clone()
            self.embeddings_settings[f"std_token_embedding_{idx}"] = std_token_embedding

            inu = torch.ones((len(tokenizer),), dtype=torch.bool)
            inu[self.train_ids] = False

            self.embeddings_settings[f"index_no_updates_{idx}"] = inu

            print(self.embeddings_settings[f"index_no_updates_{idx}"].shape)

            idx += 1

    def save_embeddings(self, file_path: str):
        assert self.train_ids is not None, "Initialize new tokens before saving embeddings."
        tensors = {}
        # text_encoder_0 - CLIP ViT-L/14, text_encoder_1 -  CLIP ViT-G/14
        idx_to_text_encoder_name = {0: "clip_l", 1: "clip_g"}
        for idx, text_encoder in enumerate(self.text_encoders):
            assert text_encoder.text_model.embeddings.token_embedding.weight.data.shape[0] == len(
                self.tokenizers[0]
            ), "Tokenizers should be the same."
            new_token_embeddings = text_encoder.text_model.embeddings.token_embedding.weight.data[self.train_ids]

            # New tokens for each text encoder are saved under "clip_l" (for text_encoder 0), "clip_g" (for
            # text_encoder 1) to keep compatible with the ecosystem.
            # Note: When loading with diffusers, any name can work - simply specify in inference
            tensors[idx_to_text_encoder_name[idx]] = new_token_embeddings
            # tensors[f"text_encoders_{idx}"] = new_token_embeddings

        save_file(tensors, file_path)

    @property
    def dtype(self):
        return self.text_encoders[0].dtype

    @property
    def device(self):
        return self.text_encoders[0].device

    @torch.no_grad()
    def retract_embeddings(self):
        for idx, text_encoder in enumerate(self.text_encoders):
            index_no_updates = self.embeddings_settings[f"index_no_updates_{idx}"]
            text_encoder.text_model.embeddings.token_embedding.weight.data[index_no_updates] = (
                self.embeddings_settings[f"original_embeddings_{idx}"][index_no_updates]
                .to(device=text_encoder.device)
                .to(dtype=text_encoder.dtype)
            )

            # for the parts that were updated, we need to normalize them
            # to have the same std as before
            std_token_embedding = self.embeddings_settings[f"std_token_embedding_{idx}"]

            index_updates = ~index_no_updates
            new_embeddings = text_encoder.text_model.embeddings.token_embedding.weight.data[index_updates]
            off_ratio = std_token_embedding / new_embeddings.std()

            new_embeddings = new_embeddings * (off_ratio**0.1)
            text_encoder.text_model.embeddings.token_embedding.weight.data[index_updates] = new_embeddings


class DreamBoothDataset(Dataset):
    """
    A dataset to prepare the instance and class images with the prompts for fine-tuning the model.
    It pre-processes the images.
    """

    def __init__(
        self,
        instance_data_root,
        instance_prompt,
        class_prompt,
        dataset_name,
        dataset_config_name,
        cache_dir,
        image_column,
        caption_column,
        train_text_encoder_ti,
        class_data_root=None,
        class_num=None,
        token_abstraction_dict=None,  # token mapping for textual inversion
        size=1024,
        repeats=1,
        center_crop=False,
    ):
        self.size = size
        self.center_crop = center_crop

        self.instance_prompt = instance_prompt
        self.custom_instance_prompts = None
        self.class_prompt = class_prompt
        self.token_abstraction_dict = token_abstraction_dict
        self.train_text_encoder_ti = train_text_encoder_ti
        # if --dataset_name is provided or a metadata jsonl file is provided in the local --instance_data directory,
        # we load the training data using load_dataset
        if dataset_name is not None:
            try:
                from datasets import load_dataset
            except ImportError:
                raise ImportError(
                    "You are trying to load your data using the datasets library. If you wish to train using custom "
                    "captions please install the datasets library: `pip install datasets`. If you wish to load a "
                    "local folder containing images only, specify --instance_data_dir instead."
                )
            # Downloading and loading a dataset from the hub.
            # See more about loading custom images at
            # https://huggingface.co/docs/datasets/v2.0.0/en/dataset_script
            dataset = load_dataset(
                dataset_name,
                dataset_config_name,
                cache_dir=cache_dir,
            )
            # Preprocessing the datasets.
            column_names = dataset["train"].column_names

            # 6. Get the column names for input/target.
            if image_column is None:
                image_column = column_names[0]
                logger.info(f"image column defaulting to {image_column}")
            else:
                if image_column not in column_names:
                    raise ValueError(
                        f"`--image_column` value '{image_column}' not found in dataset columns. Dataset columns are: {', '.join(column_names)}"
                    )
            instance_images = dataset["train"][image_column]

            if caption_column is None:
                logger.info(
                    "No caption column provided, defaulting to instance_prompt for all images. If your dataset "
                    "contains captions/prompts for the images, make sure to specify the "
                    "column as --caption_column"
                )
                self.custom_instance_prompts = None
            else:
                if caption_column not in column_names:
                    raise ValueError(
                        f"`--caption_column` value '{caption_column}' not found in dataset columns. Dataset columns are: {', '.join(column_names)}"
                    )
                custom_instance_prompts = dataset["train"][caption_column]
                # create final list of captions according to --repeats
                self.custom_instance_prompts = []
                for caption in custom_instance_prompts:
                    self.custom_instance_prompts.extend(itertools.repeat(caption, repeats))
        else:
            self.instance_data_root = Path(instance_data_root)
            if not self.instance_data_root.exists():
                raise ValueError("Instance images root doesn't exists.")

            instance_images = [Image.open(path) for path in list(Path(instance_data_root).iterdir())]
            self.custom_instance_prompts = None

        self.instance_images = []
        for img in instance_images:
            self.instance_images.extend(itertools.repeat(img, repeats))

        # image processing to prepare for using SD-XL micro-conditioning
        self.original_sizes = []
        self.crop_top_lefts = []
        self.pixel_values = []
        train_resize = transforms.Resize(size, interpolation=transforms.InterpolationMode.BILINEAR)
        train_crop = transforms.CenterCrop(size) if center_crop else transforms.RandomCrop(size)
        train_flip = transforms.RandomHorizontalFlip(p=1.0)
        train_transforms = transforms.Compose(
            [
                transforms.ToTensor(),
                transforms.Normalize([0.5], [0.5]),
            ]
        )
        for image in self.instance_images:
            image = exif_transpose(image)
            if not image.mode == "RGB":
                image = image.convert("RGB")
            self.original_sizes.append((image.height, image.width))
            image = train_resize(image)
            if args.random_flip and random.random() < 0.5:
                # flip
                image = train_flip(image)
            if args.center_crop:
                y1 = max(0, int(round((image.height - args.resolution) / 2.0)))
                x1 = max(0, int(round((image.width - args.resolution) / 2.0)))
                image = train_crop(image)
            else:
                y1, x1, h, w = train_crop.get_params(image, (args.resolution, args.resolution))
                image = crop(image, y1, x1, h, w)
            crop_top_left = (y1, x1)
            self.crop_top_lefts.append(crop_top_left)
            image = train_transforms(image)
            self.pixel_values.append(image)

        self.num_instance_images = len(self.instance_images)
        self._length = self.num_instance_images

        if class_data_root is not None:
            self.class_data_root = Path(class_data_root)
            self.class_data_root.mkdir(parents=True, exist_ok=True)
            self.class_images_path = list(self.class_data_root.iterdir())

            self.original_sizes_class_imgs = []
            self.crop_top_lefts_class_imgs = []
            self.pixel_values_class_imgs = []
            self.class_images = [Image.open(path) for path in self.class_images_path]
            for image in self.class_images:
                image = exif_transpose(image)
                if not image.mode == "RGB":
                    image = image.convert("RGB")
                self.original_sizes_class_imgs.append((image.height, image.width))
                image = train_resize(image)
                if args.random_flip and random.random() < 0.5:
                    # flip
                    image = train_flip(image)
                if args.center_crop:
                    y1 = max(0, int(round((image.height - args.resolution) / 2.0)))
                    x1 = max(0, int(round((image.width - args.resolution) / 2.0)))
                    image = train_crop(image)
                else:
                    y1, x1, h, w = train_crop.get_params(image, (args.resolution, args.resolution))
                    image = crop(image, y1, x1, h, w)
                crop_top_left = (y1, x1)
                self.crop_top_lefts_class_imgs.append(crop_top_left)
                image = train_transforms(image)
                self.pixel_values_class_imgs.append(image)

            if class_num is not None:
                self.num_class_images = min(len(self.class_images_path), class_num)
            else:
                self.num_class_images = len(self.class_images_path)
            self._length = max(self.num_class_images, self.num_instance_images)
        else:
            self.class_data_root = None

        self.image_transforms = transforms.Compose(
            [
                transforms.Resize(size, interpolation=transforms.InterpolationMode.BILINEAR),
                transforms.CenterCrop(size) if center_crop else transforms.RandomCrop(size),
                transforms.ToTensor(),
                transforms.Normalize([0.5], [0.5]),
            ]
        )

    def __len__(self):
        return self._length

    def __getitem__(self, index):
        example = {}
        example["instance_images"] = self.pixel_values[index % self.num_instance_images]
        example["original_size"] = self.original_sizes[index % self.num_instance_images]
        example["crop_top_left"] = self.crop_top_lefts[index % self.num_instance_images]

        if self.custom_instance_prompts:
            caption = self.custom_instance_prompts[index % self.num_instance_images]
            if caption:
                if self.train_text_encoder_ti:
                    # replace instances of --token_abstraction in caption with the new tokens: "<si><si+1>" etc.
                    for token_abs, token_replacement in self.token_abstraction_dict.items():
                        caption = caption.replace(token_abs, "".join(token_replacement))
                example["instance_prompt"] = caption
            else:
                example["instance_prompt"] = self.instance_prompt

        else:  # costum prompts were provided, but length does not match size of image dataset
            example["instance_prompt"] = self.instance_prompt

        if self.class_data_root:
            example["class_prompt"] = self.class_prompt
            example["class_images"] = self.pixel_values_class_imgs[index % self.num_class_images]
            example["class_original_size"] = self.original_sizes_class_imgs[index % self.num_class_images]
            example["class_crop_top_left"] = self.crop_top_lefts_class_imgs[index % self.num_class_images]

        return example


def collate_fn(examples, with_prior_preservation=False):
    pixel_values = [example["instance_images"] for example in examples]
    prompts = [example["instance_prompt"] for example in examples]
    original_sizes = [example["original_size"] for example in examples]
    crop_top_lefts = [example["crop_top_left"] for example in examples]

    # Concat class and instance examples for prior preservation.
    # We do this to avoid doing two forward passes.
    if with_prior_preservation:
        pixel_values += [example["class_images"] for example in examples]
        prompts += [example["class_prompt"] for example in examples]
        original_sizes += [example["class_original_size"] for example in examples]
        crop_top_lefts += [example["class_crop_top_left"] for example in examples]

    pixel_values = torch.stack(pixel_values)
    pixel_values = pixel_values.to(memory_format=torch.contiguous_format).float()

    batch = {
        "pixel_values": pixel_values,
        "prompts": prompts,
        "original_sizes": original_sizes,
        "crop_top_lefts": crop_top_lefts,
    }
    return batch


class PromptDataset(Dataset):
    "A simple dataset to prepare the prompts to generate class images on multiple GPUs."

    def __init__(self, prompt, num_samples):
        self.prompt = prompt
        self.num_samples = num_samples

    def __len__(self):
        return self.num_samples

    def __getitem__(self, index):
        example = {}
        example["prompt"] = self.prompt
        example["index"] = index
        return example


def tokenize_prompt(tokenizer, prompt, add_special_tokens=False):
    text_inputs = tokenizer(
        prompt,
        padding="max_length",
        max_length=tokenizer.model_max_length,
        truncation=True,
        add_special_tokens=add_special_tokens,
        return_tensors="pt",
    )
    text_input_ids = text_inputs.input_ids
    return text_input_ids


# Adapted from pipelines.StableDiffusionXLPipeline.encode_prompt
def encode_prompt(text_encoders, tokenizers, prompt, text_input_ids_list=None):
    prompt_embeds_list = []

    for i, text_encoder in enumerate(text_encoders):
        if tokenizers is not None:
            tokenizer = tokenizers[i]
            text_input_ids = tokenize_prompt(tokenizer, prompt)
        else:
            assert text_input_ids_list is not None
            text_input_ids = text_input_ids_list[i]

        prompt_embeds = text_encoder(
            text_input_ids.to(text_encoder.device),
            output_hidden_states=True,
        )

        # We are only ALWAYS interested in the pooled output of the final text encoder
        pooled_prompt_embeds = prompt_embeds[0]
        prompt_embeds = prompt_embeds.hidden_states[-2]
        bs_embed, seq_len, _ = prompt_embeds.shape
        prompt_embeds = prompt_embeds.view(bs_embed, seq_len, -1)
        prompt_embeds_list.append(prompt_embeds)

    prompt_embeds = torch.concat(prompt_embeds_list, dim=-1)
    pooled_prompt_embeds = pooled_prompt_embeds.view(bs_embed, -1)
    return prompt_embeds, pooled_prompt_embeds


def main(args):
    if args.report_to == "wandb" and args.hub_token is not None:
        raise ValueError(
            "You cannot use both --report_to=wandb and --hub_token due to a security risk of exposing your token."
            " Please use `huggingface-cli login` to authenticate with the Hub."
        )

    logging_dir = Path(args.output_dir, args.logging_dir)

    accelerator_project_config = ProjectConfiguration(project_dir=args.output_dir, logging_dir=logging_dir)
    kwargs = DistributedDataParallelKwargs(find_unused_parameters=True)
    accelerator = Accelerator(
        gradient_accumulation_steps=args.gradient_accumulation_steps,
        mixed_precision=args.mixed_precision,
        log_with=args.report_to,
        project_config=accelerator_project_config,
        kwargs_handlers=[kwargs],
    )

    if args.report_to == "wandb":
        if not is_wandb_available():
            raise ImportError("Make sure to install wandb if you want to use it for logging during training.")
        import wandb

    # Make one log on every process with the configuration for debugging.
    logging.basicConfig(
        format="%(asctime)s - %(levelname)s - %(name)s - %(message)s",
        datefmt="%m/%d/%Y %H:%M:%S",
        level=logging.INFO,
    )
    logger.info(accelerator.state, main_process_only=False)
    if accelerator.is_local_main_process:
        transformers.utils.logging.set_verbosity_warning()
        diffusers.utils.logging.set_verbosity_info()
    else:
        transformers.utils.logging.set_verbosity_error()
        diffusers.utils.logging.set_verbosity_error()

    # If passed along, set the training seed now.
    if args.seed is not None:
        set_seed(args.seed)

    # Generate class images if prior preservation is enabled.
    if args.with_prior_preservation:
        class_images_dir = Path(args.class_data_dir)
        if not class_images_dir.exists():
            class_images_dir.mkdir(parents=True)
        cur_class_images = len(list(class_images_dir.iterdir()))

        if cur_class_images < args.num_class_images:
            torch_dtype = torch.float16 if accelerator.device.type == "cuda" else torch.float32
            if args.prior_generation_precision == "fp32":
                torch_dtype = torch.float32
            elif args.prior_generation_precision == "fp16":
                torch_dtype = torch.float16
            elif args.prior_generation_precision == "bf16":
                torch_dtype = torch.bfloat16
            pipeline = StableDiffusionXLPipeline.from_pretrained(
                args.pretrained_model_name_or_path,
                torch_dtype=torch_dtype,
                revision=args.revision,
                variant=args.variant,
            )
            pipeline.set_progress_bar_config(disable=True)

            num_new_images = args.num_class_images - cur_class_images
            logger.info(f"Number of class images to sample: {num_new_images}.")

            sample_dataset = PromptDataset(args.class_prompt, num_new_images)
            sample_dataloader = torch.utils.data.DataLoader(sample_dataset, batch_size=args.sample_batch_size)

            sample_dataloader = accelerator.prepare(sample_dataloader)
            pipeline.to(accelerator.device)

            for example in tqdm(
                sample_dataloader, desc="Generating class images", disable=not accelerator.is_local_main_process
            ):
                images = pipeline(example["prompt"]).images

                for i, image in enumerate(images):
                    hash_image = hashlib.sha1(image.tobytes()).hexdigest()
                    image_filename = class_images_dir / f"{example['index'][i] + cur_class_images}-{hash_image}.jpg"
                    image.save(image_filename)

            del pipeline
            if torch.cuda.is_available():
                torch.cuda.empty_cache()

    # Handle the repository creation
    if accelerator.is_main_process:
        if args.output_dir is not None:
            os.makedirs(args.output_dir, exist_ok=True)

        model_id = args.hub_model_id or Path(args.output_dir).name
        repo_id = None
        if args.push_to_hub:
            repo_id = create_repo(repo_id=model_id, exist_ok=True, token=args.hub_token).repo_id

    # Load the tokenizers
    tokenizer_one = AutoTokenizer.from_pretrained(
        args.pretrained_model_name_or_path,
        subfolder="tokenizer",
        revision=args.revision,
        variant=args.variant,
        use_fast=False,
    )
    tokenizer_two = AutoTokenizer.from_pretrained(
        args.pretrained_model_name_or_path,
        subfolder="tokenizer_2",
        revision=args.revision,
        variant=args.variant,
        use_fast=False,
    )

    # import correct text encoder classes
    text_encoder_cls_one = import_model_class_from_model_name_or_path(
        args.pretrained_model_name_or_path, args.revision
    )
    text_encoder_cls_two = import_model_class_from_model_name_or_path(
        args.pretrained_model_name_or_path, args.revision, subfolder="text_encoder_2"
    )

    # Load scheduler and models
    noise_scheduler = DDPMScheduler.from_pretrained(args.pretrained_model_name_or_path, subfolder="scheduler")
    text_encoder_one = text_encoder_cls_one.from_pretrained(
        args.pretrained_model_name_or_path, subfolder="text_encoder", revision=args.revision, variant=args.variant
    )
    text_encoder_two = text_encoder_cls_two.from_pretrained(
        args.pretrained_model_name_or_path, subfolder="text_encoder_2", revision=args.revision, variant=args.variant
    )
    vae_path = (
        args.pretrained_model_name_or_path
        if args.pretrained_vae_model_name_or_path is None
        else args.pretrained_vae_model_name_or_path
    )
    vae = AutoencoderKL.from_pretrained(
        vae_path,
        subfolder="vae" if args.pretrained_vae_model_name_or_path is None else None,
        revision=args.revision,
        variant=args.variant,
    )
    vae_scaling_factor = vae.config.scaling_factor
    unet = UNet2DConditionModel.from_pretrained(
        args.pretrained_model_name_or_path, subfolder="unet", revision=args.revision, variant=args.variant
    )

    if args.train_text_encoder_ti:
        # we parse the provided token identifier (or identifiers) into a list. s.t. - "TOK" -> ["TOK"], "TOK,
        # TOK2" -> ["TOK", "TOK2"] etc.
        token_abstraction_list = "".join(args.token_abstraction.split()).split(",")
        logger.info(f"list of token identifiers: {token_abstraction_list}")

        token_abstraction_dict = {}
        token_idx = 0
        for i, token in enumerate(token_abstraction_list):
            token_abstraction_dict[token] = [
                f"<s{token_idx + i + j}>" for j in range(args.num_new_tokens_per_abstraction)
            ]
            token_idx += args.num_new_tokens_per_abstraction - 1

        # replace instances of --token_abstraction in --instance_prompt with the new tokens: "<si><si+1>" etc.
        for token_abs, token_replacement in token_abstraction_dict.items():
            args.instance_prompt = args.instance_prompt.replace(token_abs, "".join(token_replacement))
            if args.with_prior_preservation:
                args.class_prompt = args.class_prompt.replace(token_abs, "".join(token_replacement))
            if args.validation_prompt:
                args.validation_prompt = args.validation_prompt.replace(token_abs, "".join(token_replacement))
                print("validation prompt:", args.validation_prompt)
        # initialize the new tokens for textual inversion
        embedding_handler = TokenEmbeddingsHandler(
            [text_encoder_one, text_encoder_two], [tokenizer_one, tokenizer_two]
        )
        inserting_toks = []
        for new_tok in token_abstraction_dict.values():
            inserting_toks.extend(new_tok)
        embedding_handler.initialize_new_tokens(inserting_toks=inserting_toks)

    # We only train the additional adapter LoRA layers
    vae.requires_grad_(False)
    text_encoder_one.requires_grad_(False)
    text_encoder_two.requires_grad_(False)
    unet.requires_grad_(False)

    # For mixed precision training we cast all non-trainable weights (vae, non-lora text_encoder and non-lora unet) to half-precision
    # as these weights are only used for inference, keeping weights in full precision is not required.
    weight_dtype = torch.float32
    if accelerator.mixed_precision == "fp16":
        weight_dtype = torch.float16
    elif accelerator.mixed_precision == "bf16":
        weight_dtype = torch.bfloat16

    # Move unet, vae and text_encoder to device and cast to weight_dtype
    unet.to(accelerator.device, dtype=weight_dtype)

    # The VAE is always in float32 to avoid NaN losses.
    vae.to(accelerator.device, dtype=torch.float32)

    text_encoder_one.to(accelerator.device, dtype=weight_dtype)
    text_encoder_two.to(accelerator.device, dtype=weight_dtype)

    if args.enable_xformers_memory_efficient_attention:
        if is_xformers_available():
            import xformers

            xformers_version = version.parse(xformers.__version__)
            if xformers_version == version.parse("0.0.16"):
                logger.warn(
                    "xFormers 0.0.16 cannot be used for training in some GPUs. If you observe problems during training, "
                    "please update xFormers to at least 0.0.17. See https://huggingface.co/docs/diffusers/main/en/optimization/xformers for more details."
                )
            unet.enable_xformers_memory_efficient_attention()
        else:
            raise ValueError("xformers is not available. Make sure it is installed correctly")

    if args.gradient_checkpointing:
        unet.enable_gradient_checkpointing()
        if args.train_text_encoder:
            text_encoder_one.gradient_checkpointing_enable()
            text_encoder_two.gradient_checkpointing_enable()

    # now we will add new LoRA weights to the attention layers
    unet_lora_config = LoraConfig(
        r=args.rank,
        lora_alpha=args.rank,
        use_dora=args.use_dora,
        init_lora_weights="gaussian",
        target_modules=["to_k", "to_q", "to_v", "to_out.0"],
    )
    unet.add_adapter(unet_lora_config)

    # The text encoder comes from 🤗 transformers, so we cannot directly modify it.
    # So, instead, we monkey-patch the forward calls of its attention-blocks.
    if args.train_text_encoder:
        text_lora_config = LoraConfig(
            r=args.rank,
            lora_alpha=args.rank,
            use_dora=args.use_dora,
            init_lora_weights="gaussian",
            target_modules=["q_proj", "k_proj", "v_proj", "out_proj"],
        )
        text_encoder_one.add_adapter(text_lora_config)
        text_encoder_two.add_adapter(text_lora_config)

    # if we use textual inversion, we freeze all parameters except for the token embeddings
    # in text encoder
    elif args.train_text_encoder_ti:
        text_lora_parameters_one = []
        for name, param in text_encoder_one.named_parameters():
            if "token_embedding" in name:
                # ensure that dtype is float32, even if rest of the model that isn't trained is loaded in fp16
                param.data = param.to(dtype=torch.float32)
                param.requires_grad = True
                text_lora_parameters_one.append(param)
            else:
                param.requires_grad = False
        text_lora_parameters_two = []
        for name, param in text_encoder_two.named_parameters():
            if "token_embedding" in name:
                # ensure that dtype is float32, even if rest of the model that isn't trained is loaded in fp16
                param.data = param.to(dtype=torch.float32)
                param.requires_grad = True
                text_lora_parameters_two.append(param)
            else:
                param.requires_grad = False

    def unwrap_model(model):
        model = accelerator.unwrap_model(model)
        model = model._orig_mod if is_compiled_module(model) else model
        return model

    # create custom saving & loading hooks so that `accelerator.save_state(...)` serializes in a nice format
    def save_model_hook(models, weights, output_dir):
        if accelerator.is_main_process:
            # there are only two options here. Either are just the unet attn processor layers
            # or there are the unet and text encoder atten layers
            unet_lora_layers_to_save = None
            text_encoder_one_lora_layers_to_save = None
            text_encoder_two_lora_layers_to_save = None

            for model in models:
                if isinstance(model, type(unwrap_model(unet))):
                    unet_lora_layers_to_save = convert_state_dict_to_diffusers(get_peft_model_state_dict(model))
                elif isinstance(model, type(unwrap_model(text_encoder_one))):
                    if args.train_text_encoder:
                        text_encoder_one_lora_layers_to_save = convert_state_dict_to_diffusers(
                            get_peft_model_state_dict(model)
                        )
                elif isinstance(model, type(unwrap_model(text_encoder_two))):
                    if args.train_text_encoder:
                        text_encoder_two_lora_layers_to_save = convert_state_dict_to_diffusers(
                            get_peft_model_state_dict(model)
                        )
                else:
                    raise ValueError(f"unexpected save model: {model.__class__}")

                # make sure to pop weight so that corresponding model is not saved again
                weights.pop()

            StableDiffusionXLPipeline.save_lora_weights(
                output_dir,
                unet_lora_layers=unet_lora_layers_to_save,
                text_encoder_lora_layers=text_encoder_one_lora_layers_to_save,
                text_encoder_2_lora_layers=text_encoder_two_lora_layers_to_save,
            )
        if args.train_text_encoder_ti:
            embedding_handler.save_embeddings(f"{output_dir}/{args.output_dir}_emb.safetensors")

    def load_model_hook(models, input_dir):
        unet_ = None
        text_encoder_one_ = None
        text_encoder_two_ = None

        while len(models) > 0:
            model = models.pop()

            if isinstance(model, type(unwrap_model(unet))):
                unet_ = model
            elif isinstance(model, type(unwrap_model(text_encoder_one))):
                text_encoder_one_ = model
            elif isinstance(model, type(unwrap_model(text_encoder_two))):
                text_encoder_two_ = model
            else:
                raise ValueError(f"unexpected save model: {model.__class__}")

        lora_state_dict, network_alphas = LoraLoaderMixin.lora_state_dict(input_dir)

        unet_state_dict = {f'{k.replace("unet.", "")}': v for k, v in lora_state_dict.items() if k.startswith("unet.")}
        unet_state_dict = convert_unet_state_dict_to_peft(unet_state_dict)
        incompatible_keys = set_peft_model_state_dict(unet_, unet_state_dict, adapter_name="default")
        if incompatible_keys is not None:
            # check only for unexpected keys
            unexpected_keys = getattr(incompatible_keys, "unexpected_keys", None)
            if unexpected_keys:
                logger.warning(
                    f"Loading adapter weights from state_dict led to unexpected keys not found in the model: "
                    f" {unexpected_keys}. "
                )

        if args.train_text_encoder:
            _set_state_dict_into_text_encoder(lora_state_dict, prefix="text_encoder.", text_encoder=text_encoder_one_)

            _set_state_dict_into_text_encoder(
                lora_state_dict, prefix="text_encoder_2.", text_encoder=text_encoder_two_
            )

        # Make sure the trainable params are in float32. This is again needed since the base models
        # are in `weight_dtype`. More details:
        # https://github.com/huggingface/diffusers/pull/6514#discussion_r1449796804
        if args.mixed_precision == "fp16":
            models = [unet_]
            if args.train_text_encoder:
                models.extend([text_encoder_one_, text_encoder_two_])
            cast_training_params(models)

    accelerator.register_save_state_pre_hook(save_model_hook)
    accelerator.register_load_state_pre_hook(load_model_hook)

    # Enable TF32 for faster training on Ampere GPUs,
    # cf https://pytorch.org/docs/stable/notes/cuda.html#tensorfloat-32-tf32-on-ampere-devices
    if args.allow_tf32:
        torch.backends.cuda.matmul.allow_tf32 = True

    if args.scale_lr:
        args.learning_rate = (
            args.learning_rate * args.gradient_accumulation_steps * args.train_batch_size * accelerator.num_processes
        )

    # Make sure the trainable params are in float32.
    if args.mixed_precision == "fp16":
        models = [unet]
        if args.train_text_encoder:
            models.extend([text_encoder_one, text_encoder_two])
        cast_training_params(models, dtype=torch.float32)

    unet_lora_parameters = list(filter(lambda p: p.requires_grad, unet.parameters()))

    if args.train_text_encoder:
        text_lora_parameters_one = list(filter(lambda p: p.requires_grad, text_encoder_one.parameters()))
        text_lora_parameters_two = list(filter(lambda p: p.requires_grad, text_encoder_two.parameters()))

    # If neither --train_text_encoder nor --train_text_encoder_ti, text_encoders remain frozen during training
    freeze_text_encoder = not (args.train_text_encoder or args.train_text_encoder_ti)

    # Optimization parameters
    unet_lora_parameters_with_lr = {"params": unet_lora_parameters, "lr": args.learning_rate}
    if not freeze_text_encoder:
        # different learning rate for text encoder and unet
        text_lora_parameters_one_with_lr = {
            "params": text_lora_parameters_one,
            "weight_decay": args.adam_weight_decay_text_encoder
            if args.adam_weight_decay_text_encoder
            else args.adam_weight_decay,
            "lr": args.text_encoder_lr if args.text_encoder_lr else args.learning_rate,
        }
        text_lora_parameters_two_with_lr = {
            "params": text_lora_parameters_two,
            "weight_decay": args.adam_weight_decay_text_encoder
            if args.adam_weight_decay_text_encoder
            else args.adam_weight_decay,
            "lr": args.text_encoder_lr if args.text_encoder_lr else args.learning_rate,
        }
        params_to_optimize = [
            unet_lora_parameters_with_lr,
            text_lora_parameters_one_with_lr,
            text_lora_parameters_two_with_lr,
        ]
    else:
        params_to_optimize = [unet_lora_parameters_with_lr]

    # Optimizer creation
    if not (args.optimizer.lower() == "prodigy" or args.optimizer.lower() == "adamw"):
        logger.warn(
            f"Unsupported choice of optimizer: {args.optimizer}.Supported optimizers include [adamW, prodigy]."
            "Defaulting to adamW"
        )
        args.optimizer = "adamw"

    if args.use_8bit_adam and not args.optimizer.lower() == "adamw":
        logger.warn(
            f"use_8bit_adam is ignored when optimizer is not set to 'AdamW'. Optimizer was "
            f"set to {args.optimizer.lower()}"
        )

    if args.optimizer.lower() == "adamw":
        if args.use_8bit_adam:
            try:
                import bitsandbytes as bnb
            except ImportError:
                raise ImportError(
                    "To use 8-bit Adam, please install the bitsandbytes library: `pip install bitsandbytes`."
                )

            optimizer_class = bnb.optim.AdamW8bit
        else:
            optimizer_class = torch.optim.AdamW

        optimizer = optimizer_class(
            params_to_optimize,
            betas=(args.adam_beta1, args.adam_beta2),
            weight_decay=args.adam_weight_decay,
            eps=args.adam_epsilon,
        )

    if args.optimizer.lower() == "prodigy":
        try:
            import prodigyopt
        except ImportError:
            raise ImportError("To use Prodigy, please install the prodigyopt library: `pip install prodigyopt`")

        optimizer_class = prodigyopt.Prodigy

        if args.learning_rate <= 0.1:
            logger.warn(
                "Learning rate is too low. When using prodigy, it's generally better to set learning rate around 1.0"
            )
        if args.train_text_encoder and args.text_encoder_lr:
            logger.warn(
                f"Learning rates were provided both for the unet and the text encoder- e.g. text_encoder_lr:"
                f" {args.text_encoder_lr} and learning_rate: {args.learning_rate}. "
                f"When using prodigy only learning_rate is used as the initial learning rate."
            )
            # changes the learning rate of text_encoder_parameters_one and text_encoder_parameters_two to be
            # --learning_rate
            params_to_optimize[1]["lr"] = args.learning_rate
            params_to_optimize[2]["lr"] = args.learning_rate

        optimizer = optimizer_class(
            params_to_optimize,
            lr=args.learning_rate,
            betas=(args.adam_beta1, args.adam_beta2),
            beta3=args.prodigy_beta3,
            weight_decay=args.adam_weight_decay,
            eps=args.adam_epsilon,
            decouple=args.prodigy_decouple,
            use_bias_correction=args.prodigy_use_bias_correction,
            safeguard_warmup=args.prodigy_safeguard_warmup,
        )

    # Dataset and DataLoaders creation:
    train_dataset = DreamBoothDataset(
        instance_data_root=args.instance_data_dir,
        instance_prompt=args.instance_prompt,
        class_prompt=args.class_prompt,
        dataset_name=args.dataset_name,
        dataset_config_name=args.dataset_config_name,
        cache_dir=args.cache_dir,
        image_column=args.image_column,
        train_text_encoder_ti=args.train_text_encoder_ti,
        caption_column=args.caption_column,
        class_data_root=args.class_data_dir if args.with_prior_preservation else None,
        token_abstraction_dict=token_abstraction_dict if args.train_text_encoder_ti else None,
        class_num=args.num_class_images,
        size=args.resolution,
        repeats=args.repeats,
        center_crop=args.center_crop,
    )

    train_dataloader = torch.utils.data.DataLoader(
        train_dataset,
        batch_size=args.train_batch_size,
        shuffle=True,
        collate_fn=lambda examples: collate_fn(examples, args.with_prior_preservation),
        num_workers=args.dataloader_num_workers,
    )

    # Computes additional embeddings/ids required by the SDXL UNet.
    # regular text embeddings (when `train_text_encoder` is not True)
    # pooled text embeddings
    # time ids

    def compute_time_ids(crops_coords_top_left, original_size=None):
        # Adapted from pipeline.StableDiffusionXLPipeline._get_add_time_ids
        if original_size is None:
            original_size = (args.resolution, args.resolution)
        target_size = (args.resolution, args.resolution)
        add_time_ids = list(original_size + crops_coords_top_left + target_size)
        add_time_ids = torch.tensor([add_time_ids])
        add_time_ids = add_time_ids.to(accelerator.device, dtype=weight_dtype)
        return add_time_ids

    if not args.train_text_encoder:
        tokenizers = [tokenizer_one, tokenizer_two]
        text_encoders = [text_encoder_one, text_encoder_two]

        def compute_text_embeddings(prompt, text_encoders, tokenizers):
            with torch.no_grad():
                prompt_embeds, pooled_prompt_embeds = encode_prompt(text_encoders, tokenizers, prompt)
                prompt_embeds = prompt_embeds.to(accelerator.device)
                pooled_prompt_embeds = pooled_prompt_embeds.to(accelerator.device)
            return prompt_embeds, pooled_prompt_embeds

    # If no type of tuning is done on the text_encoder and custom instance prompts are NOT
    # provided (i.e. the --instance_prompt is used for all images), we encode the instance prompt once to avoid
    # the redundant encoding.
    if freeze_text_encoder and not train_dataset.custom_instance_prompts:
        instance_prompt_hidden_states, instance_pooled_prompt_embeds = compute_text_embeddings(
            args.instance_prompt, text_encoders, tokenizers
        )

    # Handle class prompt for prior-preservation.
    if args.with_prior_preservation:
        if freeze_text_encoder:
            class_prompt_hidden_states, class_pooled_prompt_embeds = compute_text_embeddings(
                args.class_prompt, text_encoders, tokenizers
            )

    # Clear the memory here
    if freeze_text_encoder and not train_dataset.custom_instance_prompts:
        del tokenizers, text_encoders
        gc.collect()
        torch.cuda.empty_cache()

    # If custom instance prompts are NOT provided (i.e. the instance prompt is used for all images),
    # pack the statically computed variables appropriately here. This is so that we don't
    # have to pass them to the dataloader.

    # if --train_text_encoder_ti we need add_special_tokens to be True fo textual inversion
    add_special_tokens = True if args.train_text_encoder_ti else False

    if not train_dataset.custom_instance_prompts:
        if freeze_text_encoder:
            prompt_embeds = instance_prompt_hidden_states
            unet_add_text_embeds = instance_pooled_prompt_embeds
            if args.with_prior_preservation:
                prompt_embeds = torch.cat([prompt_embeds, class_prompt_hidden_states], dim=0)
                unet_add_text_embeds = torch.cat([unet_add_text_embeds, class_pooled_prompt_embeds], dim=0)
        # if we're optmizing the text encoder (both if instance prompt is used for all images or custom prompts) we need to tokenize and encode the
        # batch prompts on all training steps
        else:
            tokens_one = tokenize_prompt(tokenizer_one, args.instance_prompt, add_special_tokens)
            tokens_two = tokenize_prompt(tokenizer_two, args.instance_prompt, add_special_tokens)
            if args.with_prior_preservation:
                class_tokens_one = tokenize_prompt(tokenizer_one, args.class_prompt, add_special_tokens)
                class_tokens_two = tokenize_prompt(tokenizer_two, args.class_prompt, add_special_tokens)
                tokens_one = torch.cat([tokens_one, class_tokens_one], dim=0)
                tokens_two = torch.cat([tokens_two, class_tokens_two], dim=0)

    if args.cache_latents:
        latents_cache = []
        for batch in tqdm(train_dataloader, desc="Caching latents"):
            with torch.no_grad():
                batch["pixel_values"] = batch["pixel_values"].to(
                    accelerator.device, non_blocking=True, dtype=torch.float32
                )
                latents_cache.append(vae.encode(batch["pixel_values"]).latent_dist)

        if args.validation_prompt is None:
            del vae
            if torch.cuda.is_available():
                torch.cuda.empty_cache()

    # Scheduler and math around the number of training steps.
    overrode_max_train_steps = False
    num_update_steps_per_epoch = math.ceil(len(train_dataloader) / args.gradient_accumulation_steps)
    if args.max_train_steps is None:
        args.max_train_steps = args.num_train_epochs * num_update_steps_per_epoch
        overrode_max_train_steps = True

    lr_scheduler = get_scheduler(
        args.lr_scheduler,
        optimizer=optimizer,
        num_warmup_steps=args.lr_warmup_steps * accelerator.num_processes,
        num_training_steps=args.max_train_steps * accelerator.num_processes,
        num_cycles=args.lr_num_cycles,
        power=args.lr_power,
    )

    # Prepare everything with our `accelerator`.
    if not freeze_text_encoder:
        unet, text_encoder_one, text_encoder_two, optimizer, train_dataloader, lr_scheduler = accelerator.prepare(
            unet, text_encoder_one, text_encoder_two, optimizer, train_dataloader, lr_scheduler
        )
    else:
        unet, optimizer, train_dataloader, lr_scheduler = accelerator.prepare(
            unet, optimizer, train_dataloader, lr_scheduler
        )

    # We need to recalculate our total training steps as the size of the training dataloader may have changed.
    num_update_steps_per_epoch = math.ceil(len(train_dataloader) / args.gradient_accumulation_steps)
    if overrode_max_train_steps:
        args.max_train_steps = args.num_train_epochs * num_update_steps_per_epoch
    # Afterwards we recalculate our number of training epochs
    args.num_train_epochs = math.ceil(args.max_train_steps / num_update_steps_per_epoch)

    # We need to initialize the trackers we use, and also store our configuration.
    # The trackers initializes automatically on the main process.
    if accelerator.is_main_process:
        accelerator.init_trackers("dreambooth-lora-sd-xl", config=vars(args))

    # Train!
    total_batch_size = args.train_batch_size * accelerator.num_processes * args.gradient_accumulation_steps

    logger.info("***** Running training *****")
    logger.info(f"  Num examples = {len(train_dataset)}")
    logger.info(f"  Num batches each epoch = {len(train_dataloader)}")
    logger.info(f"  Num Epochs = {args.num_train_epochs}")
    logger.info(f"  Instantaneous batch size per device = {args.train_batch_size}")
    logger.info(f"  Total train batch size (w. parallel, distributed & accumulation) = {total_batch_size}")
    logger.info(f"  Gradient Accumulation steps = {args.gradient_accumulation_steps}")
    logger.info(f"  Total optimization steps = {args.max_train_steps}")
    global_step = 0
    first_epoch = 0

    # Potentially load in the weights and states from a previous save
    if args.resume_from_checkpoint:
        if args.resume_from_checkpoint != "latest":
            path = os.path.basename(args.resume_from_checkpoint)
        else:
            # Get the mos recent checkpoint
            dirs = os.listdir(args.output_dir)
            dirs = [d for d in dirs if d.startswith("checkpoint")]
            dirs = sorted(dirs, key=lambda x: int(x.split("-")[1]))
            path = dirs[-1] if len(dirs) > 0 else None

        if path is None:
            accelerator.print(
                f"Checkpoint '{args.resume_from_checkpoint}' does not exist. Starting a new training run."
            )
            args.resume_from_checkpoint = None
            initial_global_step = 0
        else:
            accelerator.print(f"Resuming from checkpoint {path}")
            accelerator.load_state(os.path.join(args.output_dir, path))
            global_step = int(path.split("-")[1])

            initial_global_step = global_step
            first_epoch = global_step // num_update_steps_per_epoch

    else:
        initial_global_step = 0

    progress_bar = tqdm(
        range(0, args.max_train_steps),
        initial=initial_global_step,
        desc="Steps",
        # Only show the progress bar once on each machine.
        disable=not accelerator.is_local_main_process,
    )

    if args.train_text_encoder:
        num_train_epochs_text_encoder = int(args.train_text_encoder_frac * args.num_train_epochs)
    elif args.train_text_encoder_ti:  # args.train_text_encoder_ti
        num_train_epochs_text_encoder = int(args.train_text_encoder_ti_frac * args.num_train_epochs)
    # flag used for textual inversion
    pivoted = False
    for epoch in range(first_epoch, args.num_train_epochs):
        # if performing any kind of optimization of text_encoder params
        if args.train_text_encoder or args.train_text_encoder_ti:
            if epoch == num_train_epochs_text_encoder:
                print("PIVOT HALFWAY", epoch)
                # stopping optimization of text_encoder params
                # this flag is used to reset the optimizer to optimize only on unet params
                pivoted = True

            else:
                # still optimizing the text encoder
                text_encoder_one.train()
                text_encoder_two.train()
                # set top parameter requires_grad = True for gradient checkpointing works
                if args.train_text_encoder:
                    text_encoder_one.text_model.embeddings.requires_grad_(True)
                    text_encoder_two.text_model.embeddings.requires_grad_(True)

        unet.train()
        for step, batch in enumerate(train_dataloader):
            if pivoted:
                # stopping optimization of text_encoder params
                # re setting the optimizer to optimize only on unet params
                optimizer.param_groups[1]["lr"] = 0.0
                optimizer.param_groups[2]["lr"] = 0.0

            with accelerator.accumulate(unet):
                prompts = batch["prompts"]
                # encode batch prompts when custom prompts are provided for each image -
                if train_dataset.custom_instance_prompts:
                    if freeze_text_encoder:
                        prompt_embeds, unet_add_text_embeds = compute_text_embeddings(
                            prompts, text_encoders, tokenizers
                        )

                    else:
                        tokens_one = tokenize_prompt(tokenizer_one, prompts, add_special_tokens)
                        tokens_two = tokenize_prompt(tokenizer_two, prompts, add_special_tokens)

                if args.cache_latents:
                    model_input = latents_cache[step].sample()
                else:
                    pixel_values = batch["pixel_values"].to(dtype=vae.dtype)
                    model_input = vae.encode(pixel_values).latent_dist.sample()

                model_input = model_input * vae_scaling_factor
                if args.pretrained_vae_model_name_or_path is None:
                    model_input = model_input.to(weight_dtype)

                # Sample noise that we'll add to the latents
                noise = torch.randn_like(model_input)
                if args.noise_offset:
                    # https://www.crosslabs.org//blog/diffusion-with-offset-noise
                    noise += args.noise_offset * torch.randn(
                        (model_input.shape[0], model_input.shape[1], 1, 1), device=model_input.device
                    )

                bsz = model_input.shape[0]
                # Sample a random timestep for each image
                timesteps = torch.randint(
                    0, noise_scheduler.config.num_train_timesteps, (bsz,), device=model_input.device
                )
                timesteps = timesteps.long()

                # Add noise to the model input according to the noise magnitude at each timestep
                # (this is the forward diffusion process)
                noisy_model_input = noise_scheduler.add_noise(model_input, noise, timesteps)

                # time ids
                add_time_ids = torch.cat(
                    [
                        compute_time_ids(original_size=s, crops_coords_top_left=c)
                        for s, c in zip(batch["original_sizes"], batch["crop_top_lefts"])
                    ]
                )

                # Calculate the elements to repeat depending on the use of prior-preservation and custom captions.
                if not train_dataset.custom_instance_prompts:
                    elems_to_repeat_text_embeds = bsz // 2 if args.with_prior_preservation else bsz

                else:
                    elems_to_repeat_text_embeds = 1

                # Predict the noise residual
                if freeze_text_encoder:
                    unet_added_conditions = {
                        "time_ids": add_time_ids,
                        # "time_ids": add_time_ids.repeat(elems_to_repeat_time_ids, 1),
                        "text_embeds": unet_add_text_embeds.repeat(elems_to_repeat_text_embeds, 1),
                    }
                    prompt_embeds_input = prompt_embeds.repeat(elems_to_repeat_text_embeds, 1, 1)
                    model_pred = unet(
                        noisy_model_input,
                        timesteps,
                        prompt_embeds_input,
                        added_cond_kwargs=unet_added_conditions,
                    ).sample
                else:
                    unet_added_conditions = {"time_ids": add_time_ids}
                    prompt_embeds, pooled_prompt_embeds = encode_prompt(
                        text_encoders=[text_encoder_one, text_encoder_two],
                        tokenizers=None,
                        prompt=None,
                        text_input_ids_list=[tokens_one, tokens_two],
                    )
                    unet_added_conditions.update(
                        {"text_embeds": pooled_prompt_embeds.repeat(elems_to_repeat_text_embeds, 1)}
                    )
                    prompt_embeds_input = prompt_embeds.repeat(elems_to_repeat_text_embeds, 1, 1)
                    model_pred = unet(
                        noisy_model_input, timesteps, prompt_embeds_input, added_cond_kwargs=unet_added_conditions
                    ).sample

                # Get the target for loss depending on the prediction type
                if noise_scheduler.config.prediction_type == "epsilon":
                    target = noise
                elif noise_scheduler.config.prediction_type == "v_prediction":
                    target = noise_scheduler.get_velocity(model_input, noise, timesteps)
                else:
                    raise ValueError(f"Unknown prediction type {noise_scheduler.config.prediction_type}")

                if args.with_prior_preservation:
                    # Chunk the noise and model_pred into two parts and compute the loss on each part separately.
                    model_pred, model_pred_prior = torch.chunk(model_pred, 2, dim=0)
                    target, target_prior = torch.chunk(target, 2, dim=0)

                    # Compute prior loss
                    prior_loss = F.mse_loss(model_pred_prior.float(), target_prior.float(), reduction="mean")

                if args.snr_gamma is None:
                    loss = F.mse_loss(model_pred.float(), target.float(), reduction="mean")
                else:
                    # Compute loss-weights as per Section 3.4 of https://arxiv.org/abs/2303.09556.
                    # Since we predict the noise instead of x_0, the original formulation is slightly changed.
                    # This is discussed in Section 4.2 of the same paper.

                    if args.with_prior_preservation:
                        # if we're using prior preservation, we calc snr for instance loss only -
                        # and hence only need timesteps corresponding to instance images
                        snr_timesteps, _ = torch.chunk(timesteps, 2, dim=0)
                    else:
                        snr_timesteps = timesteps

                    snr = compute_snr(noise_scheduler, snr_timesteps)
                    base_weight = (
                        torch.stack([snr, args.snr_gamma * torch.ones_like(snr_timesteps)], dim=1).min(dim=1)[0] / snr
                    )

                    if noise_scheduler.config.prediction_type == "v_prediction":
                        # Velocity objective needs to be floored to an SNR weight of one.
                        mse_loss_weights = base_weight + 1
                    else:
                        # Epsilon and sample both use the same loss weights.
                        mse_loss_weights = base_weight

                    loss = F.mse_loss(model_pred.float(), target.float(), reduction="none")
                    loss = loss.mean(dim=list(range(1, len(loss.shape)))) * mse_loss_weights
                    loss = loss.mean()

                if args.with_prior_preservation:
                    # Add the prior loss to the instance loss.
                    loss = loss + args.prior_loss_weight * prior_loss

                accelerator.backward(loss)
                if accelerator.sync_gradients:
                    params_to_clip = (
                        itertools.chain(unet_lora_parameters, text_lora_parameters_one, text_lora_parameters_two)
                        if (args.train_text_encoder or args.train_text_encoder_ti)
                        else unet_lora_parameters
                    )
                    accelerator.clip_grad_norm_(params_to_clip, args.max_grad_norm)
                optimizer.step()
                lr_scheduler.step()
                optimizer.zero_grad()

                # every step, we reset the embeddings to the original embeddings.
                if args.train_text_encoder_ti:
                    embedding_handler.retract_embeddings()

            # Checks if the accelerator has performed an optimization step behind the scenes
            if accelerator.sync_gradients:
                progress_bar.update(1)
                global_step += 1

                if accelerator.is_main_process:
                    if global_step % args.checkpointing_steps == 0:
                        # _before_ saving state, check if this save would set us over the `checkpoints_total_limit`
                        if args.checkpoints_total_limit is not None:
                            checkpoints = os.listdir(args.output_dir)
                            checkpoints = [d for d in checkpoints if d.startswith("checkpoint")]
                            checkpoints = sorted(checkpoints, key=lambda x: int(x.split("-")[1]))

                            # before we save the new checkpoint, we need to have at _most_ `checkpoints_total_limit - 1` checkpoints
                            if len(checkpoints) >= args.checkpoints_total_limit:
                                num_to_remove = len(checkpoints) - args.checkpoints_total_limit + 1
                                removing_checkpoints = checkpoints[0:num_to_remove]

                                logger.info(
                                    f"{len(checkpoints)} checkpoints already exist, removing {len(removing_checkpoints)} checkpoints"
                                )
                                logger.info(f"removing checkpoints: {', '.join(removing_checkpoints)}")

                                for removing_checkpoint in removing_checkpoints:
                                    removing_checkpoint = os.path.join(args.output_dir, removing_checkpoint)
                                    shutil.rmtree(removing_checkpoint)

                        save_path = os.path.join(args.output_dir, f"checkpoint-{global_step}")
                        accelerator.save_state(save_path)
                        logger.info(f"Saved state to {save_path}")

            logs = {"loss": loss.detach().item(), "lr": lr_scheduler.get_last_lr()[0]}
            progress_bar.set_postfix(**logs)
            accelerator.log(logs, step=global_step)

            if global_step >= args.max_train_steps:
                break

        if accelerator.is_main_process:
            if args.validation_prompt is not None and epoch % args.validation_epochs == 0:
                logger.info(
                    f"Running validation... \n Generating {args.num_validation_images} images with prompt:"
                    f" {args.validation_prompt}."
                )
                # create pipeline
                if freeze_text_encoder:
                    text_encoder_one = text_encoder_cls_one.from_pretrained(
                        args.pretrained_model_name_or_path,
                        subfolder="text_encoder",
                        revision=args.revision,
                        variant=args.variant,
                    )
                    text_encoder_two = text_encoder_cls_two.from_pretrained(
                        args.pretrained_model_name_or_path,
                        subfolder="text_encoder_2",
                        revision=args.revision,
                        variant=args.variant,
                    )
                pipeline = StableDiffusionXLPipeline.from_pretrained(
                    args.pretrained_model_name_or_path,
                    vae=vae,
                    tokenizer=tokenizer_one,
                    tokenizer_2=tokenizer_two,
                    text_encoder=accelerator.unwrap_model(text_encoder_one),
                    text_encoder_2=accelerator.unwrap_model(text_encoder_two),
                    unet=accelerator.unwrap_model(unet),
                    revision=args.revision,
                    variant=args.variant,
                    torch_dtype=weight_dtype,
                )

                # We train on the simplified learning objective. If we were previously predicting a variance, we need the scheduler to ignore it
                scheduler_args = {}

                if "variance_type" in pipeline.scheduler.config:
                    variance_type = pipeline.scheduler.config.variance_type

                    if variance_type in ["learned", "learned_range"]:
                        variance_type = "fixed_small"

                    scheduler_args["variance_type"] = variance_type

                pipeline.scheduler = DPMSolverMultistepScheduler.from_config(
                    pipeline.scheduler.config, **scheduler_args
                )

                pipeline = pipeline.to(accelerator.device)
                pipeline.set_progress_bar_config(disable=True)

                # run inference
                generator = torch.Generator(device=accelerator.device).manual_seed(args.seed) if args.seed else None
                pipeline_args = {"prompt": args.validation_prompt}

                with torch.cuda.amp.autocast():
                    images = [
                        pipeline(**pipeline_args, generator=generator).images[0]
                        for _ in range(args.num_validation_images)
                    ]

                for tracker in accelerator.trackers:
                    if tracker.name == "tensorboard":
                        np_images = np.stack([np.asarray(img) for img in images])
                        tracker.writer.add_images("validation", np_images, epoch, dataformats="NHWC")
                    if tracker.name == "wandb":
                        tracker.log(
                            {
                                "validation": [
                                    wandb.Image(image, caption=f"{i}: {args.validation_prompt}")
                                    for i, image in enumerate(images)
                                ]
                            }
                        )

                del pipeline
                torch.cuda.empty_cache()

    # Save the lora layers
    accelerator.wait_for_everyone()
    if accelerator.is_main_process:
        unet = accelerator.unwrap_model(unet)
        unet = unet.to(torch.float32)
        unet_lora_layers = convert_state_dict_to_diffusers(get_peft_model_state_dict(unet))

        if args.train_text_encoder:
            text_encoder_one = accelerator.unwrap_model(text_encoder_one)
            text_encoder_lora_layers = convert_state_dict_to_diffusers(
                get_peft_model_state_dict(text_encoder_one.to(torch.float32))
            )
            text_encoder_two = accelerator.unwrap_model(text_encoder_two)
            text_encoder_2_lora_layers = convert_state_dict_to_diffusers(
                get_peft_model_state_dict(text_encoder_two.to(torch.float32))
            )
        else:
            text_encoder_lora_layers = None
            text_encoder_2_lora_layers = None

        StableDiffusionXLPipeline.save_lora_weights(
            save_directory=args.output_dir,
            unet_lora_layers=unet_lora_layers,
            text_encoder_lora_layers=text_encoder_lora_layers,
            text_encoder_2_lora_layers=text_encoder_2_lora_layers,
        )

        if args.train_text_encoder_ti:
            embeddings_path = f"{args.output_dir}/{args.output_dir}_emb.safetensors"
            embedding_handler.save_embeddings(embeddings_path)

        images = []
        if args.validation_prompt and args.num_validation_images > 0:
            # Final inference
            # Load previous pipeline
            vae = AutoencoderKL.from_pretrained(
                vae_path,
                subfolder="vae" if args.pretrained_vae_model_name_or_path is None else None,
                revision=args.revision,
                variant=args.variant,
                torch_dtype=weight_dtype,
            )
            pipeline = StableDiffusionXLPipeline.from_pretrained(
                args.pretrained_model_name_or_path,
                vae=vae,
                revision=args.revision,
                variant=args.variant,
                torch_dtype=weight_dtype,
            )

            # We train on the simplified learning objective. If we were previously predicting a variance, we need the scheduler to ignore it
            scheduler_args = {}

            if "variance_type" in pipeline.scheduler.config:
                variance_type = pipeline.scheduler.config.variance_type

                if variance_type in ["learned", "learned_range"]:
                    variance_type = "fixed_small"

                scheduler_args["variance_type"] = variance_type

            pipeline.scheduler = DPMSolverMultistepScheduler.from_config(pipeline.scheduler.config, **scheduler_args)

            # load attention processors
            pipeline.load_lora_weights(args.output_dir)

            # load new tokens
            if args.train_text_encoder_ti:
                state_dict = load_file(embeddings_path)
                all_new_tokens = []
                for key, value in token_abstraction_dict.items():
                    all_new_tokens.extend(value)
                pipeline.load_textual_inversion(
                    state_dict["clip_l"],
                    token=all_new_tokens,
                    text_encoder=pipeline.text_encoder,
                    tokenizer=pipeline.tokenizer,
                )
                pipeline.load_textual_inversion(
                    state_dict["clip_g"],
                    token=all_new_tokens,
                    text_encoder=pipeline.text_encoder_2,
                    tokenizer=pipeline.tokenizer_2,
                )

            # run inference
            pipeline = pipeline.to(accelerator.device)
            generator = torch.Generator(device=accelerator.device).manual_seed(args.seed) if args.seed else None
            images = [
                pipeline(args.validation_prompt, num_inference_steps=25, generator=generator).images[0]
                for _ in range(args.num_validation_images)
            ]

            for tracker in accelerator.trackers:
                if tracker.name == "tensorboard":
                    np_images = np.stack([np.asarray(img) for img in images])
                    tracker.writer.add_images("test", np_images, epoch, dataformats="NHWC")
                if tracker.name == "wandb":
                    tracker.log(
                        {
                            "test": [
                                wandb.Image(image, caption=f"{i}: {args.validation_prompt}")
                                for i, image in enumerate(images)
                            ]
                        }
                    )

        # Conver to WebUI format
        lora_state_dict = load_file(f"{args.output_dir}/pytorch_lora_weights.safetensors")
        peft_state_dict = convert_all_state_dict_to_peft(lora_state_dict)
        kohya_state_dict = convert_state_dict_to_kohya(peft_state_dict)
        save_file(kohya_state_dict, f"{args.output_dir}/{args.output_dir}.safetensors")

        save_model_card(
            model_id if not args.push_to_hub else repo_id,
            use_dora=args.use_dora,
            images=images,
            base_model=args.pretrained_model_name_or_path,
            train_text_encoder=args.train_text_encoder,
            train_text_encoder_ti=args.train_text_encoder_ti,
            token_abstraction_dict=train_dataset.token_abstraction_dict,
            instance_prompt=args.instance_prompt,
            validation_prompt=args.validation_prompt,
            repo_folder=args.output_dir,
            vae_path=args.pretrained_vae_model_name_or_path,
        )
        if args.push_to_hub:
            upload_folder(
                repo_id=repo_id,
                folder_path=args.output_dir,
                commit_message="End of training",
                ignore_patterns=["step_*", "epoch_*"],
            )

    accelerator.end_training()


if __name__ == "__main__":
    args = parse_args()
    main(args)<|MERGE_RESOLUTION|>--- conflicted
+++ resolved
@@ -666,10 +666,6 @@
     )
     parser.add_argument(
         "--use_dora",
-<<<<<<< HEAD
-        type=bool,
-=======
->>>>>>> 534f5d54
         action="store_true",
         default=False,
         help=(
