#!/usr/bin/env python
# coding=utf-8
# Copyright 2022 The HuggingFace Inc. team. All rights reserved.
#
# Licensed under the Apache License, Version 2.0 (the "License");
# you may not use this file except in compliance with the License.
# You may obtain a copy of the License at
#
#     http://www.apache.org/licenses/LICENSE-2.0
#
# Unless required by applicable law or agreed to in writing, software
# distributed under the License is distributed on an "AS IS" BASIS,
# WITHOUT WARRANTIES OR CONDITIONS OF ANY KIND, either express or implied.
# See the License for the specific language governing permissions and

import argparse
import logging
import math
import os
import random
from pathlib import Path
from typing import Optional

import numpy as np
import PIL
import torch
import torch.nn.functional as F
import torch.utils.checkpoint
import transformers
from accelerate import Accelerator
from accelerate.logging import get_logger
from accelerate.utils import set_seed
from huggingface_hub import HfFolder, Repository, create_repo, whoami

# TODO: remove and import from diffusers.utils when the new version of diffusers is released
from packaging import version
from PIL import Image
from torch.utils.data import Dataset
from torchvision import transforms
from tqdm.auto import tqdm
from transformers import CLIPTextModel, CLIPTokenizer

import diffusers
from diffusers import (
    AutoencoderKL,
    DDPMScheduler,
    DiffusionPipeline,
    DPMSolverMultistepScheduler,
    StableDiffusionPipeline,
    UNet2DConditionModel,
)
from diffusers.optimization import get_scheduler
from diffusers.utils import check_min_version, is_wandb_available
from diffusers.utils.import_utils import is_xformers_available


if version.parse(version.parse(PIL.__version__).base_version) >= version.parse("9.1.0"):
    PIL_INTERPOLATION = {
        "linear": PIL.Image.Resampling.BILINEAR,
        "bilinear": PIL.Image.Resampling.BILINEAR,
        "bicubic": PIL.Image.Resampling.BICUBIC,
        "lanczos": PIL.Image.Resampling.LANCZOS,
        "nearest": PIL.Image.Resampling.NEAREST,
    }
else:
    PIL_INTERPOLATION = {
        "linear": PIL.Image.LINEAR,
        "bilinear": PIL.Image.BILINEAR,
        "bicubic": PIL.Image.BICUBIC,
        "lanczos": PIL.Image.LANCZOS,
        "nearest": PIL.Image.NEAREST,
    }
# ------------------------------------------------------------------------------


# Will error if the minimal version of diffusers is not installed. Remove at your own risks.
check_min_version("0.13.0.dev0")

logger = get_logger(__name__)


def save_progress(text_encoder, placeholder_token_id, accelerator, args, save_path):
    logger.info("Saving embeddings")
    learned_embeds = accelerator.unwrap_model(text_encoder).get_input_embeddings().weight[placeholder_token_id]
    learned_embeds_dict = {args.placeholder_token: learned_embeds.detach().cpu()}
    torch.save(learned_embeds_dict, save_path)


def parse_args():
    parser = argparse.ArgumentParser(description="Simple example of a training script.")
    parser.add_argument(
        "--save_steps",
        type=int,
        default=500,
        help="Save learned_embeds.bin every X updates steps.",
    )
    parser.add_argument(
        "--only_save_embeds",
        action="store_true",
        default=False,
        help="Save only the embeddings for the new concept.",
    )
    parser.add_argument(
        "--pretrained_model_name_or_path",
        type=str,
        default=None,
        required=True,
        help="Path to pretrained model or model identifier from huggingface.co/models.",
    )
    parser.add_argument(
        "--revision",
        type=str,
        default=None,
        required=False,
        help="Revision of pretrained model identifier from huggingface.co/models.",
    )
    parser.add_argument(
        "--tokenizer_name",
        type=str,
        default=None,
        help="Pretrained tokenizer name or path if not the same as model_name",
    )
    parser.add_argument(
        "--train_data_dir", type=str, default=None, required=True, help="A folder containing the training data."
    )
    parser.add_argument(
        "--placeholder_token",
        type=str,
        default=None,
        required=True,
        help="A token to use as a placeholder for the concept.",
    )
    parser.add_argument(
        "--initializer_token", type=str, default=None, required=True, help="A token to use as initializer word."
    )
    parser.add_argument("--learnable_property", type=str, default="object", help="Choose between 'object' and 'style'")
    parser.add_argument("--repeats", type=int, default=100, help="How many times to repeat the training data.")
    parser.add_argument(
        "--output_dir",
        type=str,
        default="text-inversion-model",
        help="The output directory where the model predictions and checkpoints will be written.",
    )
    parser.add_argument("--seed", type=int, default=None, help="A seed for reproducible training.")
    parser.add_argument(
        "--resolution",
        type=int,
        default=512,
        help=(
            "The resolution for input images, all the images in the train/validation dataset will be resized to this"
            " resolution"
        ),
    )
    parser.add_argument(
        "--center_crop", action="store_true", help="Whether to center crop images before resizing to resolution."
    )
    parser.add_argument(
        "--train_batch_size", type=int, default=16, help="Batch size (per device) for the training dataloader."
    )
    parser.add_argument("--num_train_epochs", type=int, default=100)
    parser.add_argument(
        "--max_train_steps",
        type=int,
        default=5000,
        help="Total number of training steps to perform.  If provided, overrides num_train_epochs.",
    )
    parser.add_argument(
        "--gradient_accumulation_steps",
        type=int,
        default=1,
        help="Number of updates steps to accumulate before performing a backward/update pass.",
    )
    parser.add_argument(
        "--gradient_checkpointing",
        action="store_true",
        help="Whether or not to use gradient checkpointing to save memory at the expense of slower backward pass.",
    )
    parser.add_argument(
        "--learning_rate",
        type=float,
        default=1e-4,
        help="Initial learning rate (after the potential warmup period) to use.",
    )
    parser.add_argument(
        "--scale_lr",
        action="store_true",
        default=False,
        help="Scale the learning rate by the number of GPUs, gradient accumulation steps, and batch size.",
    )
    parser.add_argument(
        "--lr_scheduler",
        type=str,
        default="constant",
        help=(
            'The scheduler type to use. Choose between ["linear", "cosine", "cosine_with_restarts", "polynomial",'
            ' "constant", "constant_with_warmup"]'
        ),
    )
    parser.add_argument(
        "--lr_warmup_steps", type=int, default=500, help="Number of steps for the warmup in the lr scheduler."
    )
    parser.add_argument(
        "--dataloader_num_workers",
        type=int,
        default=0,
        help=(
            "Number of subprocesses to use for data loading. 0 means that the data will be loaded in the main process."
        ),
    )
    parser.add_argument("--adam_beta1", type=float, default=0.9, help="The beta1 parameter for the Adam optimizer.")
    parser.add_argument("--adam_beta2", type=float, default=0.999, help="The beta2 parameter for the Adam optimizer.")
    parser.add_argument("--adam_weight_decay", type=float, default=1e-2, help="Weight decay to use.")
    parser.add_argument("--adam_epsilon", type=float, default=1e-08, help="Epsilon value for the Adam optimizer")
    parser.add_argument("--push_to_hub", action="store_true", help="Whether or not to push the model to the Hub.")
    parser.add_argument("--hub_token", type=str, default=None, help="The token to use to push to the Model Hub.")
    parser.add_argument(
        "--hub_model_id",
        type=str,
        default=None,
        help="The name of the repository to keep in sync with the local `output_dir`.",
    )
    parser.add_argument(
        "--logging_dir",
        type=str,
        default="logs",
        help=(
            "[TensorBoard](https://www.tensorflow.org/tensorboard) log directory. Will default to"
            " *output_dir/runs/**CURRENT_DATETIME_HOSTNAME***."
        ),
    )
    parser.add_argument(
        "--mixed_precision",
        type=str,
        default="no",
        choices=["no", "fp16", "bf16"],
        help=(
            "Whether to use mixed precision. Choose"
            "between fp16 and bf16 (bfloat16). Bf16 requires PyTorch >= 1.10."
            "and an Nvidia Ampere GPU."
        ),
    )
    parser.add_argument(
        "--allow_tf32",
        action="store_true",
        help=(
            "Whether or not to allow TF32 on Ampere GPUs. Can be used to speed up training. For more information, see"
            " https://pytorch.org/docs/stable/notes/cuda.html#tensorfloat-32-tf32-on-ampere-devices"
        ),
    )
    parser.add_argument(
        "--report_to",
        type=str,
        default="tensorboard",
        help=(
            'The integration to report the results and logs to. Supported platforms are `"tensorboard"`'
            ' (default), `"wandb"` and `"comet_ml"`. Use `"all"` to report to all integrations.'
        ),
    )
    parser.add_argument(
        "--validation_prompt",
        type=str,
        default=None,
        help="A prompt that is used during validation to verify that the model is learning.",
    )
    parser.add_argument(
        "--num_validation_images",
        type=int,
        default=4,
        help="Number of images that should be generated during validation with `validation_prompt`.",
    )
    parser.add_argument(
        "--validation_steps",
        type=int,
        default=100,
        help=(
            "Run validation every X steps. Validation consists of running the prompt"
            " `args.validation_prompt` multiple times: `args.num_validation_images`"
            " and logging the images."
        ),
    )
    parser.add_argument("--local_rank", type=int, default=-1, help="For distributed training: local_rank")
    parser.add_argument(
        "--checkpointing_steps",
        type=int,
        default=500,
        help=(
            "Save a checkpoint of the training state every X updates. These checkpoints are only suitable for resuming"
            " training using `--resume_from_checkpoint`."
        ),
    )
    parser.add_argument(
        "--resume_from_checkpoint",
        type=str,
        default=None,
        help=(
            "Whether training should be resumed from a previous checkpoint. Use a path saved by"
            ' `--checkpointing_steps`, or `"latest"` to automatically select the last available checkpoint.'
        ),
    )
    parser.add_argument(
        "--enable_xformers_memory_efficient_attention", action="store_true", help="Whether or not to use xformers."
    )

    args = parser.parse_args()
    env_local_rank = int(os.environ.get("LOCAL_RANK", -1))
    if env_local_rank != -1 and env_local_rank != args.local_rank:
        args.local_rank = env_local_rank

    if args.train_data_dir is None:
        raise ValueError("You must specify a train data directory.")

    return args


imagenet_templates_small = [
    "a photo of a {}",
    "a rendering of a {}",
    "a cropped photo of the {}",
    "the photo of a {}",
    "a photo of a clean {}",
    "a photo of a dirty {}",
    "a dark photo of the {}",
    "a photo of my {}",
    "a photo of the cool {}",
    "a close-up photo of a {}",
    "a bright photo of the {}",
    "a cropped photo of a {}",
    "a photo of the {}",
    "a good photo of the {}",
    "a photo of one {}",
    "a close-up photo of the {}",
    "a rendition of the {}",
    "a photo of the clean {}",
    "a rendition of a {}",
    "a photo of a nice {}",
    "a good photo of a {}",
    "a photo of the nice {}",
    "a photo of the small {}",
    "a photo of the weird {}",
    "a photo of the large {}",
    "a photo of a cool {}",
    "a photo of a small {}",
]

imagenet_style_templates_small = [
    "a painting in the style of {}",
    "a rendering in the style of {}",
    "a cropped painting in the style of {}",
    "the painting in the style of {}",
    "a clean painting in the style of {}",
    "a dirty painting in the style of {}",
    "a dark painting in the style of {}",
    "a picture in the style of {}",
    "a cool painting in the style of {}",
    "a close-up painting in the style of {}",
    "a bright painting in the style of {}",
    "a cropped painting in the style of {}",
    "a good painting in the style of {}",
    "a close-up painting in the style of {}",
    "a rendition in the style of {}",
    "a nice painting in the style of {}",
    "a small painting in the style of {}",
    "a weird painting in the style of {}",
    "a large painting in the style of {}",
]


class TextualInversionDataset(Dataset):
    def __init__(
        self,
        data_root,
        tokenizer,
        learnable_property="object",  # [object, style]
        size=512,
        repeats=100,
        interpolation="bicubic",
        flip_p=0.5,
        set="train",
        placeholder_token="*",
        center_crop=False,
    ):
        self.data_root = data_root
        self.tokenizer = tokenizer
        self.learnable_property = learnable_property
        self.size = size
        self.placeholder_token = placeholder_token
        self.center_crop = center_crop
        self.flip_p = flip_p

        self.image_paths = [os.path.join(self.data_root, file_path) for file_path in os.listdir(self.data_root)]

        self.num_images = len(self.image_paths)
        self._length = self.num_images

        if set == "train":
            self._length = self.num_images * repeats

        self.interpolation = {
            "linear": PIL_INTERPOLATION["linear"],
            "bilinear": PIL_INTERPOLATION["bilinear"],
            "bicubic": PIL_INTERPOLATION["bicubic"],
            "lanczos": PIL_INTERPOLATION["lanczos"],
        }[interpolation]

        self.templates = imagenet_style_templates_small if learnable_property == "style" else imagenet_templates_small
        self.flip_transform = transforms.RandomHorizontalFlip(p=self.flip_p)

    def __len__(self):
        return self._length

    def __getitem__(self, i):
        example = {}
        image = Image.open(self.image_paths[i % self.num_images])

        if not image.mode == "RGB":
            image = image.convert("RGB")

        placeholder_string = self.placeholder_token
        text = random.choice(self.templates).format(placeholder_string)

        example["input_ids"] = self.tokenizer(
            text,
            padding="max_length",
            truncation=True,
            max_length=self.tokenizer.model_max_length,
            return_tensors="pt",
        ).input_ids[0]

        # default to score-sde preprocessing
        img = np.array(image).astype(np.uint8)

        if self.center_crop:
            crop = min(img.shape[0], img.shape[1])
            (
                h,
                w,
            ) = (
                img.shape[0],
                img.shape[1],
            )
            img = img[(h - crop) // 2 : (h + crop) // 2, (w - crop) // 2 : (w + crop) // 2]

        image = Image.fromarray(img)
        image = image.resize((self.size, self.size), resample=self.interpolation)

        image = self.flip_transform(image)
        image = np.array(image).astype(np.uint8)
        image = (image / 127.5 - 1.0).astype(np.float32)

        example["pixel_values"] = torch.from_numpy(image).permute(2, 0, 1)
        return example


def get_full_repo_name(model_id: str, organization: Optional[str] = None, token: Optional[str] = None):
    if token is None:
        token = HfFolder.get_token()
    if organization is None:
        username = whoami(token)["name"]
        return f"{username}/{model_id}"
    else:
        return f"{organization}/{model_id}"


def main():
    args = parse_args()
    logging_dir = os.path.join(args.output_dir, args.logging_dir)

    accelerator = Accelerator(
        gradient_accumulation_steps=args.gradient_accumulation_steps,
        mixed_precision=args.mixed_precision,
        log_with=args.report_to,
        logging_dir=logging_dir,
    )

    if args.report_to == "wandb":
        if not is_wandb_available():
            raise ImportError("Make sure to install wandb if you want to use it for logging during training.")
        import wandb

    # Make one log on every process with the configuration for debugging.
    logging.basicConfig(
        format="%(asctime)s - %(levelname)s - %(name)s - %(message)s",
        datefmt="%m/%d/%Y %H:%M:%S",
        level=logging.INFO,
    )
    logger.info(accelerator.state, main_process_only=False)
    if accelerator.is_local_main_process:
        transformers.utils.logging.set_verbosity_warning()
        diffusers.utils.logging.set_verbosity_info()
    else:
        transformers.utils.logging.set_verbosity_error()
        diffusers.utils.logging.set_verbosity_error()

    # If passed along, set the training seed now.
    if args.seed is not None:
        set_seed(args.seed)

    # Handle the repository creation
    if accelerator.is_main_process:
        if args.push_to_hub:
            if args.hub_model_id is None:
                repo_name = get_full_repo_name(Path(args.output_dir).name, token=args.hub_token)
            else:
                repo_name = args.hub_model_id
            create_repo(repo_name, exist_ok=True, token=args.hub_token)
            repo = Repository(args.output_dir, clone_from=repo_name, token=args.hub_token)

            with open(os.path.join(args.output_dir, ".gitignore"), "w+") as gitignore:
                if "step_*" not in gitignore:
                    gitignore.write("step_*\n")
                if "epoch_*" not in gitignore:
                    gitignore.write("epoch_*\n")
        elif args.output_dir is not None:
            os.makedirs(args.output_dir, exist_ok=True)

    # Load tokenizer
    if args.tokenizer_name:
        tokenizer = CLIPTokenizer.from_pretrained(args.tokenizer_name)
    elif args.pretrained_model_name_or_path:
        tokenizer = CLIPTokenizer.from_pretrained(args.pretrained_model_name_or_path, subfolder="tokenizer")

    # Load scheduler and models
    noise_scheduler = DDPMScheduler.from_pretrained(args.pretrained_model_name_or_path, subfolder="scheduler")
    text_encoder = CLIPTextModel.from_pretrained(
        args.pretrained_model_name_or_path, subfolder="text_encoder", revision=args.revision
    )
    vae = AutoencoderKL.from_pretrained(args.pretrained_model_name_or_path, subfolder="vae", revision=args.revision)
    unet = UNet2DConditionModel.from_pretrained(
        args.pretrained_model_name_or_path, subfolder="unet", revision=args.revision
    )

    # Add the placeholder token in tokenizer
    num_added_tokens = tokenizer.add_tokens(args.placeholder_token)
    if num_added_tokens == 0:
        raise ValueError(
            f"The tokenizer already contains the token {args.placeholder_token}. Please pass a different"
            " `placeholder_token` that is not already in the tokenizer."
        )

    # Convert the initializer_token, placeholder_token to ids
    token_ids = tokenizer.encode(args.initializer_token, add_special_tokens=False)
    # Check if initializer_token is a single token or a sequence of tokens
    if len(token_ids) > 1:
        raise ValueError("The initializer token must be a single token.")

    initializer_token_id = token_ids[0]
    placeholder_token_id = tokenizer.convert_tokens_to_ids(args.placeholder_token)

    # Resize the token embeddings as we are adding new special tokens to the tokenizer
    text_encoder.resize_token_embeddings(len(tokenizer))

    # Initialise the newly added placeholder token with the embeddings of the initializer token
    token_embeds = text_encoder.get_input_embeddings().weight.data
    token_embeds[placeholder_token_id] = token_embeds[initializer_token_id]

    # Freeze vae and unet
    vae.requires_grad_(False)
    unet.requires_grad_(False)
    # Freeze all parameters except for the token embeddings in text encoder
    text_encoder.text_model.encoder.requires_grad_(False)
    text_encoder.text_model.final_layer_norm.requires_grad_(False)
    text_encoder.text_model.embeddings.position_embedding.requires_grad_(False)

    if args.gradient_checkpointing:
        # Keep unet in train mode if we are using gradient checkpointing to save memory.
        # The dropout cannot be != 0 so it doesn't matter if we are in eval or train mode.
        unet.train()
        text_encoder.gradient_checkpointing_enable()
        unet.enable_gradient_checkpointing()

    if args.enable_xformers_memory_efficient_attention:
        if is_xformers_available():
            unet.enable_xformers_memory_efficient_attention()
        else:
            raise ValueError("xformers is not available. Make sure it is installed correctly")

    # Enable TF32 for faster training on Ampere GPUs,
    # cf https://pytorch.org/docs/stable/notes/cuda.html#tensorfloat-32-tf32-on-ampere-devices
    if args.allow_tf32:
        torch.backends.cuda.matmul.allow_tf32 = True

    if args.scale_lr:
        args.learning_rate = (
            args.learning_rate * args.gradient_accumulation_steps * args.train_batch_size * accelerator.num_processes
        )

    # Initialize the optimizer
    optimizer = torch.optim.AdamW(
        text_encoder.get_input_embeddings().parameters(),  # only optimize the embeddings
        lr=args.learning_rate,
        betas=(args.adam_beta1, args.adam_beta2),
        weight_decay=args.adam_weight_decay,
        eps=args.adam_epsilon,
    )

    # Dataset and DataLoaders creation:
    train_dataset = TextualInversionDataset(
        data_root=args.train_data_dir,
        tokenizer=tokenizer,
        size=args.resolution,
        placeholder_token=args.placeholder_token,
        repeats=args.repeats,
        learnable_property=args.learnable_property,
        center_crop=args.center_crop,
        set="train",
    )
    train_dataloader = torch.utils.data.DataLoader(
        train_dataset, batch_size=args.train_batch_size, shuffle=True, num_workers=args.dataloader_num_workers
    )

    # Scheduler and math around the number of training steps.
    overrode_max_train_steps = False
    num_update_steps_per_epoch = math.ceil(len(train_dataloader) / args.gradient_accumulation_steps)
    if args.max_train_steps is None:
        args.max_train_steps = args.num_train_epochs * num_update_steps_per_epoch
        overrode_max_train_steps = True

    lr_scheduler = get_scheduler(
        args.lr_scheduler,
        optimizer=optimizer,
        num_warmup_steps=args.lr_warmup_steps * args.gradient_accumulation_steps,
        num_training_steps=args.max_train_steps * args.gradient_accumulation_steps,
    )

    # Prepare everything with our `accelerator`.
    text_encoder, optimizer, train_dataloader, lr_scheduler = accelerator.prepare(
        text_encoder, optimizer, train_dataloader, lr_scheduler
    )

    # For mixed precision training we cast the unet and vae weights to half-precision
    # as these models are only used for inference, keeping weights in full precision is not required.
    weight_dtype = torch.float32
    if accelerator.mixed_precision == "fp16":
        weight_dtype = torch.float16
    elif accelerator.mixed_precision == "bf16":
        weight_dtype = torch.bfloat16

    # Move vae and unet to device and cast to weight_dtype
    unet.to(accelerator.device, dtype=weight_dtype)
    vae.to(accelerator.device, dtype=weight_dtype)

    # We need to recalculate our total training steps as the size of the training dataloader may have changed.
    num_update_steps_per_epoch = math.ceil(len(train_dataloader) / args.gradient_accumulation_steps)
    if overrode_max_train_steps:
        args.max_train_steps = args.num_train_epochs * num_update_steps_per_epoch
    # Afterwards we recalculate our number of training epochs
    args.num_train_epochs = math.ceil(args.max_train_steps / num_update_steps_per_epoch)

    # We need to initialize the trackers we use, and also store our configuration.
    # The trackers initializes automatically on the main process.
    if accelerator.is_main_process:
        accelerator.init_trackers("textual_inversion", config=vars(args))

    # Train!
    total_batch_size = args.train_batch_size * accelerator.num_processes * args.gradient_accumulation_steps

    logger.info("***** Running training *****")
    logger.info(f"  Num examples = {len(train_dataset)}")
    logger.info(f"  Num Epochs = {args.num_train_epochs}")
    logger.info(f"  Instantaneous batch size per device = {args.train_batch_size}")
    logger.info(f"  Total train batch size (w. parallel, distributed & accumulation) = {total_batch_size}")
    logger.info(f"  Gradient Accumulation steps = {args.gradient_accumulation_steps}")
    logger.info(f"  Total optimization steps = {args.max_train_steps}")
    global_step = 0
    first_epoch = 0

    # Potentially load in the weights and states from a previous save
    if args.resume_from_checkpoint:
        if args.resume_from_checkpoint != "latest":
            path = os.path.basename(args.resume_from_checkpoint)
        else:
            # Get the most recent checkpoint
            dirs = os.listdir(args.output_dir)
            dirs = [d for d in dirs if d.startswith("checkpoint")]
            dirs = sorted(dirs, key=lambda x: int(x.split("-")[1]))
            path = dirs[-1] if len(dirs) > 0 else None

        if path is None:
            accelerator.print(
                f"Checkpoint '{args.resume_from_checkpoint}' does not exist. Starting a new training run."
            )
            args.resume_from_checkpoint = None
        else:
            accelerator.print(f"Resuming from checkpoint {path}")
            accelerator.load_state(os.path.join(args.output_dir, path))
            global_step = int(path.split("-")[1])

            resume_global_step = global_step * args.gradient_accumulation_steps
            first_epoch = global_step // num_update_steps_per_epoch
            resume_step = resume_global_step % (num_update_steps_per_epoch * args.gradient_accumulation_steps)

    # Only show the progress bar once on each machine.
    progress_bar = tqdm(range(global_step, args.max_train_steps), disable=not accelerator.is_local_main_process)
    progress_bar.set_description("Steps")

    # keep original embeddings as reference
    orig_embeds_params = accelerator.unwrap_model(text_encoder).get_input_embeddings().weight.data.clone()

    for epoch in range(first_epoch, args.num_train_epochs):
        text_encoder.train()
        for step, batch in enumerate(train_dataloader):
            # Skip steps until we reach the resumed step
            if args.resume_from_checkpoint and epoch == first_epoch and step < resume_step:
                if step % args.gradient_accumulation_steps == 0:
                    progress_bar.update(1)
                continue

            with accelerator.accumulate(text_encoder):
                # Convert images to latent space
                latents = vae.encode(batch["pixel_values"].to(dtype=weight_dtype)).latent_dist.sample().detach()
                latents = latents * vae.config.scaling_factor

                # Sample noise that we'll add to the latents
                noise = torch.randn_like(latents)
                bsz = latents.shape[0]
                # Sample a random timestep for each image
                timesteps = torch.randint(0, noise_scheduler.config.num_train_timesteps, (bsz,), device=latents.device)
                timesteps = timesteps.long()

                # Add noise to the latents according to the noise magnitude at each timestep
                # (this is the forward diffusion process)
                noisy_latents = noise_scheduler.add_noise(latents, noise, timesteps)

                # Get the text embedding for conditioning
                encoder_hidden_states = text_encoder(batch["input_ids"])[0].to(dtype=weight_dtype)

                # Predict the noise residual
                model_pred = unet(noisy_latents, timesteps, encoder_hidden_states).sample

                # Get the target for loss depending on the prediction type
                if noise_scheduler.config.prediction_type == "epsilon":
                    target = noise
                elif noise_scheduler.config.prediction_type == "v_prediction":
                    target = noise_scheduler.get_velocity(latents, noise, timesteps)
                else:
                    raise ValueError(f"Unknown prediction type {noise_scheduler.config.prediction_type}")

                loss = F.mse_loss(model_pred.float(), target.float(), reduction="mean")

                accelerator.backward(loss)

                optimizer.step()
                lr_scheduler.step()
                optimizer.zero_grad()

                # Let's make sure we don't update any embedding weights besides the newly added token
                index_no_updates = torch.arange(len(tokenizer)) != placeholder_token_id
                with torch.no_grad():
                    accelerator.unwrap_model(text_encoder).get_input_embeddings().weight[
                        index_no_updates
                    ] = orig_embeds_params[index_no_updates]

            # Checks if the accelerator has performed an optimization step behind the scenes
            if accelerator.sync_gradients:
                progress_bar.update(1)
                global_step += 1
                if global_step % args.save_steps == 0:
                    save_path = os.path.join(args.output_dir, f"learned_embeds-steps-{global_step}.bin")
                    save_progress(text_encoder, placeholder_token_id, accelerator, args, save_path)

                if global_step % args.checkpointing_steps == 0:
                    if accelerator.is_main_process:
                        save_path = os.path.join(args.output_dir, f"checkpoint-{global_step}")
                        accelerator.save_state(save_path)
                        logger.info(f"Saved state to {save_path}")
                if args.validation_prompt is not None and global_step % args.validation_steps == 0:
                    logger.info(
                        f"Running validation... \n Generating {args.num_validation_images} images with prompt:"
                        f" {args.validation_prompt}."
                    )
                    # create pipeline (note: unet and vae are loaded again in float32)
                    pipeline = DiffusionPipeline.from_pretrained(
                        args.pretrained_model_name_or_path,
                        text_encoder=accelerator.unwrap_model(text_encoder),
                        revision=args.revision,
                    )
                    pipeline.scheduler = DPMSolverMultistepScheduler.from_config(pipeline.scheduler.config)
                    pipeline = pipeline.to(accelerator.device)
                    pipeline.set_progress_bar_config(disable=True)

                    # run inference
                    generator = (
                        None
                        if args.seed is None
                        else torch.Generator(device=accelerator.device).manual_seed(args.seed)
                    )
                    prompt = args.num_validation_images * [args.validation_prompt]
                    images = pipeline(prompt, num_inference_steps=25, generator=generator).images

                    for tracker in accelerator.trackers:
                        if tracker.name == "tensorboard":
                            np_images = np.stack([np.asarray(img) for img in images])
                            tracker.writer.add_images("validation", np_images, global_step, dataformats="NHWC")
                        if tracker.name == "wandb":
                            tracker.log(
                                {
                                    "validation": [
                                        wandb.Image(image, caption=f"{i}: {args.validation_prompt}")
                                        for i, image in enumerate(images)
                                    ]
                                }
                            )

                    del pipeline
                    torch.cuda.empty_cache()

            logs = {"loss": loss.detach().item(), "lr": lr_scheduler.get_last_lr()[0]}
            progress_bar.set_postfix(**logs)
            accelerator.log(logs, step=global_step)

            if global_step >= args.max_train_steps:
                break

<<<<<<< HEAD
=======
        if args.validation_prompt is not None and epoch % args.validation_epochs == 0:
            logger.info(
                f"Running validation... \n Generating {args.num_validation_images} images with prompt:"
                f" {args.validation_prompt}."
            )
            # create pipeline (note: unet and vae are loaded again in float32)
            pipeline = DiffusionPipeline.from_pretrained(
                args.pretrained_model_name_or_path,
                text_encoder=accelerator.unwrap_model(text_encoder),
                tokenizer=tokenizer,
                unet=unet,
                vae=vae,
                revision=args.revision,
                torch_dtype=weight_dtype,
            )
            pipeline.scheduler = DPMSolverMultistepScheduler.from_config(pipeline.scheduler.config)
            pipeline = pipeline.to(accelerator.device)
            pipeline.set_progress_bar_config(disable=True)

            # run inference
            generator = (
                None if args.seed is None else torch.Generator(device=accelerator.device).manual_seed(args.seed)
            )
            images = []
            for _ in range(args.num_validation_images):
                with torch.autocast("cuda"):
                    image = pipeline(args.validation_prompt, num_inference_steps=25, generator=generator).images[0]
                images.append(image)

            for tracker in accelerator.trackers:
                if tracker.name == "tensorboard":
                    np_images = np.stack([np.asarray(img) for img in images])
                    tracker.writer.add_images("validation", np_images, epoch, dataformats="NHWC")
                if tracker.name == "wandb":
                    tracker.log(
                        {
                            "validation": [
                                wandb.Image(image, caption=f"{i}: {args.validation_prompt}")
                                for i, image in enumerate(images)
                            ]
                        }
                    )

            del pipeline
            torch.cuda.empty_cache()

>>>>>>> 9d0d0709
    # Create the pipeline using using the trained modules and save it.
    accelerator.wait_for_everyone()
    if accelerator.is_main_process:
        if args.push_to_hub and args.only_save_embeds:
            logger.warn("Enabling full model saving because --push_to_hub=True was specified.")
            save_full_model = True
        else:
            save_full_model = not args.only_save_embeds
        if save_full_model:
            pipeline = StableDiffusionPipeline.from_pretrained(
                args.pretrained_model_name_or_path,
                text_encoder=accelerator.unwrap_model(text_encoder),
                vae=vae,
                unet=unet,
                tokenizer=tokenizer,
            )
            pipeline.save_pretrained(args.output_dir)
        # Save the newly trained embeddings
        save_path = os.path.join(args.output_dir, "learned_embeds.bin")
        save_progress(text_encoder, placeholder_token_id, accelerator, args, save_path)

        if args.push_to_hub:
            repo.push_to_hub(commit_message="End of training", blocking=False, auto_lfs_prune=True)

    accelerator.end_training()


if __name__ == "__main__":
    main()<|MERGE_RESOLUTION|>--- conflicted
+++ resolved
@@ -772,7 +772,11 @@
                     pipeline = DiffusionPipeline.from_pretrained(
                         args.pretrained_model_name_or_path,
                         text_encoder=accelerator.unwrap_model(text_encoder),
+                        tokenizer=tokenizer,
+                        unet=unet,
+                        vae=vae,
                         revision=args.revision,
+                        torch_dtype=weight_dtype,
                     )
                     pipeline.scheduler = DPMSolverMultistepScheduler.from_config(pipeline.scheduler.config)
                     pipeline = pipeline.to(accelerator.device)
@@ -780,17 +784,18 @@
 
                     # run inference
                     generator = (
-                        None
-                        if args.seed is None
-                        else torch.Generator(device=accelerator.device).manual_seed(args.seed)
+                        None if args.seed is None else torch.Generator(device=accelerator.device).manual_seed(args.seed)
                     )
-                    prompt = args.num_validation_images * [args.validation_prompt]
-                    images = pipeline(prompt, num_inference_steps=25, generator=generator).images
+                    images = []
+                    for _ in range(args.num_validation_images):
+                        with torch.autocast("cuda"):
+                            image = pipeline(args.validation_prompt, num_inference_steps=25, generator=generator).images[0]
+                        images.append(image)
 
                     for tracker in accelerator.trackers:
                         if tracker.name == "tensorboard":
                             np_images = np.stack([np.asarray(img) for img in images])
-                            tracker.writer.add_images("validation", np_images, global_step, dataformats="NHWC")
+                            tracker.writer.add_images("validation", np_images, epoch, dataformats="NHWC")
                         if tracker.name == "wandb":
                             tracker.log(
                                 {
@@ -811,55 +816,6 @@
             if global_step >= args.max_train_steps:
                 break
 
-<<<<<<< HEAD
-=======
-        if args.validation_prompt is not None and epoch % args.validation_epochs == 0:
-            logger.info(
-                f"Running validation... \n Generating {args.num_validation_images} images with prompt:"
-                f" {args.validation_prompt}."
-            )
-            # create pipeline (note: unet and vae are loaded again in float32)
-            pipeline = DiffusionPipeline.from_pretrained(
-                args.pretrained_model_name_or_path,
-                text_encoder=accelerator.unwrap_model(text_encoder),
-                tokenizer=tokenizer,
-                unet=unet,
-                vae=vae,
-                revision=args.revision,
-                torch_dtype=weight_dtype,
-            )
-            pipeline.scheduler = DPMSolverMultistepScheduler.from_config(pipeline.scheduler.config)
-            pipeline = pipeline.to(accelerator.device)
-            pipeline.set_progress_bar_config(disable=True)
-
-            # run inference
-            generator = (
-                None if args.seed is None else torch.Generator(device=accelerator.device).manual_seed(args.seed)
-            )
-            images = []
-            for _ in range(args.num_validation_images):
-                with torch.autocast("cuda"):
-                    image = pipeline(args.validation_prompt, num_inference_steps=25, generator=generator).images[0]
-                images.append(image)
-
-            for tracker in accelerator.trackers:
-                if tracker.name == "tensorboard":
-                    np_images = np.stack([np.asarray(img) for img in images])
-                    tracker.writer.add_images("validation", np_images, epoch, dataformats="NHWC")
-                if tracker.name == "wandb":
-                    tracker.log(
-                        {
-                            "validation": [
-                                wandb.Image(image, caption=f"{i}: {args.validation_prompt}")
-                                for i, image in enumerate(images)
-                            ]
-                        }
-                    )
-
-            del pipeline
-            torch.cuda.empty_cache()
-
->>>>>>> 9d0d0709
     # Create the pipeline using using the trained modules and save it.
     accelerator.wait_for_everyone()
     if accelerator.is_main_process:
