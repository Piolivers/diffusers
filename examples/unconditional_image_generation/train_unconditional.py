import argparse
import inspect
import logging
import math
import os
<<<<<<< HEAD
import time
=======
import shutil
from datetime import timedelta
>>>>>>> e8c9069d
from pathlib import Path
from typing import Optional

import accelerate
import datasets
import torch
import torch.nn.functional as F
from accelerate import Accelerator, InitProcessGroupKwargs
from accelerate.logging import get_logger
from accelerate.utils import ProjectConfiguration
from datasets import load_dataset
from huggingface_hub import HfFolder, Repository, create_repo, whoami
from packaging import version
from torchvision import transforms
from tqdm.auto import tqdm
import PIL

import diffusers
from diffusers import DDPMPipeline, DDPMScheduler, UNet2DModel
from diffusers.optimization import get_scheduler
from diffusers.training_utils import EMAModel
from diffusers.utils import check_min_version, is_accelerate_version, is_tensorboard_available, is_wandb_available
from diffusers.utils.import_utils import is_xformers_available


# Will error if the minimal version of diffusers is not installed. Remove at your own risks.
check_min_version("0.21.0.dev0")

logger = get_logger(__name__, log_level="INFO")


def _extract_into_tensor(arr, timesteps, broadcast_shape):
    """
    Extract values from a 1-D numpy array for a batch of indices.

    :param arr: the 1-D numpy array.
    :param timesteps: a tensor of indices into the array to extract.
    :param broadcast_shape: a larger shape of K dimensions with the batch
                            dimension equal to the length of timesteps.
    :return: a tensor of shape [batch_size, 1, ...] where the shape has K dims.
    """
    if not isinstance(arr, torch.Tensor):
        arr = torch.from_numpy(arr)
    res = arr[timesteps].float().to(timesteps.device)
    while len(res.shape) < len(broadcast_shape):
        res = res[..., None]
    return res.expand(broadcast_shape)


def parse_args():
    parser = argparse.ArgumentParser(description="Simple example of a training script.")
    parser.add_argument(
        "--dataset_name",
        type=str,
        default=None,
        help=(
            "The name of the Dataset (from the HuggingFace hub) to train on (could be your own, possibly private,"
            " dataset). It can also be a path pointing to a local copy of a dataset in your filesystem,"
            " or to a folder containing files that HF Datasets can understand."
        ),
    )
    parser.add_argument(
        "--dataset_config_name",
        type=str,
        default=None,
        help="The config of the Dataset, leave as None if there's only one config.",
    )
    parser.add_argument(
        "--model_config_name_or_path",
        type=str,
        default=None,
        help="The config of the UNet model to train, leave as None to use standard DDPM configuration.",
    )
    parser.add_argument(
        "--train_data_dir",
        type=str,
        default=None,
        help=(
            "A folder containing the training data. Folder contents must follow the structure described in"
            " https://huggingface.co/docs/datasets/image_dataset#imagefolder. In particular, a `metadata.jsonl` file"
            " must exist to provide the captions for the images. Ignored if `dataset_name` is specified."
        ),
    )
    parser.add_argument(
        "--output_dir",
        type=str,
        default="ddpm-model-64",
        help="The output directory where the model predictions and checkpoints will be written.",
    )
    parser.add_argument(
        "--log_dir",
        type=str,
        default="logs",
        help="The logs directory where the model output such as throughput and loss will be written.",
    )
    parser.add_argument("--overwrite_output_dir", action="store_true")
    parser.add_argument(
        "--cache_dir",
        type=str,
        default=None,
        help="The directory where the downloaded models and datasets will be stored.",
    )
    parser.add_argument(
        "--resolution",
        type=int,
        default=64,
        help=(
            "The resolution for input images, all the images in the train/validation dataset will be resized to this"
            " resolution"
        ),
    )
    parser.add_argument(
        "--center_crop",
        default=False,
        action="store_true",
        help=(
            "Whether to center crop the input images to the resolution. If not set, the images will be randomly"
            " cropped. The images will be resized to the resolution first before cropping."
        ),
    )
    parser.add_argument(
        "--random_flip",
        default=False,
        action="store_true",
        help="whether to randomly flip images horizontally",
    )
    parser.add_argument(
        "--train_batch_size", type=int, default=16, help="Batch size (per device) for the training dataloader."
    )
    parser.add_argument(
        "--eval_batch_size", type=int, default=16, help="The number of images to generate for evaluation."
    )
    parser.add_argument(
        "--dataloader_num_workers",
        type=int,
        default=0,
        help=(
            "The number of subprocesses to use for data loading. 0 means that the data will be loaded in the main"
            " process."
        ),
    )
    parser.add_argument("--num_epochs", type=int, default=100)
    parser.add_argument("--save_images_epochs", type=int, default=10, help="How often to save images during training.")
    parser.add_argument(
        "--save_model_epochs", type=int, default=10, help="How often to save the model during training."
    )
    parser.add_argument(
        "--gradient_accumulation_steps",
        type=int,
        default=1,
        help="Number of updates steps to accumulate before performing a backward/update pass.",
    )
    parser.add_argument(
        "--learning_rate",
        type=float,
        default=1e-4,
        help="Initial learning rate (after the potential warmup period) to use.",
    )
    parser.add_argument(
        "--lr_scheduler",
        type=str,
        default="cosine",
        help=(
            'The scheduler type to use. Choose between ["linear", "cosine", "cosine_with_restarts", "polynomial",'
            ' "constant", "constant_with_warmup"]'
        ),
    )
    parser.add_argument(
        "--lr_warmup_steps", type=int, default=500, help="Number of steps for the warmup in the lr scheduler."
    )
    parser.add_argument("--adam_beta1", type=float, default=0.95, help="The beta1 parameter for the Adam optimizer.")
    parser.add_argument("--adam_beta2", type=float, default=0.999, help="The beta2 parameter for the Adam optimizer.")
    parser.add_argument(
        "--adam_weight_decay", type=float, default=1e-6, help="Weight decay magnitude for the Adam optimizer."
    )
    parser.add_argument("--adam_epsilon", type=float, default=1e-08, help="Epsilon value for the Adam optimizer.")
    parser.add_argument(
        "--use_ema",
        action="store_true",
        help="Whether to use Exponential Moving Average for the final model weights.",
    )
    parser.add_argument("--ema_inv_gamma", type=float, default=1.0, help="The inverse gamma value for the EMA decay.")
    parser.add_argument("--ema_power", type=float, default=3 / 4, help="The power value for the EMA decay.")
    parser.add_argument("--ema_max_decay", type=float, default=0.9999, help="The maximum decay magnitude for EMA.")
    parser.add_argument("--push_to_hub", action="store_true", help="Whether or not to push the model to the Hub.")
    parser.add_argument("--hub_token", type=str, default=None, help="The token to use to push to the Model Hub.")
    parser.add_argument(
        "--hub_model_id",
        type=str,
        default=None,
        help="The name of the repository to keep in sync with the local `output_dir`.",
    )
    parser.add_argument(
        "--hub_private_repo", action="store_true", help="Whether or not to create a private repository."
    )
    parser.add_argument(
        "--logger",
        type=str,
        default="tensorboard",
        choices=["tensorboard", "wandb"],
        help=(
            "Whether to use [tensorboard](https://www.tensorflow.org/tensorboard) or [wandb](https://www.wandb.ai)"
            " for experiment tracking and logging of model metrics and model checkpoints"
        ),
    )
    parser.add_argument(
        "--logging_dir",
        type=str,
        default="logs",
        help=(
            "[TensorBoard](https://www.tensorflow.org/tensorboard) log directory. Will default to"
            " *output_dir/runs/**CURRENT_DATETIME_HOSTNAME***."
        ),
    )
    parser.add_argument("--local_rank", type=int, default=-1, help="For distributed training: local_rank")
    parser.add_argument(
        "--mixed_precision",
        type=str,
        default="no",
        choices=["no", "fp16", "bf16"],
        help=(
            "Whether to use mixed precision. Choose"
            "between fp16 and bf16 (bfloat16). Bf16 requires PyTorch >= 1.10."
            "and an Nvidia Ampere GPU."
        ),
    )
    parser.add_argument(
        "--prediction_type",
        type=str,
        default="epsilon",
        choices=["epsilon", "sample"],
        help="Whether the model should predict the 'epsilon'/noise error or directly the reconstructed image 'x0'.",
    )
    parser.add_argument("--ddpm_num_steps", type=int, default=1000)
    parser.add_argument("--ddpm_num_inference_steps", type=int, default=1000)
    parser.add_argument("--ddpm_beta_schedule", type=str, default="linear")
    parser.add_argument(
        "--checkpointing_steps",
        type=int,
        default=500,
        help=(
            "Save a checkpoint of the training state every X updates. These checkpoints are only suitable for resuming"
            " training using `--resume_from_checkpoint`."
        ),
    )
    parser.add_argument(
        "--checkpoints_total_limit",
        type=int,
        default=None,
        help=("Max number of checkpoints to store."),
    )
    parser.add_argument(
        "--resume_from_checkpoint",
        type=str,
        default=None,
        help=(
            "Whether training should be resumed from a previous checkpoint. Use a path saved by"
            ' `--checkpointing_steps`, or `"latest"` to automatically select the last available checkpoint.'
        ),
    )
    parser.add_argument(
        "--enable_xformers_memory_efficient_attention", action="store_true", help="Whether or not to use xformers."
    )

    args = parser.parse_args()
    env_local_rank = int(os.environ.get("LOCAL_RANK", -1))
    if env_local_rank != -1 and env_local_rank != args.local_rank:
        args.local_rank = env_local_rank

    if args.dataset_name is None and args.train_data_dir is None:
        raise ValueError("You must specify either a dataset name from the hub or a train data directory.")

    return args


def get_full_repo_name(model_id: str, organization: Optional[str] = None, token: Optional[str] = None):
    if token is None:
        token = HfFolder.get_token()
    if organization is None:
        username = whoami(token)["name"]
        return f"{username}/{model_id}"
    else:
        return f"{organization}/{model_id}"


def main(args):
    logging_dir = os.path.join(args.output_dir, args.logging_dir)
    accelerator_project_config = ProjectConfiguration(project_dir=args.output_dir, logging_dir=logging_dir)

    kwargs = InitProcessGroupKwargs(timeout=timedelta(seconds=7200))  # a big number for high resolution or big dataset
    accelerator = Accelerator(
        gradient_accumulation_steps=args.gradient_accumulation_steps,
        mixed_precision=args.mixed_precision,
        log_with=args.logger,
        project_config=accelerator_project_config,
        kwargs_handlers=[kwargs],
    )

    if args.logger == "tensorboard":
        if not is_tensorboard_available():
            raise ImportError("Make sure to install tensorboard if you want to use it for logging during training.")

    elif args.logger == "wandb":
        if not is_wandb_available():
            raise ImportError("Make sure to install wandb if you want to use it for logging during training.")
        import wandb

    # `accelerate` 0.16.0 will have better support for customized saving
    if version.parse(accelerate.__version__) >= version.parse("0.16.0"):
        # create custom saving & loading hooks so that `accelerator.save_state(...)` serializes in a nice format
        def save_model_hook(models, weights, output_dir):
            if args.use_ema:
                ema_model.save_pretrained(os.path.join(output_dir, "unet_ema"))

            for i, model in enumerate(models):
                model.save_pretrained(os.path.join(output_dir, "unet"))

                # make sure to pop weight so that corresponding model is not saved again
                weights.pop()

        def load_model_hook(models, input_dir):
            if args.use_ema:
                load_model = EMAModel.from_pretrained(os.path.join(input_dir, "unet_ema"), UNet2DModel)
                ema_model.load_state_dict(load_model.state_dict())
                ema_model.to(accelerator.device)
                del load_model

            for i in range(len(models)):
                # pop models so that they are not loaded again
                model = models.pop()

                # load diffusers style into model
                load_model = UNet2DModel.from_pretrained(input_dir, subfolder="unet")
                model.register_to_config(**load_model.config)

                model.load_state_dict(load_model.state_dict())
                del load_model

        accelerator.register_save_state_pre_hook(save_model_hook)
        accelerator.register_load_state_pre_hook(load_model_hook)

    # Make one log on every process with the configuration for debugging.
    logging.basicConfig(
        format="%(asctime)s - %(levelname)s - %(name)s - %(message)s",
        datefmt="%m/%d/%Y %H:%M:%S",
        level=logging.INFO,
    )
    logger.info(accelerator.state, main_process_only=False)
    if accelerator.is_local_main_process:
        datasets.utils.logging.set_verbosity_warning()
        diffusers.utils.logging.set_verbosity_info()
    else:
        datasets.utils.logging.set_verbosity_error()
        diffusers.utils.logging.set_verbosity_error()

    # Handle the repository creation
    if accelerator.is_main_process:
        if args.push_to_hub:
            if args.hub_model_id is None:
                repo_name = get_full_repo_name(Path(args.output_dir).name, token=args.hub_token)
            else:
                repo_name = args.hub_model_id
            create_repo(repo_name, exist_ok=True, token=args.hub_token)
            repo = Repository(args.output_dir, clone_from=repo_name, token=args.hub_token)

            with open(os.path.join(args.output_dir, ".gitignore"), "w+") as gitignore:
                if "step_*" not in gitignore:
                    gitignore.write("step_*\n")
                if "epoch_*" not in gitignore:
                    gitignore.write("epoch_*\n")
        elif args.output_dir is not None:
            os.makedirs(args.output_dir, exist_ok=True)

    # Initialize the model
    if args.model_config_name_or_path is None or args.model_config_name_or_path == "ddpm-unet":
        model = UNet2DModel(
            sample_size=args.resolution,
            in_channels=3,
            out_channels=3,
            layers_per_block=2,
            block_out_channels=(128, 128, 256, 256, 512, 512),
            down_block_types=(
                "DownBlock2D",
                "DownBlock2D",
                "DownBlock2D",
                "DownBlock2D",
                "AttnDownBlock2D",
                "DownBlock2D",
            ),
            up_block_types=(
                "UpBlock2D",
                "AttnUpBlock2D",
                "UpBlock2D",
                "UpBlock2D",
                "UpBlock2D",
                "UpBlock2D",
            ),
        )
    else:
        config = UNet2DModel.load_config(args.model_config_name_or_path)
        model = UNet2DModel.from_config(config)

    # Create EMA for the model.
    if args.use_ema:
        ema_model = EMAModel(
            model.parameters(),
            decay=args.ema_max_decay,
            use_ema_warmup=True,
            inv_gamma=args.ema_inv_gamma,
            power=args.ema_power,
            model_cls=UNet2DModel,
            model_config=model.config,
        )

    if args.enable_xformers_memory_efficient_attention:
        if is_xformers_available():
            import xformers

            xformers_version = version.parse(xformers.__version__)
            if xformers_version == version.parse("0.0.16"):
                logger.warn(
                    "xFormers 0.0.16 cannot be used for training in some GPUs. If you observe problems during training, please update xFormers to at least 0.0.17. See https://huggingface.co/docs/diffusers/main/en/optimization/xformers for more details."
                )
            model.enable_xformers_memory_efficient_attention()
        else:
            raise ValueError("xformers is not available. Make sure it is installed correctly")

    # Initialize the scheduler
    accepts_prediction_type = "prediction_type" in set(inspect.signature(DDPMScheduler.__init__).parameters.keys())
    if accepts_prediction_type:
        noise_scheduler = DDPMScheduler(
            num_train_timesteps=args.ddpm_num_steps,
            beta_schedule=args.ddpm_beta_schedule,
            prediction_type=args.prediction_type,
        )
    else:
        noise_scheduler = DDPMScheduler(num_train_timesteps=args.ddpm_num_steps, beta_schedule=args.ddpm_beta_schedule)

    # Initialize the optimizer
    optimizer = torch.optim.AdamW(
        model.parameters(),
        lr=args.learning_rate,
        betas=(args.adam_beta1, args.adam_beta2),
        weight_decay=args.adam_weight_decay,
        eps=args.adam_epsilon,
    )

    # Get the datasets: you can either provide your own training and evaluation files (see below)
    # or specify a Dataset from the hub (the dataset will be downloaded automatically from the datasets Hub).

    # In distributed training, the load_dataset function guarantees that only one local process can concurrently
    # download the dataset.
    if args.dataset_name is not None:
        dataset = load_dataset(
            args.dataset_name,
            args.dataset_config_name,
            cache_dir=args.cache_dir,
            split="train",
        )
    else:
        dataset = load_dataset("imagefolder", data_dir=args.train_data_dir, cache_dir=args.cache_dir, split="train")
        # See more about loading custom images at
        # https://huggingface.co/docs/datasets/v2.4.0/en/image_load#imagefolder

    # Preprocessing the datasets and DataLoaders creation.
    augmentations = transforms.Compose(
        [
            transforms.Resize(args.resolution, interpolation=transforms.InterpolationMode.BILINEAR),
            transforms.CenterCrop(args.resolution) if args.center_crop else transforms.RandomCrop(args.resolution),
            transforms.RandomHorizontalFlip() if args.random_flip else transforms.Lambda(lambda x: x),
            transforms.ToTensor(),
            transforms.Normalize([0.5], [0.5]),
        ]
    )

    def transform_images(examples):
        images = [augmentations(image.convert("RGB")) for image in examples["image"]]
        return {"input": images}

    logger.info(f"Dataset size: {len(dataset)}")

    dataset.set_transform(transform_images)
    train_dataloader = torch.utils.data.DataLoader(
        dataset, batch_size=args.train_batch_size, shuffle=True, num_workers=args.dataloader_num_workers
    )

    # Initialize the learning rate scheduler
    lr_scheduler = get_scheduler(
        args.lr_scheduler,
        optimizer=optimizer,
        num_warmup_steps=args.lr_warmup_steps * args.gradient_accumulation_steps,
        num_training_steps=(len(train_dataloader) * args.num_epochs),
    )

    # Prepare everything with our `accelerator`.
    model, optimizer, train_dataloader, lr_scheduler = accelerator.prepare(
        model, optimizer, train_dataloader, lr_scheduler
    )

    if args.use_ema:
        ema_model.to(accelerator.device)

    # We need to initialize the trackers we use, and also store our configuration.
    # The trackers initializes automatically on the main process.
    if accelerator.is_main_process:
        run = os.path.split(__file__)[-1].split(".")[0]
        accelerator.init_trackers(run)

    total_batch_size = args.train_batch_size * accelerator.num_processes * args.gradient_accumulation_steps
    num_update_steps_per_epoch = math.ceil(len(train_dataloader) / args.gradient_accumulation_steps)
    max_train_steps = args.num_epochs * num_update_steps_per_epoch

    logger.info("***** Running training *****")
    logger.info(f"  Num examples = {len(dataset)}")
    logger.info(f"  Num Epochs = {args.num_epochs}")
    logger.info(f"  Instantaneous batch size per device = {args.train_batch_size}")
    logger.info(f"  Total train batch size (w. parallel, distributed & accumulation) = {total_batch_size}")
    logger.info(f"  Gradient Accumulation steps = {args.gradient_accumulation_steps}")
    logger.info(f"  Total optimization steps = {max_train_steps}")

    global_step = 0
    first_epoch = 0

    # Potentially load in the weights and states from a previous save
    if args.resume_from_checkpoint:
        if args.resume_from_checkpoint != "latest":
            path = os.path.basename(args.resume_from_checkpoint)
        else:
            # Get the most recent checkpoint
            dirs = os.listdir(args.output_dir)
            dirs = [d for d in dirs if d.startswith("checkpoint")]
            dirs = sorted(dirs, key=lambda x: int(x.split("-")[1]))
            path = dirs[-1] if len(dirs) > 0 else None

        if path is None:
            accelerator.print(
                f"Checkpoint '{args.resume_from_checkpoint}' does not exist. Starting a new training run."
            )
            args.resume_from_checkpoint = None
        else:
            accelerator.print(f"Resuming from checkpoint {path}")
            accelerator.load_state(os.path.join(args.output_dir, path))
            global_step = int(path.split("-")[1])

            resume_global_step = global_step * args.gradient_accumulation_steps
            first_epoch = global_step // num_update_steps_per_epoch
            resume_step = resume_global_step % (num_update_steps_per_epoch * args.gradient_accumulation_steps)

    # Train!
    output_list = []
    start_time = time.time()
    for epoch in range(first_epoch, args.num_epochs):
        start_time_epoch = time.time()
        model.train()
        progress_bar = tqdm(total=num_update_steps_per_epoch, disable=not accelerator.is_local_main_process)
        progress_bar.set_description(f"Epoch {epoch}")
        for step, batch in enumerate(train_dataloader):
            # Skip steps until we reach the resumed step
            if args.resume_from_checkpoint and epoch == first_epoch and step < resume_step:
                if step % args.gradient_accumulation_steps == 0:
                    progress_bar.update(1)
                continue

            clean_images = batch["input"]
            # Sample noise that we'll add to the images
            noise = torch.randn(
                clean_images.shape, dtype=(torch.float32 if args.mixed_precision == "no" else torch.float16)
            ).to(clean_images.device)
            bsz = clean_images.shape[0]
            # Sample a random timestep for each image
            timesteps = torch.randint(
                0, noise_scheduler.config.num_train_timesteps, (bsz,), device=clean_images.device
            ).long()

            # Add noise to the clean images according to the noise magnitude at each timestep
            # (this is the forward diffusion process)
            noisy_images = noise_scheduler.add_noise(clean_images, noise, timesteps)

            with accelerator.accumulate(model):
                # Predict the noise residual
                model_output = model(noisy_images, timesteps).sample

                if args.prediction_type == "epsilon":
                    loss = F.mse_loss(model_output, noise)  # this could have different weights!
                elif args.prediction_type == "sample":
                    alpha_t = _extract_into_tensor(
                        noise_scheduler.alphas_cumprod, timesteps, (clean_images.shape[0], 1, 1, 1)
                    )
                    snr_weights = alpha_t / (1 - alpha_t)
                    loss = snr_weights * F.mse_loss(
                        model_output, clean_images, reduction="none"
                    )  # use SNR weighting from distillation paper
                    loss = loss.mean()
                else:
                    raise ValueError(f"Unsupported prediction type: {args.prediction_type}")

                accelerator.backward(loss)

                if accelerator.sync_gradients:
                    accelerator.clip_grad_norm_(model.parameters(), 1.0)
                optimizer.step()
                lr_scheduler.step()
                optimizer.zero_grad()

            # Checks if the accelerator has performed an optimization step behind the scenes
            if accelerator.sync_gradients:
                if args.use_ema:
                    ema_model.step(model.parameters())
                progress_bar.update(1)
                global_step += 1

                if global_step % args.checkpointing_steps == 0:
                    # _before_ saving state, check if this save would set us over the `checkpoints_total_limit`
                    if args.checkpoints_total_limit is not None:
                        checkpoints = os.listdir(args.output_dir)
                        checkpoints = [d for d in checkpoints if d.startswith("checkpoint")]
                        checkpoints = sorted(checkpoints, key=lambda x: int(x.split("-")[1]))

                        # before we save the new checkpoint, we need to have at _most_ `checkpoints_total_limit - 1` checkpoints
                        if len(checkpoints) >= args.checkpoints_total_limit:
                            num_to_remove = len(checkpoints) - args.checkpoints_total_limit + 1
                            removing_checkpoints = checkpoints[0:num_to_remove]

                            logger.info(
                                f"{len(checkpoints)} checkpoints already exist, removing {len(removing_checkpoints)} checkpoints"
                            )
                            logger.info(f"removing checkpoints: {', '.join(removing_checkpoints)}")

                            for removing_checkpoint in removing_checkpoints:
                                removing_checkpoint = os.path.join(args.output_dir, removing_checkpoint)
                                shutil.rmtree(removing_checkpoint)

                    if accelerator.is_main_process:
                        save_path = os.path.join(args.output_dir, f"checkpoint-{global_step}")
                        accelerator.save_state(save_path)
                        logger.info(f"Saved state to {save_path}")

            logs = {"loss": loss.detach().item(), "lr": lr_scheduler.get_last_lr()[0], "step": global_step}
            if args.use_ema:
                logs["ema_decay"] = ema_model.cur_decay_value
            progress_bar.set_postfix(**logs)
            accelerator.log(logs, step=global_step)
        
        progress_bar.close()
        elapsed_time = time.time() - start_time_epoch
        throughput = (len(dataset)) / elapsed_time
        output_dict = {"epoch": epoch+1, "loss": loss.detach().item(), "throughput": throughput}
        output_list.append(output_dict)

        accelerator.wait_for_everyone()

        # Generate sample images for visual inspection
        if accelerator.is_main_process:
            # if epoch % args.save_images_epochs == 0 or epoch == args.num_epochs - 1:
            #     unet = accelerator.unwrap_model(model)

            #     if args.use_ema:
            #         ema_model.store(unet.parameters())
            #         ema_model.copy_to(unet.parameters())

            #     pipeline = DDPMPipeline(
            #         unet=unet,
            #         scheduler=noise_scheduler,
            #     )

            #     generator = torch.Generator(device=pipeline.device).manual_seed(0)
            #     # run pipeline in inference (sample random noise and denoise)
            #     images = pipeline(
            #         generator=generator,
            #         batch_size=args.eval_batch_size,
            #         num_inference_steps=args.ddpm_num_inference_steps,
            #         output_type="numpy",
            #     ).images

            #     if args.use_ema:
            #         ema_model.restore(unet.parameters())

            #     # denormalize the images and save to tensorboard
            #     images_processed = (images * 255).round().astype("uint8")

            #     if args.logger == "tensorboard":
            #         if is_accelerate_version(">=", "0.17.0.dev0"):
            #             tracker = accelerator.get_tracker("tensorboard", unwrap=True)
            #         else:
            #             tracker = accelerator.get_tracker("tensorboard")
            #         tracker.add_images("test_samples", images_processed.transpose(0, 3, 1, 2), epoch)
            #     elif args.logger == "wandb":
            #         # Upcoming `log_images` helper coming in https://github.com/huggingface/accelerate/pull/962/files
            #         accelerator.get_tracker("wandb").log(
            #             {"test_samples": [wandb.Image(img) for img in images_processed], "epoch": epoch},
            #             step=global_step,
            #         )

            if epoch % args.save_model_epochs == 0 or epoch == args.num_epochs - 1:
                # save the model
                unet = accelerator.unwrap_model(model)

                if args.use_ema:
                    ema_model.store(unet.parameters())
                    ema_model.copy_to(unet.parameters())

                pipeline = DDPMPipeline(
                    unet=unet,
                    scheduler=noise_scheduler,
                )

                pipeline.save_pretrained(args.output_dir)

                if args.use_ema:
                    ema_model.restore(unet.parameters())

                if args.push_to_hub:
                    repo.push_to_hub(commit_message=f"Epoch {epoch}", blocking=False)
    elapsed_time = time.time() - start_time
    throughput = (len(dataset)*args.num_epochs) / elapsed_time
    output_dict = {"epoch": "summary", "loss": loss.detach().item(), "throughput": throughput}
    output_list.append(output_dict)
    
    import json
    with open(args.log_dir, "w") as f:
        json.dump(output_list, f, indent=4)
    logger.info(f"Output logs saved in {args.log_dir}")
    accelerator.end_training()


if __name__ == "__main__":
    args = parse_args()
    main(args)<|MERGE_RESOLUTION|>--- conflicted
+++ resolved
@@ -3,12 +3,9 @@
 import logging
 import math
 import os
-<<<<<<< HEAD
 import time
-=======
 import shutil
 from datetime import timedelta
->>>>>>> e8c9069d
 from pathlib import Path
 from typing import Optional
 
