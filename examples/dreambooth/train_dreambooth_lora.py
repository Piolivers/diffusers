#!/usr/bin/env python
# coding=utf-8
# Copyright 2023 The HuggingFace Inc. team. All rights reserved.
#
# Licensed under the Apache License, Version 2.0 (the "License");
# you may not use this file except in compliance with the License.
# You may obtain a copy of the License at
#
#     http://www.apache.org/licenses/LICENSE-2.0
#
# Unless required by applicable law or agreed to in writing, software
# distributed under the License is distributed on an "AS IS" BASIS,
# WITHOUT WARRANTIES OR CONDITIONS OF ANY KIND, either express or implied.
# See the License for the specific language governing permissions and

import argparse
import gc
import hashlib
import itertools
import logging
import math
import os
import shutil
import warnings
from pathlib import Path
from typing import Dict

import numpy as np
import torch
import torch.nn.functional as F
import torch.utils.checkpoint
import transformers
from accelerate import Accelerator
from accelerate.logging import get_logger
from accelerate.utils import ProjectConfiguration, set_seed
from huggingface_hub import create_repo, upload_folder
from packaging import version
from PIL import Image
from PIL.ImageOps import exif_transpose
from torch.utils.data import Dataset
from torchvision import transforms
from tqdm.auto import tqdm
from transformers import AutoTokenizer, PretrainedConfig

import diffusers
from diffusers import (
    AutoencoderKL,
    DDPMScheduler,
    DiffusionPipeline,
    DPMSolverMultistepScheduler,
    StableDiffusionPipeline,
    UNet2DConditionModel,
)
from diffusers.loaders import (
    LoraLoaderMixin,
    text_encoder_lora_state_dict,
)
from diffusers.models.attention_processor import (
    AttnAddedKVProcessor,
    AttnAddedKVProcessor2_0,
    LoRAAttnAddedKVProcessor,
    LoRAAttnProcessor,
    LoRAAttnProcessor2_0,
    SlicedAttnAddedKVProcessor,
)
from diffusers.optimization import get_scheduler
from diffusers.utils import check_min_version, is_wandb_available
from diffusers.utils.import_utils import is_xformers_available


# Will error if the minimal version of diffusers is not installed. Remove at your own risks.
check_min_version("0.18.0.dev0")

logger = get_logger(__name__)


def save_model_card(
    repo_id: str,
    images=None,
    base_model=str,
    train_text_encoder=False,
    prompt=str,
    repo_folder=None,
    pipeline: DiffusionPipeline = None,
):
    img_str = ""
    for i, image in enumerate(images):
        image.save(os.path.join(repo_folder, f"image_{i}.png"))
        img_str += f"![img_{i}](./image_{i}.png)\n"

    yaml = f"""
---
license: creativeml-openrail-m
base_model: {base_model}
instance_prompt: {prompt}
tags:
- {'stable-diffusion' if isinstance(pipeline, StableDiffusionPipeline) else 'if'}
- {'stable-diffusion-diffusers' if isinstance(pipeline, StableDiffusionPipeline) else 'if-diffusers'}
- text-to-image
- diffusers
- lora
inference: true
---
    """
    model_card = f"""
# LoRA DreamBooth - {repo_id}

These are LoRA adaption weights for {base_model}. The weights were trained on {prompt} using [DreamBooth](https://dreambooth.github.io/). You can find some example images in the following. \n
{img_str}

LoRA for the text encoder was enabled: {train_text_encoder}.
"""
    with open(os.path.join(repo_folder, "README.md"), "w") as f:
        f.write(yaml + model_card)


def import_model_class_from_model_name_or_path(pretrained_model_name_or_path: str, revision: str):
    text_encoder_config = PretrainedConfig.from_pretrained(
        pretrained_model_name_or_path,
        subfolder="text_encoder",
        revision=revision,
    )
    model_class = text_encoder_config.architectures[0]

    if model_class == "CLIPTextModel":
        from transformers import CLIPTextModel

        return CLIPTextModel
    elif model_class == "RobertaSeriesModelWithTransformation":
        from diffusers.pipelines.alt_diffusion.modeling_roberta_series import RobertaSeriesModelWithTransformation

        return RobertaSeriesModelWithTransformation
    elif model_class == "T5EncoderModel":
        from transformers import T5EncoderModel

        return T5EncoderModel
    else:
        raise ValueError(f"{model_class} is not supported.")


def parse_args(input_args=None):
    parser = argparse.ArgumentParser(description="Simple example of a training script.")
    parser.add_argument(
        "--pretrained_model_name_or_path",
        type=str,
        default=None,
        required=True,
        help="Path to pretrained model or model identifier from huggingface.co/models.",
    )
    parser.add_argument(
        "--revision",
        type=str,
        default=None,
        required=False,
        help="Revision of pretrained model identifier from huggingface.co/models.",
    )
    parser.add_argument(
        "--tokenizer_name",
        type=str,
        default=None,
        help="Pretrained tokenizer name or path if not the same as model_name",
    )
    parser.add_argument(
        "--instance_data_dir",
        type=str,
        default=None,
        required=True,
        help="A folder containing the training data of instance images.",
    )
    parser.add_argument(
        "--class_data_dir",
        type=str,
        default=None,
        required=False,
        help="A folder containing the training data of class images.",
    )
    parser.add_argument(
        "--instance_prompt",
        type=str,
        default=None,
        required=True,
        help="The prompt with identifier specifying the instance",
    )
    parser.add_argument(
        "--class_prompt",
        type=str,
        default=None,
        help="The prompt to specify images in the same class as provided instance images.",
    )
    parser.add_argument(
        "--validation_prompt",
        type=str,
        default=None,
        help="A prompt that is used during validation to verify that the model is learning.",
    )
    parser.add_argument(
        "--num_validation_images",
        type=int,
        default=4,
        help="Number of images that should be generated during validation with `validation_prompt`.",
    )
    parser.add_argument(
        "--validation_epochs",
        type=int,
        default=50,
        help=(
            "Run dreambooth validation every X epochs. Dreambooth validation consists of running the prompt"
            " `args.validation_prompt` multiple times: `args.num_validation_images`."
        ),
    )
    parser.add_argument(
        "--with_prior_preservation",
        default=False,
        action="store_true",
        help="Flag to add prior preservation loss.",
    )
    parser.add_argument("--prior_loss_weight", type=float, default=1.0, help="The weight of prior preservation loss.")
    parser.add_argument(
        "--num_class_images",
        type=int,
        default=100,
        help=(
            "Minimal class images for prior preservation loss. If there are not enough images already present in"
            " class_data_dir, additional images will be sampled with class_prompt."
        ),
    )
    parser.add_argument(
        "--output_dir",
        type=str,
        default="lora-dreambooth-model",
        help="The output directory where the model predictions and checkpoints will be written.",
    )
    parser.add_argument("--seed", type=int, default=None, help="A seed for reproducible training.")
    parser.add_argument(
        "--resolution",
        type=int,
        default=512,
        help=(
            "The resolution for input images, all the images in the train/validation dataset will be resized to this"
            " resolution"
        ),
    )
    parser.add_argument(
        "--center_crop",
        default=False,
        action="store_true",
        help=(
            "Whether to center crop the input images to the resolution. If not set, the images will be randomly"
            " cropped. The images will be resized to the resolution first before cropping."
        ),
    )
    parser.add_argument(
        "--train_text_encoder",
        action="store_true",
        help="Whether to train the text encoder. If set, the text encoder should be float32 precision.",
    )
    parser.add_argument(
        "--train_batch_size", type=int, default=4, help="Batch size (per device) for the training dataloader."
    )
    parser.add_argument(
        "--sample_batch_size", type=int, default=4, help="Batch size (per device) for sampling images."
    )
    parser.add_argument("--num_train_epochs", type=int, default=1)
    parser.add_argument(
        "--max_train_steps",
        type=int,
        default=None,
        help="Total number of training steps to perform.  If provided, overrides num_train_epochs.",
    )
    parser.add_argument(
        "--checkpointing_steps",
        type=int,
        default=500,
        help=(
            "Save a checkpoint of the training state every X updates. These checkpoints can be used both as final"
            " checkpoints in case they are better than the last checkpoint, and are also suitable for resuming"
            " training using `--resume_from_checkpoint`."
        ),
    )
    parser.add_argument(
        "--checkpoints_total_limit",
        type=int,
        default=None,
        help=("Max number of checkpoints to store."),
    )
    parser.add_argument(
        "--resume_from_checkpoint",
        type=str,
        default=None,
        help=(
            "Whether training should be resumed from a previous checkpoint. Use a path saved by"
            ' `--checkpointing_steps`, or `"latest"` to automatically select the last available checkpoint.'
        ),
    )
    parser.add_argument(
        "--gradient_accumulation_steps",
        type=int,
        default=1,
        help="Number of updates steps to accumulate before performing a backward/update pass.",
    )
    parser.add_argument(
        "--gradient_checkpointing",
        action="store_true",
        help="Whether or not to use gradient checkpointing to save memory at the expense of slower backward pass.",
    )
    parser.add_argument(
        "--learning_rate",
        type=float,
        default=5e-4,
        help="Initial learning rate (after the potential warmup period) to use.",
    )
    parser.add_argument(
        "--scale_lr",
        action="store_true",
        default=False,
        help="Scale the learning rate by the number of GPUs, gradient accumulation steps, and batch size.",
    )
    parser.add_argument(
        "--lr_scheduler",
        type=str,
        default="constant",
        help=(
            'The scheduler type to use. Choose between ["linear", "cosine", "cosine_with_restarts", "polynomial",'
            ' "constant", "constant_with_warmup"]'
        ),
    )
    parser.add_argument(
        "--lr_warmup_steps", type=int, default=500, help="Number of steps for the warmup in the lr scheduler."
    )
    parser.add_argument(
        "--lr_num_cycles",
        type=int,
        default=1,
        help="Number of hard resets of the lr in cosine_with_restarts scheduler.",
    )
    parser.add_argument("--lr_power", type=float, default=1.0, help="Power factor of the polynomial scheduler.")
    parser.add_argument(
        "--dataloader_num_workers",
        type=int,
        default=0,
        help=(
            "Number of subprocesses to use for data loading. 0 means that the data will be loaded in the main process."
        ),
    )
    parser.add_argument(
        "--use_8bit_adam", action="store_true", help="Whether or not to use 8-bit Adam from bitsandbytes."
    )
    parser.add_argument("--adam_beta1", type=float, default=0.9, help="The beta1 parameter for the Adam optimizer.")
    parser.add_argument("--adam_beta2", type=float, default=0.999, help="The beta2 parameter for the Adam optimizer.")
    parser.add_argument("--adam_weight_decay", type=float, default=1e-2, help="Weight decay to use.")
    parser.add_argument("--adam_epsilon", type=float, default=1e-08, help="Epsilon value for the Adam optimizer")
    parser.add_argument("--max_grad_norm", default=1.0, type=float, help="Max gradient norm.")
    parser.add_argument("--push_to_hub", action="store_true", help="Whether or not to push the model to the Hub.")
    parser.add_argument("--hub_token", type=str, default=None, help="The token to use to push to the Model Hub.")
    parser.add_argument(
        "--hub_model_id",
        type=str,
        default=None,
        help="The name of the repository to keep in sync with the local `output_dir`.",
    )
    parser.add_argument(
        "--logging_dir",
        type=str,
        default="logs",
        help=(
            "[TensorBoard](https://www.tensorflow.org/tensorboard) log directory. Will default to"
            " *output_dir/runs/**CURRENT_DATETIME_HOSTNAME***."
        ),
    )
    parser.add_argument(
        "--allow_tf32",
        action="store_true",
        help=(
            "Whether or not to allow TF32 on Ampere GPUs. Can be used to speed up training. For more information, see"
            " https://pytorch.org/docs/stable/notes/cuda.html#tensorfloat-32-tf32-on-ampere-devices"
        ),
    )
    parser.add_argument(
        "--report_to",
        type=str,
        default="tensorboard",
        help=(
            'The integration to report the results and logs to. Supported platforms are `"tensorboard"`'
            ' (default), `"wandb"` and `"comet_ml"`. Use `"all"` to report to all integrations.'
        ),
    )
    parser.add_argument(
        "--mixed_precision",
        type=str,
        default=None,
        choices=["no", "fp16", "bf16"],
        help=(
            "Whether to use mixed precision. Choose between fp16 and bf16 (bfloat16). Bf16 requires PyTorch >="
            " 1.10.and an Nvidia Ampere GPU.  Default to the value of accelerate config of the current system or the"
            " flag passed with the `accelerate.launch` command. Use this argument to override the accelerate config."
        ),
    )
    parser.add_argument(
        "--prior_generation_precision",
        type=str,
        default=None,
        choices=["no", "fp32", "fp16", "bf16"],
        help=(
            "Choose prior generation precision between fp32, fp16 and bf16 (bfloat16). Bf16 requires PyTorch >="
            " 1.10.and an Nvidia Ampere GPU.  Default to  fp16 if a GPU is available else fp32."
        ),
    )
    parser.add_argument("--local_rank", type=int, default=-1, help="For distributed training: local_rank")
    parser.add_argument(
        "--enable_xformers_memory_efficient_attention", action="store_true", help="Whether or not to use xformers."
    )
    parser.add_argument(
        "--pre_compute_text_embeddings",
        action="store_true",
        help="Whether or not to pre-compute text embeddings. If text embeddings are pre-computed, the text encoder will not be kept in memory during training and will leave more GPU memory available for training the rest of the model. This is not compatible with `--train_text_encoder`.",
    )
    parser.add_argument(
        "--tokenizer_max_length",
        type=int,
        default=None,
        required=False,
        help="The maximum length of the tokenizer. If not set, will default to the tokenizer's max length.",
    )
    parser.add_argument(
        "--text_encoder_use_attention_mask",
        action="store_true",
        required=False,
        help="Whether to use attention mask for the text encoder",
    )
    parser.add_argument(
        "--validation_images",
        required=False,
        default=None,
        nargs="+",
        help="Optional set of images to use for validation. Used when the target pipeline takes an initial image as input such as when training image variation or superresolution.",
    )
    parser.add_argument(
        "--class_labels_conditioning",
        required=False,
        default=None,
        help="The optional `class_label` conditioning to pass to the unet, available values are `timesteps`.",
    )
    parser.add_argument(
        "--rank",
        type=int,
        default=4,
        help=("The dimension of the LoRA update matrices."),
    )

    if input_args is not None:
        args = parser.parse_args(input_args)
    else:
        args = parser.parse_args()

    env_local_rank = int(os.environ.get("LOCAL_RANK", -1))
    if env_local_rank != -1 and env_local_rank != args.local_rank:
        args.local_rank = env_local_rank

    if args.with_prior_preservation:
        if args.class_data_dir is None:
            raise ValueError("You must specify a data directory for class images.")
        if args.class_prompt is None:
            raise ValueError("You must specify prompt for class images.")
    else:
        # logger is not available yet
        if args.class_data_dir is not None:
            warnings.warn("You need not use --class_data_dir without --with_prior_preservation.")
        if args.class_prompt is not None:
            warnings.warn("You need not use --class_prompt without --with_prior_preservation.")

    if args.train_text_encoder and args.pre_compute_text_embeddings:
        raise ValueError("`--train_text_encoder` cannot be used with `--pre_compute_text_embeddings`")

    return args


class DreamBoothDataset(Dataset):
    """
    A dataset to prepare the instance and class images with the prompts for fine-tuning the model.
    It pre-processes the images and the tokenizes prompts.
    """

    def __init__(
        self,
        instance_data_root,
        instance_prompt,
        tokenizer,
        class_data_root=None,
        class_prompt=None,
        class_num=None,
        size=512,
        center_crop=False,
        encoder_hidden_states=None,
        instance_prompt_encoder_hidden_states=None,
        tokenizer_max_length=None,
    ):
        self.size = size
        self.center_crop = center_crop
        self.tokenizer = tokenizer
        self.encoder_hidden_states = encoder_hidden_states
        self.instance_prompt_encoder_hidden_states = instance_prompt_encoder_hidden_states
        self.tokenizer_max_length = tokenizer_max_length

        self.instance_data_root = Path(instance_data_root)
        if not self.instance_data_root.exists():
            raise ValueError("Instance images root doesn't exists.")

        self.instance_images_path = list(Path(instance_data_root).iterdir())
        self.num_instance_images = len(self.instance_images_path)
        self.instance_prompt = instance_prompt
        self._length = self.num_instance_images

        if class_data_root is not None:
            self.class_data_root = Path(class_data_root)
            self.class_data_root.mkdir(parents=True, exist_ok=True)
            self.class_images_path = list(self.class_data_root.iterdir())
            if class_num is not None:
                self.num_class_images = min(len(self.class_images_path), class_num)
            else:
                self.num_class_images = len(self.class_images_path)
            self._length = max(self.num_class_images, self.num_instance_images)
            self.class_prompt = class_prompt
        else:
            self.class_data_root = None

        self.image_transforms = transforms.Compose(
            [
                transforms.Resize(size, interpolation=transforms.InterpolationMode.BILINEAR),
                transforms.CenterCrop(size) if center_crop else transforms.RandomCrop(size),
                transforms.ToTensor(),
                transforms.Normalize([0.5], [0.5]),
            ]
        )

    def __len__(self):
        return self._length

    def __getitem__(self, index):
        example = {}
        instance_image = Image.open(self.instance_images_path[index % self.num_instance_images])
        instance_image = exif_transpose(instance_image)

        if not instance_image.mode == "RGB":
            instance_image = instance_image.convert("RGB")
        example["instance_images"] = self.image_transforms(instance_image)

        if self.encoder_hidden_states is not None:
            example["instance_prompt_ids"] = self.encoder_hidden_states
        else:
            text_inputs = tokenize_prompt(
                self.tokenizer, self.instance_prompt, tokenizer_max_length=self.tokenizer_max_length
            )
            example["instance_prompt_ids"] = text_inputs.input_ids
            example["instance_attention_mask"] = text_inputs.attention_mask

        if self.class_data_root:
            class_image = Image.open(self.class_images_path[index % self.num_class_images])
            class_image = exif_transpose(class_image)

            if not class_image.mode == "RGB":
                class_image = class_image.convert("RGB")
            example["class_images"] = self.image_transforms(class_image)

            if self.instance_prompt_encoder_hidden_states is not None:
                example["class_prompt_ids"] = self.instance_prompt_encoder_hidden_states
            else:
                class_text_inputs = tokenize_prompt(
                    self.tokenizer, self.class_prompt, tokenizer_max_length=self.tokenizer_max_length
                )
                example["class_prompt_ids"] = class_text_inputs.input_ids
                example["class_attention_mask"] = class_text_inputs.attention_mask

        return example


def collate_fn(examples, with_prior_preservation=False):
    has_attention_mask = "instance_attention_mask" in examples[0]

    input_ids = [example["instance_prompt_ids"] for example in examples]
    pixel_values = [example["instance_images"] for example in examples]

    if has_attention_mask:
        attention_mask = [example["instance_attention_mask"] for example in examples]

    # Concat class and instance examples for prior preservation.
    # We do this to avoid doing two forward passes.
    if with_prior_preservation:
        input_ids += [example["class_prompt_ids"] for example in examples]
        pixel_values += [example["class_images"] for example in examples]
        if has_attention_mask:
            attention_mask += [example["class_attention_mask"] for example in examples]

    pixel_values = torch.stack(pixel_values)
    pixel_values = pixel_values.to(memory_format=torch.contiguous_format).float()

    input_ids = torch.cat(input_ids, dim=0)

    batch = {
        "input_ids": input_ids,
        "pixel_values": pixel_values,
    }

    if has_attention_mask:
        batch["attention_mask"] = attention_mask

    return batch


class PromptDataset(Dataset):
    "A simple dataset to prepare the prompts to generate class images on multiple GPUs."

    def __init__(self, prompt, num_samples):
        self.prompt = prompt
        self.num_samples = num_samples

    def __len__(self):
        return self.num_samples

    def __getitem__(self, index):
        example = {}
        example["prompt"] = self.prompt
        example["index"] = index
        return example


def tokenize_prompt(tokenizer, prompt, tokenizer_max_length=None):
    if tokenizer_max_length is not None:
        max_length = tokenizer_max_length
    else:
        max_length = tokenizer.model_max_length

    text_inputs = tokenizer(
        prompt,
        truncation=True,
        padding="max_length",
        max_length=max_length,
        return_tensors="pt",
    )

    return text_inputs


def encode_prompt(text_encoder, input_ids, attention_mask, text_encoder_use_attention_mask=None):
    text_input_ids = input_ids.to(text_encoder.device)

    if text_encoder_use_attention_mask:
        attention_mask = attention_mask.to(text_encoder.device)
    else:
        attention_mask = None

    prompt_embeds = text_encoder(
        text_input_ids,
        attention_mask=attention_mask,
    )
    prompt_embeds = prompt_embeds[0]

    return prompt_embeds


def unet_attn_processors_state_dict(unet) -> Dict[str, torch.tensor]:
    r"""
    Returns:
        a state dict containing just the attention processor parameters.
    """
    attn_processors = unet.attn_processors

    attn_processors_state_dict = {}

    for attn_processor_key, attn_processor in attn_processors.items():
        for parameter_key, parameter in attn_processor.state_dict().items():
            attn_processors_state_dict[f"{attn_processor_key}.{parameter_key}"] = parameter

    return attn_processors_state_dict


def main(args):
    logging_dir = Path(args.output_dir, args.logging_dir)

    accelerator_project_config = ProjectConfiguration(project_dir=args.output_dir, logging_dir=logging_dir)

    accelerator = Accelerator(
        gradient_accumulation_steps=args.gradient_accumulation_steps,
        mixed_precision=args.mixed_precision,
        log_with=args.report_to,
        project_config=accelerator_project_config,
    )

    if args.report_to == "wandb":
        if not is_wandb_available():
            raise ImportError("Make sure to install wandb if you want to use it for logging during training.")
        import wandb

    # Currently, it's not possible to do gradient accumulation when training two models with accelerate.accumulate
    # This will be enabled soon in accelerate. For now, we don't allow gradient accumulation when training two models.
    # TODO (sayakpaul): Remove this check when gradient accumulation with two models is enabled in accelerate.
    if args.train_text_encoder and args.gradient_accumulation_steps > 1 and accelerator.num_processes > 1:
        raise ValueError(
            "Gradient accumulation is not supported when training the text encoder in distributed training. "
            "Please set gradient_accumulation_steps to 1. This feature will be supported in the future."
        )

    # Make one log on every process with the configuration for debugging.
    logging.basicConfig(
        format="%(asctime)s - %(levelname)s - %(name)s - %(message)s",
        datefmt="%m/%d/%Y %H:%M:%S",
        level=logging.INFO,
    )
    logger.info(accelerator.state, main_process_only=False)
    if accelerator.is_local_main_process:
        transformers.utils.logging.set_verbosity_warning()
        diffusers.utils.logging.set_verbosity_info()
    else:
        transformers.utils.logging.set_verbosity_error()
        diffusers.utils.logging.set_verbosity_error()

    # If passed along, set the training seed now.
    if args.seed is not None:
        set_seed(args.seed)

    # Generate class images if prior preservation is enabled.
    if args.with_prior_preservation:
        class_images_dir = Path(args.class_data_dir)
        if not class_images_dir.exists():
            class_images_dir.mkdir(parents=True)
        cur_class_images = len(list(class_images_dir.iterdir()))

        if cur_class_images < args.num_class_images:
            torch_dtype = torch.float16 if accelerator.device.type == "cuda" else torch.float32
            if args.prior_generation_precision == "fp32":
                torch_dtype = torch.float32
            elif args.prior_generation_precision == "fp16":
                torch_dtype = torch.float16
            elif args.prior_generation_precision == "bf16":
                torch_dtype = torch.bfloat16
            pipeline = DiffusionPipeline.from_pretrained(
                args.pretrained_model_name_or_path,
                torch_dtype=torch_dtype,
                safety_checker=None,
                revision=args.revision,
            )
            pipeline.set_progress_bar_config(disable=True)

            num_new_images = args.num_class_images - cur_class_images
            logger.info(f"Number of class images to sample: {num_new_images}.")

            sample_dataset = PromptDataset(args.class_prompt, num_new_images)
            sample_dataloader = torch.utils.data.DataLoader(sample_dataset, batch_size=args.sample_batch_size)

            sample_dataloader = accelerator.prepare(sample_dataloader)
            pipeline.to(accelerator.device)

            for example in tqdm(
                sample_dataloader, desc="Generating class images", disable=not accelerator.is_local_main_process
            ):
                images = pipeline(example["prompt"]).images

                for i, image in enumerate(images):
                    hash_image = hashlib.sha1(image.tobytes()).hexdigest()
                    image_filename = class_images_dir / f"{example['index'][i] + cur_class_images}-{hash_image}.jpg"
                    image.save(image_filename)

            del pipeline
            if torch.cuda.is_available():
                torch.cuda.empty_cache()

    # Handle the repository creation
    if accelerator.is_main_process:
        if args.output_dir is not None:
            os.makedirs(args.output_dir, exist_ok=True)

        if args.push_to_hub:
            repo_id = create_repo(
                repo_id=args.hub_model_id or Path(args.output_dir).name, exist_ok=True, token=args.hub_token
            ).repo_id

    # Load the tokenizer
    if args.tokenizer_name:
        tokenizer = AutoTokenizer.from_pretrained(args.tokenizer_name, revision=args.revision, use_fast=False)
    elif args.pretrained_model_name_or_path:
        tokenizer = AutoTokenizer.from_pretrained(
            args.pretrained_model_name_or_path,
            subfolder="tokenizer",
            revision=args.revision,
            use_fast=False,
        )

    # import correct text encoder class
    text_encoder_cls = import_model_class_from_model_name_or_path(args.pretrained_model_name_or_path, args.revision)

    # Load scheduler and models
    noise_scheduler = DDPMScheduler.from_pretrained(args.pretrained_model_name_or_path, subfolder="scheduler")
    text_encoder = text_encoder_cls.from_pretrained(
        args.pretrained_model_name_or_path, subfolder="text_encoder", revision=args.revision
    )
    try:
        vae = AutoencoderKL.from_pretrained(
            args.pretrained_model_name_or_path, subfolder="vae", revision=args.revision
        )
    except OSError:
        # IF does not have a VAE so let's just set it to None
        # We don't have to error out here
        vae = None

    unet = UNet2DConditionModel.from_pretrained(
        args.pretrained_model_name_or_path, subfolder="unet", revision=args.revision
    )

    # We only train the additional adapter LoRA layers
    if vae is not None:
        vae.requires_grad_(False)
    text_encoder.requires_grad_(False)
    unet.requires_grad_(False)

    # For mixed precision training we cast all non-trainable weigths (vae, non-lora text_encoder and non-lora unet) to half-precision
    # as these weights are only used for inference, keeping weights in full precision is not required.
    weight_dtype = torch.float32
    if accelerator.mixed_precision == "fp16":
        weight_dtype = torch.float16
    elif accelerator.mixed_precision == "bf16":
        weight_dtype = torch.bfloat16

    # Move unet, vae and text_encoder to device and cast to weight_dtype
    unet.to(accelerator.device, dtype=weight_dtype)
    if vae is not None:
        vae.to(accelerator.device, dtype=weight_dtype)
    text_encoder.to(accelerator.device, dtype=weight_dtype)

    if args.enable_xformers_memory_efficient_attention:
        if is_xformers_available():
            import xformers

            xformers_version = version.parse(xformers.__version__)
            if xformers_version == version.parse("0.0.16"):
                logger.warn(
                    "xFormers 0.0.16 cannot be used for training in some GPUs. If you observe problems during training, please update xFormers to at least 0.0.17. See https://huggingface.co/docs/diffusers/main/en/optimization/xformers for more details."
                )
            unet.enable_xformers_memory_efficient_attention()
        else:
            raise ValueError("xformers is not available. Make sure it is installed correctly")

    # now we will add new LoRA weights to the attention layers
    # It's important to realize here how many attention weights will be added and of which sizes
    # The sizes of the attention layers consist only of two different variables:
    # 1) - the "hidden_size", which is increased according to `unet.config.block_out_channels`.
    # 2) - the "cross attention size", which is set to `unet.config.cross_attention_dim`.

    # Let's first see how many attention processors we will have to set.
    # For Stable Diffusion, it should be equal to:
    # - down blocks (2x attention layers) * (2x transformer layers) * (3x down blocks) = 12
    # - mid blocks (2x attention layers) * (1x transformer layers) * (1x mid blocks) = 2
    # - up blocks (2x attention layers) * (3x transformer layers) * (3x down blocks) = 18
    # => 32 layers

    # Set correct lora layers
    unet_lora_attn_procs = {}
    unet_lora_parameters = []
    for name, attn_processor in unet.attn_processors.items():
        cross_attention_dim = None if name.endswith("attn1.processor") else unet.config.cross_attention_dim
        if name.startswith("mid_block"):
            hidden_size = unet.config.block_out_channels[-1]
        elif name.startswith("up_blocks"):
            block_id = int(name[len("up_blocks.")])
            hidden_size = list(reversed(unet.config.block_out_channels))[block_id]
        elif name.startswith("down_blocks"):
            block_id = int(name[len("down_blocks.")])
            hidden_size = unet.config.block_out_channels[block_id]

        if isinstance(attn_processor, (AttnAddedKVProcessor, SlicedAttnAddedKVProcessor, AttnAddedKVProcessor2_0)):
            lora_attn_processor_class = LoRAAttnAddedKVProcessor
        else:
            lora_attn_processor_class = (
                LoRAAttnProcessor2_0 if hasattr(F, "scaled_dot_product_attention") else LoRAAttnProcessor
            )
<<<<<<< HEAD
        module = lora_attn_processor_class(hidden_size=hidden_size, cross_attention_dim=cross_attention_dim)
        unet_lora_attn_procs[name] = module
        unet_lora_parameters.extend(module.parameters())
=======
        unet_lora_attn_procs[name] = lora_attn_processor_class(
            hidden_size=hidden_size,
            cross_attention_dim=cross_attention_dim,
            rank=args.rank,
        )
>>>>>>> 78922ed7

    unet.set_attn_processor(unet_lora_attn_procs)

    # The text encoder comes from 🤗 transformers, so we cannot directly modify it.
    # So, instead, we monkey-patch the forward calls of its attention-blocks.
    if args.train_text_encoder:
<<<<<<< HEAD
        # ensure that dtype is float32, even if rest of the model that isn't trained is loaded in fp16
        text_lora_parameters = LoraLoaderMixin._modify_text_encoder(text_encoder, dtype=torch.float32)
=======
        text_lora_attn_procs = {}
        for name, module in text_encoder.named_modules():
            if name.endswith(TEXT_ENCODER_ATTN_MODULE):
                text_lora_attn_procs[name] = LoRAAttnProcessor(
                    hidden_size=module.out_proj.out_features,
                    cross_attention_dim=None,
                    rank=args.rank,
                )
        text_encoder_lora_layers = AttnProcsLayers(text_lora_attn_procs)
        temp_pipeline = DiffusionPipeline.from_pretrained(
            args.pretrained_model_name_or_path, text_encoder=text_encoder
        )
        temp_pipeline._modify_text_encoder(text_lora_attn_procs)
        text_encoder = temp_pipeline.text_encoder
        del temp_pipeline
>>>>>>> 78922ed7

    # create custom saving & loading hooks so that `accelerator.save_state(...)` serializes in a nice format
    def save_model_hook(models, weights, output_dir):
        # there are only two options here. Either are just the unet attn processor layers
        # or there are the unet and text encoder atten layers
        unet_lora_layers_to_save = None
        text_encoder_lora_layers_to_save = None

        for model in models:
            if isinstance(model, type(accelerator.unwrap_model(unet))):
                unet_lora_layers_to_save = unet_attn_processors_state_dict(model)
            elif isinstance(model, type(accelerator.unwrap_model(text_encoder))):
                text_encoder_lora_layers_to_save = text_encoder_lora_state_dict(model)
            else:
                raise ValueError(f"unexpected save model: {model.__class__}")

            # make sure to pop weight so that corresponding model is not saved again
            weights.pop()

        LoraLoaderMixin.save_lora_weights(
            output_dir,
            unet_lora_layers=unet_lora_layers_to_save,
            text_encoder_lora_layers=text_encoder_lora_layers_to_save,
        )

    def load_model_hook(models, input_dir):
        unet_ = None
        text_encoder_ = None

        while len(models) > 0:
            model = models.pop()

            if isinstance(model, type(accelerator.unwrap_model(unet))):
                unet_ = model
            elif isinstance(model, type(accelerator.unwrap_model(text_encoder))):
                text_encoder_ = model
            else:
                raise ValueError(f"unexpected save model: {model.__class__}")

        lora_state_dict, network_alpha = LoraLoaderMixin.lora_state_dict(input_dir)
        LoraLoaderMixin.load_lora_into_unet(lora_state_dict, network_alpha=network_alpha, unet=unet_)
        LoraLoaderMixin.load_lora_into_text_encoder(
            lora_state_dict, network_alpha=network_alpha, text_encoder=text_encoder_
        )

    accelerator.register_save_state_pre_hook(save_model_hook)
    accelerator.register_load_state_pre_hook(load_model_hook)

    # Enable TF32 for faster training on Ampere GPUs,
    # cf https://pytorch.org/docs/stable/notes/cuda.html#tensorfloat-32-tf32-on-ampere-devices
    if args.allow_tf32:
        torch.backends.cuda.matmul.allow_tf32 = True

    if args.scale_lr:
        args.learning_rate = (
            args.learning_rate * args.gradient_accumulation_steps * args.train_batch_size * accelerator.num_processes
        )

    # Use 8-bit Adam for lower memory usage or to fine-tune the model in 16GB GPUs
    if args.use_8bit_adam:
        try:
            import bitsandbytes as bnb
        except ImportError:
            raise ImportError(
                "To use 8-bit Adam, please install the bitsandbytes library: `pip install bitsandbytes`."
            )

        optimizer_class = bnb.optim.AdamW8bit
    else:
        optimizer_class = torch.optim.AdamW

    # Optimizer creation
    params_to_optimize = (
        itertools.chain(unet_lora_parameters, text_lora_parameters)
        if args.train_text_encoder
        else unet_lora_parameters
    )
    optimizer = optimizer_class(
        params_to_optimize,
        lr=args.learning_rate,
        betas=(args.adam_beta1, args.adam_beta2),
        weight_decay=args.adam_weight_decay,
        eps=args.adam_epsilon,
    )

    if args.pre_compute_text_embeddings:

        def compute_text_embeddings(prompt):
            with torch.no_grad():
                text_inputs = tokenize_prompt(tokenizer, prompt, tokenizer_max_length=args.tokenizer_max_length)
                prompt_embeds = encode_prompt(
                    text_encoder,
                    text_inputs.input_ids,
                    text_inputs.attention_mask,
                    text_encoder_use_attention_mask=args.text_encoder_use_attention_mask,
                )

            return prompt_embeds

        pre_computed_encoder_hidden_states = compute_text_embeddings(args.instance_prompt)
        validation_prompt_negative_prompt_embeds = compute_text_embeddings("")

        if args.validation_prompt is not None:
            validation_prompt_encoder_hidden_states = compute_text_embeddings(args.validation_prompt)
        else:
            validation_prompt_encoder_hidden_states = None

        if args.instance_prompt is not None:
            pre_computed_instance_prompt_encoder_hidden_states = compute_text_embeddings(args.instance_prompt)
        else:
            pre_computed_instance_prompt_encoder_hidden_states = None

        text_encoder = None
        tokenizer = None

        gc.collect()
        torch.cuda.empty_cache()
    else:
        pre_computed_encoder_hidden_states = None
        validation_prompt_encoder_hidden_states = None
        validation_prompt_negative_prompt_embeds = None
        pre_computed_instance_prompt_encoder_hidden_states = None

    # Dataset and DataLoaders creation:
    train_dataset = DreamBoothDataset(
        instance_data_root=args.instance_data_dir,
        instance_prompt=args.instance_prompt,
        class_data_root=args.class_data_dir if args.with_prior_preservation else None,
        class_prompt=args.class_prompt,
        class_num=args.num_class_images,
        tokenizer=tokenizer,
        size=args.resolution,
        center_crop=args.center_crop,
        encoder_hidden_states=pre_computed_encoder_hidden_states,
        instance_prompt_encoder_hidden_states=pre_computed_instance_prompt_encoder_hidden_states,
        tokenizer_max_length=args.tokenizer_max_length,
    )

    train_dataloader = torch.utils.data.DataLoader(
        train_dataset,
        batch_size=args.train_batch_size,
        shuffle=True,
        collate_fn=lambda examples: collate_fn(examples, args.with_prior_preservation),
        num_workers=args.dataloader_num_workers,
    )

    # Scheduler and math around the number of training steps.
    overrode_max_train_steps = False
    num_update_steps_per_epoch = math.ceil(len(train_dataloader) / args.gradient_accumulation_steps)
    if args.max_train_steps is None:
        args.max_train_steps = args.num_train_epochs * num_update_steps_per_epoch
        overrode_max_train_steps = True

    lr_scheduler = get_scheduler(
        args.lr_scheduler,
        optimizer=optimizer,
        num_warmup_steps=args.lr_warmup_steps * args.gradient_accumulation_steps,
        num_training_steps=args.max_train_steps * args.gradient_accumulation_steps,
        num_cycles=args.lr_num_cycles,
        power=args.lr_power,
    )

    # Prepare everything with our `accelerator`.
    if args.train_text_encoder:
        unet, text_encoder, optimizer, train_dataloader, lr_scheduler = accelerator.prepare(
            unet, text_encoder, optimizer, train_dataloader, lr_scheduler
        )
    else:
        unet, optimizer, train_dataloader, lr_scheduler = accelerator.prepare(
            unet, optimizer, train_dataloader, lr_scheduler
        )

    # We need to recalculate our total training steps as the size of the training dataloader may have changed.
    num_update_steps_per_epoch = math.ceil(len(train_dataloader) / args.gradient_accumulation_steps)
    if overrode_max_train_steps:
        args.max_train_steps = args.num_train_epochs * num_update_steps_per_epoch
    # Afterwards we recalculate our number of training epochs
    args.num_train_epochs = math.ceil(args.max_train_steps / num_update_steps_per_epoch)

    # We need to initialize the trackers we use, and also store our configuration.
    # The trackers initializes automatically on the main process.
    if accelerator.is_main_process:
        accelerator.init_trackers("dreambooth-lora", config=vars(args))

    # Train!
    total_batch_size = args.train_batch_size * accelerator.num_processes * args.gradient_accumulation_steps

    logger.info("***** Running training *****")
    logger.info(f"  Num examples = {len(train_dataset)}")
    logger.info(f"  Num batches each epoch = {len(train_dataloader)}")
    logger.info(f"  Num Epochs = {args.num_train_epochs}")
    logger.info(f"  Instantaneous batch size per device = {args.train_batch_size}")
    logger.info(f"  Total train batch size (w. parallel, distributed & accumulation) = {total_batch_size}")
    logger.info(f"  Gradient Accumulation steps = {args.gradient_accumulation_steps}")
    logger.info(f"  Total optimization steps = {args.max_train_steps}")
    global_step = 0
    first_epoch = 0

    # Potentially load in the weights and states from a previous save
    if args.resume_from_checkpoint:
        if args.resume_from_checkpoint != "latest":
            path = os.path.basename(args.resume_from_checkpoint)
        else:
            # Get the mos recent checkpoint
            dirs = os.listdir(args.output_dir)
            dirs = [d for d in dirs if d.startswith("checkpoint")]
            dirs = sorted(dirs, key=lambda x: int(x.split("-")[1]))
            path = dirs[-1] if len(dirs) > 0 else None

        if path is None:
            accelerator.print(
                f"Checkpoint '{args.resume_from_checkpoint}' does not exist. Starting a new training run."
            )
            args.resume_from_checkpoint = None
        else:
            accelerator.print(f"Resuming from checkpoint {path}")
            accelerator.load_state(os.path.join(args.output_dir, path))
            global_step = int(path.split("-")[1])

            resume_global_step = global_step * args.gradient_accumulation_steps
            first_epoch = global_step // num_update_steps_per_epoch
            resume_step = resume_global_step % (num_update_steps_per_epoch * args.gradient_accumulation_steps)

    # Only show the progress bar once on each machine.
    progress_bar = tqdm(range(global_step, args.max_train_steps), disable=not accelerator.is_local_main_process)
    progress_bar.set_description("Steps")

    for epoch in range(first_epoch, args.num_train_epochs):
        unet.train()
        if args.train_text_encoder:
            text_encoder.train()
        for step, batch in enumerate(train_dataloader):
            # Skip steps until we reach the resumed step
            if args.resume_from_checkpoint and epoch == first_epoch and step < resume_step:
                if step % args.gradient_accumulation_steps == 0:
                    progress_bar.update(1)
                continue

            with accelerator.accumulate(unet):
                pixel_values = batch["pixel_values"].to(dtype=weight_dtype)

                if vae is not None:
                    # Convert images to latent space
                    model_input = vae.encode(pixel_values).latent_dist.sample()
                    model_input = model_input * vae.config.scaling_factor
                else:
                    model_input = pixel_values

                # Sample noise that we'll add to the latents
                noise = torch.randn_like(model_input)
                bsz, channels, height, width = model_input.shape
                # Sample a random timestep for each image
                timesteps = torch.randint(
                    0, noise_scheduler.config.num_train_timesteps, (bsz,), device=model_input.device
                )
                timesteps = timesteps.long()

                # Add noise to the model input according to the noise magnitude at each timestep
                # (this is the forward diffusion process)
                noisy_model_input = noise_scheduler.add_noise(model_input, noise, timesteps)

                # Get the text embedding for conditioning
                if args.pre_compute_text_embeddings:
                    encoder_hidden_states = batch["input_ids"]
                else:
                    encoder_hidden_states = encode_prompt(
                        text_encoder,
                        batch["input_ids"],
                        batch["attention_mask"],
                        text_encoder_use_attention_mask=args.text_encoder_use_attention_mask,
                    )

                if accelerator.unwrap_model(unet).config.in_channels == channels * 2:
                    noisy_model_input = torch.cat([noisy_model_input, noisy_model_input], dim=1)

                if args.class_labels_conditioning == "timesteps":
                    class_labels = timesteps
                else:
                    class_labels = None

                # Predict the noise residual
                model_pred = unet(
                    noisy_model_input, timesteps, encoder_hidden_states, class_labels=class_labels
                ).sample

                # if model predicts variance, throw away the prediction. we will only train on the
                # simplified training objective. This means that all schedulers using the fine tuned
                # model must be configured to use one of the fixed variance variance types.
                if model_pred.shape[1] == 6:
                    model_pred, _ = torch.chunk(model_pred, 2, dim=1)

                # Get the target for loss depending on the prediction type
                if noise_scheduler.config.prediction_type == "epsilon":
                    target = noise
                elif noise_scheduler.config.prediction_type == "v_prediction":
                    target = noise_scheduler.get_velocity(model_input, noise, timesteps)
                else:
                    raise ValueError(f"Unknown prediction type {noise_scheduler.config.prediction_type}")

                if args.with_prior_preservation:
                    # Chunk the noise and model_pred into two parts and compute the loss on each part separately.
                    model_pred, model_pred_prior = torch.chunk(model_pred, 2, dim=0)
                    target, target_prior = torch.chunk(target, 2, dim=0)

                    # Compute instance loss
                    loss = F.mse_loss(model_pred.float(), target.float(), reduction="mean")

                    # Compute prior loss
                    prior_loss = F.mse_loss(model_pred_prior.float(), target_prior.float(), reduction="mean")

                    # Add the prior loss to the instance loss.
                    loss = loss + args.prior_loss_weight * prior_loss
                else:
                    loss = F.mse_loss(model_pred.float(), target.float(), reduction="mean")

                accelerator.backward(loss)
                if accelerator.sync_gradients:
                    params_to_clip = (
                        itertools.chain(unet_lora_parameters, text_lora_parameters)
                        if args.train_text_encoder
                        else unet_lora_parameters
                    )
                    accelerator.clip_grad_norm_(params_to_clip, args.max_grad_norm)
                optimizer.step()
                lr_scheduler.step()
                optimizer.zero_grad()

            # Checks if the accelerator has performed an optimization step behind the scenes
            if accelerator.sync_gradients:
                progress_bar.update(1)
                global_step += 1

                if accelerator.is_main_process:
                    if global_step % args.checkpointing_steps == 0:
                        # _before_ saving state, check if this save would set us over the `checkpoints_total_limit`
                        if args.checkpoints_total_limit is not None:
                            checkpoints = os.listdir(args.output_dir)
                            checkpoints = [d for d in checkpoints if d.startswith("checkpoint")]
                            checkpoints = sorted(checkpoints, key=lambda x: int(x.split("-")[1]))

                            # before we save the new checkpoint, we need to have at _most_ `checkpoints_total_limit - 1` checkpoints
                            if len(checkpoints) >= args.checkpoints_total_limit:
                                num_to_remove = len(checkpoints) - args.checkpoints_total_limit + 1
                                removing_checkpoints = checkpoints[0:num_to_remove]

                                logger.info(
                                    f"{len(checkpoints)} checkpoints already exist, removing {len(removing_checkpoints)} checkpoints"
                                )
                                logger.info(f"removing checkpoints: {', '.join(removing_checkpoints)}")

                                for removing_checkpoint in removing_checkpoints:
                                    removing_checkpoint = os.path.join(args.output_dir, removing_checkpoint)
                                    shutil.rmtree(removing_checkpoint)

                        save_path = os.path.join(args.output_dir, f"checkpoint-{global_step}")
                        accelerator.save_state(save_path)
                        logger.info(f"Saved state to {save_path}")

            logs = {"loss": loss.detach().item(), "lr": lr_scheduler.get_last_lr()[0]}
            progress_bar.set_postfix(**logs)
            accelerator.log(logs, step=global_step)

            if global_step >= args.max_train_steps:
                break

        if accelerator.is_main_process:
            if args.validation_prompt is not None and epoch % args.validation_epochs == 0:
                logger.info(
                    f"Running validation... \n Generating {args.num_validation_images} images with prompt:"
                    f" {args.validation_prompt}."
                )
                # create pipeline
                pipeline = DiffusionPipeline.from_pretrained(
                    args.pretrained_model_name_or_path,
                    unet=accelerator.unwrap_model(unet),
                    text_encoder=None if args.pre_compute_text_embeddings else accelerator.unwrap_model(text_encoder),
                    revision=args.revision,
                    torch_dtype=weight_dtype,
                )

                # We train on the simplified learning objective. If we were previously predicting a variance, we need the scheduler to ignore it
                scheduler_args = {}

                if "variance_type" in pipeline.scheduler.config:
                    variance_type = pipeline.scheduler.config.variance_type

                    if variance_type in ["learned", "learned_range"]:
                        variance_type = "fixed_small"

                    scheduler_args["variance_type"] = variance_type

                pipeline.scheduler = DPMSolverMultistepScheduler.from_config(
                    pipeline.scheduler.config, **scheduler_args
                )

                pipeline = pipeline.to(accelerator.device)
                pipeline.set_progress_bar_config(disable=True)

                # run inference
                generator = torch.Generator(device=accelerator.device).manual_seed(args.seed) if args.seed else None
                if args.pre_compute_text_embeddings:
                    pipeline_args = {
                        "prompt_embeds": validation_prompt_encoder_hidden_states,
                        "negative_prompt_embeds": validation_prompt_negative_prompt_embeds,
                    }
                else:
                    pipeline_args = {"prompt": args.validation_prompt}

                if args.validation_images is None:
                    images = []
                    for _ in range(args.num_validation_images):
                        with torch.cuda.amp.autocast():
                            image = pipeline(**pipeline_args, generator=generator).images[0]
                            images.append(image)
                else:
                    images = []
                    for image in args.validation_images:
                        image = Image.open(image)
                        with torch.cuda.amp.autocast():
                            image = pipeline(**pipeline_args, image=image, generator=generator).images[0]
                        images.append(image)

                for tracker in accelerator.trackers:
                    if tracker.name == "tensorboard":
                        np_images = np.stack([np.asarray(img) for img in images])
                        tracker.writer.add_images("validation", np_images, epoch, dataformats="NHWC")
                    if tracker.name == "wandb":
                        tracker.log(
                            {
                                "validation": [
                                    wandb.Image(image, caption=f"{i}: {args.validation_prompt}")
                                    for i, image in enumerate(images)
                                ]
                            }
                        )

                del pipeline
                torch.cuda.empty_cache()

    # Save the lora layers
    accelerator.wait_for_everyone()
    if accelerator.is_main_process:
        unet = accelerator.unwrap_model(unet)
        unet = unet.to(torch.float32)
        unet_lora_layers = unet_attn_processors_state_dict(unet)

        if text_encoder is not None and args.train_text_encoder:
            text_encoder = accelerator.unwrap_model(text_encoder)
            text_encoder = text_encoder.to(torch.float32)
            text_encoder_lora_layers = text_encoder_lora_state_dict(text_encoder)
        else:
            text_encoder_lora_layers = None

        LoraLoaderMixin.save_lora_weights(
            save_directory=args.output_dir,
            unet_lora_layers=unet_lora_layers,
            text_encoder_lora_layers=text_encoder_lora_layers,
        )

        # Final inference
        # Load previous pipeline
        pipeline = DiffusionPipeline.from_pretrained(
            args.pretrained_model_name_or_path, revision=args.revision, torch_dtype=weight_dtype
        )

        # We train on the simplified learning objective. If we were previously predicting a variance, we need the scheduler to ignore it
        scheduler_args = {}

        if "variance_type" in pipeline.scheduler.config:
            variance_type = pipeline.scheduler.config.variance_type

            if variance_type in ["learned", "learned_range"]:
                variance_type = "fixed_small"

            scheduler_args["variance_type"] = variance_type

        pipeline.scheduler = DPMSolverMultistepScheduler.from_config(pipeline.scheduler.config, **scheduler_args)

        pipeline = pipeline.to(accelerator.device)

        # load attention processors
        pipeline.load_lora_weights(args.output_dir)

        # run inference
        images = []
        if args.validation_prompt and args.num_validation_images > 0:
            generator = torch.Generator(device=accelerator.device).manual_seed(args.seed) if args.seed else None
            images = [
                pipeline(args.validation_prompt, num_inference_steps=25, generator=generator).images[0]
                for _ in range(args.num_validation_images)
            ]

            for tracker in accelerator.trackers:
                if tracker.name == "tensorboard":
                    np_images = np.stack([np.asarray(img) for img in images])
                    tracker.writer.add_images("test", np_images, epoch, dataformats="NHWC")
                if tracker.name == "wandb":
                    tracker.log(
                        {
                            "test": [
                                wandb.Image(image, caption=f"{i}: {args.validation_prompt}")
                                for i, image in enumerate(images)
                            ]
                        }
                    )

        if args.push_to_hub:
            save_model_card(
                repo_id,
                images=images,
                base_model=args.pretrained_model_name_or_path,
                train_text_encoder=args.train_text_encoder,
                prompt=args.instance_prompt,
                repo_folder=args.output_dir,
                pipeline=pipeline,
            )
            upload_folder(
                repo_id=repo_id,
                folder_path=args.output_dir,
                commit_message="End of training",
                ignore_patterns=["step_*", "epoch_*"],
            )

    accelerator.end_training()


if __name__ == "__main__":
    args = parse_args()
    main(args)<|MERGE_RESOLUTION|>--- conflicted
+++ resolved
@@ -871,43 +871,18 @@
             lora_attn_processor_class = (
                 LoRAAttnProcessor2_0 if hasattr(F, "scaled_dot_product_attention") else LoRAAttnProcessor
             )
-<<<<<<< HEAD
+            
         module = lora_attn_processor_class(hidden_size=hidden_size, cross_attention_dim=cross_attention_dim)
         unet_lora_attn_procs[name] = module
         unet_lora_parameters.extend(module.parameters())
-=======
-        unet_lora_attn_procs[name] = lora_attn_processor_class(
-            hidden_size=hidden_size,
-            cross_attention_dim=cross_attention_dim,
-            rank=args.rank,
-        )
->>>>>>> 78922ed7
 
     unet.set_attn_processor(unet_lora_attn_procs)
 
     # The text encoder comes from 🤗 transformers, so we cannot directly modify it.
     # So, instead, we monkey-patch the forward calls of its attention-blocks.
     if args.train_text_encoder:
-<<<<<<< HEAD
         # ensure that dtype is float32, even if rest of the model that isn't trained is loaded in fp16
         text_lora_parameters = LoraLoaderMixin._modify_text_encoder(text_encoder, dtype=torch.float32)
-=======
-        text_lora_attn_procs = {}
-        for name, module in text_encoder.named_modules():
-            if name.endswith(TEXT_ENCODER_ATTN_MODULE):
-                text_lora_attn_procs[name] = LoRAAttnProcessor(
-                    hidden_size=module.out_proj.out_features,
-                    cross_attention_dim=None,
-                    rank=args.rank,
-                )
-        text_encoder_lora_layers = AttnProcsLayers(text_lora_attn_procs)
-        temp_pipeline = DiffusionPipeline.from_pretrained(
-            args.pretrained_model_name_or_path, text_encoder=text_encoder
-        )
-        temp_pipeline._modify_text_encoder(text_lora_attn_procs)
-        text_encoder = temp_pipeline.text_encoder
-        del temp_pipeline
->>>>>>> 78922ed7
 
     # create custom saving & loading hooks so that `accelerator.save_state(...)` serializes in a nice format
     def save_model_hook(models, weights, output_dir):
