--- conflicted
+++ resolved
@@ -51,13 +51,8 @@
     UNet2DConditionModel,
 )
 from diffusers.loaders import LoraLoaderMixin
-<<<<<<< HEAD
+
 from diffusers.optimization import get_scheduler
-=======
-from diffusers.models.lora import LoRALinearLayer
-from diffusers.optimization import get_scheduler
-from diffusers.training_utils import compute_snr, unet_lora_state_dict
->>>>>>> 5ffa6032
 from diffusers.utils import check_min_version, is_wandb_available
 from diffusers.utils.import_utils import is_xformers_available
 
@@ -1142,7 +1137,6 @@
 
         optimizer_class = prodigyopt.Prodigy
 
-<<<<<<< HEAD
     params_to_optimize = list(filter(lambda p: p.requires_grad, unet.parameters()))
     if args.train_text_encoder:
         params_to_optimize = (
@@ -1157,33 +1151,10 @@
         betas=(args.adam_beta1, args.adam_beta2),
         weight_decay=args.adam_weight_decay,
         eps=args.adam_epsilon,
-=======
-        if args.learning_rate <= 0.1:
-            logger.warn(
-                "Learning rate is too low. When using prodigy, it's generally better to set learning rate around 1.0"
-            )
-        if args.train_text_encoder and args.text_encoder_lr:
-            logger.warn(
-                f"Learning rates were provided both for the unet and the text encoder- e.g. text_encoder_lr:"
-                f" {args.text_encoder_lr} and learning_rate: {args.learning_rate}. "
-                f"When using prodigy only learning_rate is used as the initial learning rate."
-            )
-            # changes the learning rate of text_encoder_parameters_one and text_encoder_parameters_two to be
-            # --learning_rate
-            params_to_optimize[1]["lr"] = args.learning_rate
-            params_to_optimize[2]["lr"] = args.learning_rate
-
-        optimizer = optimizer_class(
-            params_to_optimize,
-            lr=args.learning_rate,
-            betas=(args.adam_beta1, args.adam_beta2),
-            beta3=args.prodigy_beta3,
-            weight_decay=args.adam_weight_decay,
-            eps=args.adam_epsilon,
-            decouple=args.prodigy_decouple,
-            use_bias_correction=args.prodigy_use_bias_correction,
-            safeguard_warmup=args.prodigy_safeguard_warmup,
-        )
+        decouple=args.prodigy_decouple,
+        use_bias_correction=args.prodigy_use_bias_correction,
+        safeguard_warmup=args.prodigy_safeguard_warmup,
+    )
 
     # Dataset and DataLoaders creation:
     train_dataset = DreamBoothDataset(
@@ -1203,7 +1174,6 @@
         shuffle=True,
         collate_fn=lambda examples: collate_fn(examples, args.with_prior_preservation),
         num_workers=args.dataloader_num_workers,
->>>>>>> 5ffa6032
     )
 
     # Computes additional embeddings/ids required by the SDXL UNet.
