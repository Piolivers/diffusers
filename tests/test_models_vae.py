# coding=utf-8
# Copyright 2022 HuggingFace Inc.
#
# Licensed under the Apache License, Version 2.0 (the "License");
# you may not use this file except in compliance with the License.
# You may obtain a copy of the License at
#
#     http://www.apache.org/licenses/LICENSE-2.0
#
# Unless required by applicable law or agreed to in writing, software
# distributed under the License is distributed on an "AS IS" BASIS,
# WITHOUT WARRANTIES OR CONDITIONS OF ANY KIND, either express or implied.
# See the License for the specific language governing permissions and
# limitations under the License.

import unittest

import torch

from diffusers import AutoencoderKL
from diffusers.testing_utils import floats_tensor, torch_device

from .test_modeling_common import ModelTesterMixin


torch.backends.cuda.matmul.allow_tf32 = False


class AutoencoderKLTests(ModelTesterMixin, unittest.TestCase):
    model_class = AutoencoderKL

    @property
    def dummy_input(self):
        batch_size = 4
        num_channels = 3
        sizes = (32, 32)

        image = floats_tensor((batch_size, num_channels) + sizes).to(torch_device)

        return {"sample": image}

    @property
    def input_shape(self):
        return (3, 32, 32)

    @property
    def output_shape(self):
        return (3, 32, 32)

    def prepare_init_args_and_inputs_for_common(self):
        init_dict = {
            "block_out_channels": [32, 64],
            "in_channels": 3,
            "out_channels": 3,
            "down_block_types": ["DownEncoderBlock2D", "DownEncoderBlock2D"],
            "up_block_types": ["UpDecoderBlock2D", "UpDecoderBlock2D"],
            "latent_channels": 4,
        }
        inputs_dict = self.dummy_input
        return init_dict, inputs_dict

    def test_forward_signature(self):
        pass

    def test_training(self):
        pass

    def test_from_pretrained_hub(self):
        model, loading_info = AutoencoderKL.from_pretrained("fusing/autoencoder-kl-dummy", output_loading_info=True)
        self.assertIsNotNone(model)
        self.assertEqual(len(loading_info["missing_keys"]), 0)

        model.to(torch_device)
        image = model(**self.dummy_input)

        assert image is not None, "Make sure output is not None"

    def test_output_pretrained(self):
        model = AutoencoderKL.from_pretrained("fusing/autoencoder-kl-dummy")
        model = model.to(torch_device)
        model.eval()

        generator = torch.Generator(device=torch_device).manual_seed(0)
        if torch.cuda.is_available():
            torch.cuda.manual_seed_all(0)

        image = torch.randn(
            1,
            model.config.in_channels,
            model.config.sample_size,
            model.config.sample_size,
            generator=generator,
<<<<<<< HEAD
            device=torch_device,
        )
        with torch.no_grad():
            output = model(image, sample_posterior=True, generator=generator).sample
=======
        )
        image = image.to(torch_device)
        with torch.no_grad():
            output = model(image, sample_posterior=True, generator=generator)
>>>>>>> 5a6f65ae

        output_slice = output[0, -1, -3:, -3:].flatten().cpu()

        # fmt: off
        expected_output_slice = torch.tensor([-4.0078e-01, -3.8304e-04, -1.2681e-01, -1.1462e-01, 2.0095e-01, 1.0893e-01, -8.8248e-02, -3.0361e-01, -9.8646e-03])
        # fmt: on
        self.assertTrue(torch.allclose(output_slice, expected_output_slice, atol=1e-3))<|MERGE_RESOLUTION|>--- conflicted
+++ resolved
@@ -90,17 +90,10 @@
             model.config.sample_size,
             model.config.sample_size,
             generator=generator,
-<<<<<<< HEAD
-            device=torch_device,
-        )
-        with torch.no_grad():
-            output = model(image, sample_posterior=True, generator=generator).sample
-=======
         )
         image = image.to(torch_device)
         with torch.no_grad():
-            output = model(image, sample_posterior=True, generator=generator)
->>>>>>> 5a6f65ae
+            output = model(image, sample_posterior=True, generator=generator).sample
 
         output_slice = output[0, -1, -3:, -3:].flatten().cpu()
 
