--- conflicted
+++ resolved
@@ -1216,8 +1216,7 @@
 
     @slow
     @unittest.skipIf(torch_device == "cpu", "Stable diffusion is supposed to run on GPU")
-<<<<<<< HEAD
-    def test_stable_diffusion_f16_no_autocast(self):
+    def test_stable_diffusion_text2img_pipeline_fp16(self):
         torch.cuda.reset_peak_memory_stats()
         model_id = "CompVis/stable-diffusion-v1-4"
         pipe = StableDiffusionPipeline.from_pretrained(
@@ -1248,25 +1247,10 @@
 
     @slow
     @unittest.skipIf(torch_device == "cpu", "Stable diffusion is supposed to run on GPU")
-    def test_stable_diffusion_img2img_pipeline(self):
-        ds = load_dataset(
-            "imagefolder",
-            data_files={
-                "input": [
-                    "https://huggingface.co/datasets/hf-internal-testing/diffusers-images/resolve/main"
-                    "/img2img/sketch-mountains-input.jpg"
-                ],
-                "output": [
-                    "https://huggingface.co/datasets/hf-internal-testing/diffusers-images/resolve/main"
-                    "/img2img/fantasy_landscape.png"
-                ],
-            },
-=======
     def test_stable_diffusion_text2img_pipeline(self):
         expected_image = load_image(
             "https://huggingface.co/datasets/hf-internal-testing/diffusers-images/resolve/main"
             "/text2img/astronaut_riding_a_horse.png"
->>>>>>> 14b97549
         )
         expected_image = np.array(expected_image, dtype=np.float32) / 255.0
 
