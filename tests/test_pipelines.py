--- conflicted
+++ resolved
@@ -37,12 +37,9 @@
     LDMPipeline,
     LDMTextToImagePipeline,
     LMSDiscreteScheduler,
-<<<<<<< HEAD
     OnnxStableDiffusionImg2ImgPipeline,
     OnnxStableDiffusionInpaintPipeline,
-=======
     OnnxStableDiffusionPipeline,
->>>>>>> a3efa433
     PNDMPipeline,
     PNDMScheduler,
     ScoreSdeVePipeline,
