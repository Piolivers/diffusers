--- conflicted
+++ resolved
@@ -1087,24 +1087,16 @@
         image = sde_ve(num_inference_steps=2)
 
         if model.device.type == "cpu":
-<<<<<<< HEAD
             # patrick's cpu
-            # expected_image_sum = 3384805888.0
-            # expected_image_mean = 1076.00085
+            expected_image_sum = 3384805888.0
+            expected_image_mean = 1076.00085
 
             # m1 mbp
-            expected_image_sum = 3384805376.0
-            expected_image_mean = 1076.000610351562
+            # expected_image_sum = 3384805376.0
+            # expected_image_mean = 1076.000610351562
         else:
             expected_image_sum = 3382849024.0
             expected_image_mean = 1075.3788
-=======
-            expected_image_sum = 3384805632.0
-            expected_image_mean = 1076.000732421875
-        else:
-            expected_image_sum = 3382849024.0
-            expected_image_mean = 1075.3787841796875
->>>>>>> ba3c9a9a
 
         assert (image.abs().sum() - expected_image_sum).abs().cpu().item() < 1e-2
         assert (image.abs().mean() - expected_image_mean).abs().cpu().item() < 1e-4
@@ -1119,12 +1111,12 @@
         torch.manual_seed(0)
         image = sde_vp(num_inference_steps=10)
 
-        # expected_image_sum = 4183.2012
-        # expected_image_mean = 1.3617
+        expected_image_sum = 4183.2012
+        expected_image_mean = 1.3617
 
         # on m1 mbp
-        expected_image_sum = 4318.6729
-        expected_image_mean = 1.4058
+        # expected_image_sum = 4318.6729
+        # expected_image_mean = 1.4058
 
         assert (image.abs().sum() - expected_image_sum).abs().cpu().item() < 1e-2
         assert (image.abs().mean() - expected_image_mean).abs().cpu().item() < 1e-4
