--- conflicted
+++ resolved
@@ -459,30 +459,18 @@
         num_features = 14
         seq_len = 16
 
-<<<<<<< HEAD
-        noise = floats_tensor((batch_size, seq_len, num_features)).to(torch_device)
-=======
         noise = floats_tensor((batch_size, num_features, seq_len)).to(torch_device)
->>>>>>> 6cbb73b5
         time_step = torch.tensor([10] * batch_size).to(torch_device)
 
         return {"sample": noise, "timestep": time_step}
 
     @property
     def input_shape(self):
-<<<<<<< HEAD
-        return (4, 16, 14)
-
-    @property
-    def output_shape(self):
-        return (4, 16, 14)
-=======
         return (4, 14, 16)
 
     @property
     def output_shape(self):
         return (4, 14, 16)
->>>>>>> 6cbb73b5
 
     def test_ema_training(self):
         pass
@@ -492,15 +480,9 @@
 
     def prepare_init_args_and_inputs_for_common(self):
         init_dict = {
-<<<<<<< HEAD
-            "dim": 32,
-            "dim_mults": [1, 4, 8],
-            "transition_dim": 14,
-=======
             "block_out_channels": (32, 128, 256),
             "in_channels": 14,
             "out_channels": 14,
->>>>>>> 6cbb73b5
         }
         inputs_dict = self.dummy_input
         return init_dict, inputs_dict
@@ -519,24 +501,10 @@
 
     def test_output_pretrained(self):
         model = UNet1DModel.from_pretrained("fusing/ddpm-unet-rl-hopper-hor128")
-<<<<<<< HEAD
-        model.eval()
-
-=======
->>>>>>> 6cbb73b5
         torch.manual_seed(0)
         if torch.cuda.is_available():
             torch.cuda.manual_seed_all(0)
 
-<<<<<<< HEAD
-        num_features = model.transition_dim
-        seq_len = 16
-        noise = torch.randn((1, seq_len, num_features))
-        time_step = torch.full((num_features,), 0)
-
-        with torch.no_grad():
-            output = model(noise, time_step).sample
-=======
         num_features = model.in_channels
         seq_len = 16
         noise = torch.randn((1, seq_len, num_features)).permute(
@@ -546,16 +514,11 @@
 
         with torch.no_grad():
             output = model(noise, time_step).sample.permute(0, 2, 1)
->>>>>>> 6cbb73b5
 
         output_slice = output[0, -3:, -3:].flatten()
         # fmt: off
         expected_output_slice = torch.tensor([-0.2714, 0.1042, -0.0794, -0.2820, 0.0803, -0.0811, -0.2345, 0.0580, -0.0584])
         # fmt: on
-<<<<<<< HEAD
-
-=======
->>>>>>> 6cbb73b5
         self.assertTrue(torch.allclose(output_slice, expected_output_slice, rtol=1e-3))
 
     def test_forward_with_norm_groups(self):
