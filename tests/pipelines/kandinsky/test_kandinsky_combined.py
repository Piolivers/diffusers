--- conflicted
+++ resolved
@@ -133,13 +133,11 @@
     def test_inference_batch_single_identical(self):
         super().test_inference_batch_single_identical(expected_max_diff=1e-2)
 
-<<<<<<< HEAD
     def test_float16_inference(self):
         super().test_float16_inference(expected_max_diff=1e-1)
-=======
+
     def test_dict_tuple_outputs_equivalent(self):
         super().test_dict_tuple_outputs_equivalent(expected_max_difference=5e-4)
->>>>>>> 79a3f39e
 
 
 class KandinskyPipelineImg2ImgCombinedFastTests(PipelineTesterMixin, unittest.TestCase):
@@ -241,13 +239,11 @@
     def test_inference_batch_single_identical(self):
         super().test_inference_batch_single_identical(expected_max_diff=1e-2)
 
-<<<<<<< HEAD
     def test_float16_inference(self):
         super().test_float16_inference(expected_max_diff=5e-1)
-=======
+
     def test_dict_tuple_outputs_equivalent(self):
         super().test_dict_tuple_outputs_equivalent(expected_max_difference=5e-4)
->>>>>>> 79a3f39e
 
 
 class KandinskyPipelineInpaintCombinedFastTests(PipelineTesterMixin, unittest.TestCase):
@@ -349,10 +345,8 @@
     def test_inference_batch_single_identical(self):
         super().test_inference_batch_single_identical(expected_max_diff=1e-2)
 
-<<<<<<< HEAD
     def test_float16_inference(self):
         super().test_float16_inference(expected_max_diff=5e-1)
-=======
+
     def test_dict_tuple_outputs_equivalent(self):
-        super().test_dict_tuple_outputs_equivalent(expected_max_difference=5e-4)
->>>>>>> 79a3f39e
+        super().test_dict_tuple_outputs_equivalent(expected_max_difference=5e-4)