# coding=utf-8
# Copyright 2023 HuggingFace Inc.
#
# Licensed under the Apache License, Version 2.0 (the "License");
# you may not use this file except in compliance with the License.
# You may obtain a copy of the License at
#
#     http://www.apache.org/licenses/LICENSE-2.0
#
# Unless required by applicable law or agreed to in writing, software
# distributed under the License is distributed on an "AS IS" BASIS,
# WITHOUT WARRANTIES OR CONDITIONS OF ANY KIND, either express or implied.
# See the License for the specific language governing permissions and
# limitations under the License.

import copy
import tempfile
import unittest

import numpy as np
import torch
from transformers import CLIPTextConfig, CLIPTextModel, CLIPTextModelWithProjection, CLIPTokenizer

from diffusers import (
    AutoencoderKL,
    DDIMScheduler,
    DPMSolverMultistepScheduler,
    EulerDiscreteScheduler,
    HeunDiscreteScheduler,
    StableDiffusionXLImg2ImgPipeline,
    StableDiffusionXLPipeline,
    UNet2DConditionModel,
    UniPCMultistepScheduler,
)
from diffusers.utils import torch_device
from diffusers.utils.testing_utils import enable_full_determinism, require_torch_gpu

from ..pipeline_params import TEXT_TO_IMAGE_BATCH_PARAMS, TEXT_TO_IMAGE_IMAGE_PARAMS, TEXT_TO_IMAGE_PARAMS
from ..test_pipelines_common import PipelineLatentTesterMixin, PipelineTesterMixin


enable_full_determinism()


class StableDiffusionXLPipelineFastTests(PipelineLatentTesterMixin, PipelineTesterMixin, unittest.TestCase):
    pipeline_class = StableDiffusionXLPipeline
    params = TEXT_TO_IMAGE_PARAMS
    batch_params = TEXT_TO_IMAGE_BATCH_PARAMS
    image_params = TEXT_TO_IMAGE_IMAGE_PARAMS
    image_latents_params = TEXT_TO_IMAGE_IMAGE_PARAMS

    def get_dummy_components(self):
        torch.manual_seed(0)
        unet = UNet2DConditionModel(
            block_out_channels=(32, 64),
            layers_per_block=2,
            sample_size=32,
            in_channels=4,
            out_channels=4,
            down_block_types=("DownBlock2D", "CrossAttnDownBlock2D"),
            up_block_types=("CrossAttnUpBlock2D", "UpBlock2D"),
            # SD2-specific config below
            attention_head_dim=(2, 4),
            use_linear_projection=True,
            addition_embed_type="text_time",
            addition_time_embed_dim=8,
            transformer_layers_per_block=(1, 2),
            projection_class_embeddings_input_dim=80,  # 6 * 8 + 32
            cross_attention_dim=64,
        )
        scheduler = EulerDiscreteScheduler(
            beta_start=0.00085,
            beta_end=0.012,
            steps_offset=1,
            beta_schedule="scaled_linear",
            timestep_spacing="leading",
        )
        torch.manual_seed(0)
        vae = AutoencoderKL(
            block_out_channels=[32, 64],
            in_channels=3,
            out_channels=3,
            down_block_types=["DownEncoderBlock2D", "DownEncoderBlock2D"],
            up_block_types=["UpDecoderBlock2D", "UpDecoderBlock2D"],
            latent_channels=4,
            sample_size=128,
        )
        torch.manual_seed(0)
        text_encoder_config = CLIPTextConfig(
            bos_token_id=0,
            eos_token_id=2,
            hidden_size=32,
            intermediate_size=37,
            layer_norm_eps=1e-05,
            num_attention_heads=4,
            num_hidden_layers=5,
            pad_token_id=1,
            vocab_size=1000,
            # SD2-specific config below
            hidden_act="gelu",
            projection_dim=32,
        )
        text_encoder = CLIPTextModel(text_encoder_config)
        tokenizer = CLIPTokenizer.from_pretrained("hf-internal-testing/tiny-random-clip")

        text_encoder_2 = CLIPTextModelWithProjection(text_encoder_config)
        tokenizer_2 = CLIPTokenizer.from_pretrained("hf-internal-testing/tiny-random-clip")

        components = {
            "unet": unet,
            "scheduler": scheduler,
            "vae": vae,
            "text_encoder": text_encoder,
            "tokenizer": tokenizer,
            "text_encoder_2": text_encoder_2,
            "tokenizer_2": tokenizer_2,
            # "safety_checker": None,
            # "feature_extractor": None,
        }
        return components

    def get_dummy_inputs(self, device, seed=0):
        if str(device).startswith("mps"):
            generator = torch.manual_seed(seed)
        else:
            generator = torch.Generator(device=device).manual_seed(seed)
        inputs = {
            "prompt": "A painting of a squirrel eating a burger",
            "generator": generator,
            "num_inference_steps": 2,
            "guidance_scale": 5.0,
            "output_type": "np",
        }
        return inputs

    def test_stable_diffusion_xl_euler(self):
        device = "cpu"  # ensure determinism for the device-dependent torch.Generator
        components = self.get_dummy_components()
        sd_pipe = StableDiffusionXLPipeline(**components)
        sd_pipe = sd_pipe.to(device)
        sd_pipe.set_progress_bar_config(disable=None)

        inputs = self.get_dummy_inputs(device)
        image = sd_pipe(**inputs).images
        image_slice = image[0, -3:, -3:, -1]

        assert image.shape == (1, 64, 64, 3)
        expected_slice = np.array([0.5873, 0.6128, 0.4797, 0.5122, 0.5674, 0.4639, 0.5227, 0.5149, 0.4747])

        assert np.abs(image_slice.flatten() - expected_slice).max() < 1e-2

    def test_stable_diffusion_xl_prompt_embeds(self):
        components = self.get_dummy_components()
        sd_pipe = StableDiffusionXLPipeline(**components)
        sd_pipe = sd_pipe.to(torch_device)
        sd_pipe = sd_pipe.to(torch_device)
        sd_pipe.set_progress_bar_config(disable=None)

        # forward without prompt embeds
        inputs = self.get_dummy_inputs(torch_device)
        inputs["prompt"] = 2 * [inputs["prompt"]]
        inputs["num_images_per_prompt"] = 2

        output = sd_pipe(**inputs)
        image_slice_1 = output.images[0, -3:, -3:, -1]

        # forward with prompt embeds
        inputs = self.get_dummy_inputs(torch_device)
        prompt = 2 * [inputs.pop("prompt")]

        (
            prompt_embeds,
            negative_prompt_embeds,
            pooled_prompt_embeds,
            negative_pooled_prompt_embeds,
        ) = sd_pipe.encode_prompt(prompt)

        output = sd_pipe(
            **inputs,
            prompt_embeds=prompt_embeds,
            negative_prompt_embeds=negative_prompt_embeds,
            pooled_prompt_embeds=pooled_prompt_embeds,
            negative_pooled_prompt_embeds=negative_pooled_prompt_embeds,
        )
        image_slice_2 = output.images[0, -3:, -3:, -1]

        # make sure that it's equal
        assert np.abs(image_slice_1.flatten() - image_slice_2.flatten()).max() < 1e-4

    def test_stable_diffusion_xl_negative_prompt_embeds(self):
        components = self.get_dummy_components()
        sd_pipe = StableDiffusionXLPipeline(**components)
        sd_pipe = sd_pipe.to(torch_device)
        sd_pipe = sd_pipe.to(torch_device)
        sd_pipe.set_progress_bar_config(disable=None)

        # forward without prompt embeds
        inputs = self.get_dummy_inputs(torch_device)
        negative_prompt = 3 * ["this is a negative prompt"]
        inputs["negative_prompt"] = negative_prompt
        inputs["prompt"] = 3 * [inputs["prompt"]]

        output = sd_pipe(**inputs)
        image_slice_1 = output.images[0, -3:, -3:, -1]

        # forward with prompt embeds
        inputs = self.get_dummy_inputs(torch_device)
        negative_prompt = 3 * ["this is a negative prompt"]
        prompt = 3 * [inputs.pop("prompt")]

        (
            prompt_embeds,
            negative_prompt_embeds,
            pooled_prompt_embeds,
            negative_pooled_prompt_embeds,
        ) = sd_pipe.encode_prompt(prompt, negative_prompt=negative_prompt)

        output = sd_pipe(
            **inputs,
            prompt_embeds=prompt_embeds,
            negative_prompt_embeds=negative_prompt_embeds,
            pooled_prompt_embeds=pooled_prompt_embeds,
            negative_pooled_prompt_embeds=negative_pooled_prompt_embeds,
        )
        image_slice_2 = output.images[0, -3:, -3:, -1]

        # make sure that it's equal
        assert np.abs(image_slice_1.flatten() - image_slice_2.flatten()).max() < 1e-4

    def test_attention_slicing_forward_pass(self):
        super().test_attention_slicing_forward_pass(expected_max_diff=3e-3)

    def test_inference_batch_single_identical(self):
        super().test_inference_batch_single_identical(expected_max_diff=3e-3)

    @require_torch_gpu
    def test_stable_diffusion_xl_offloads(self):
        pipes = []
        components = self.get_dummy_components()
        sd_pipe = StableDiffusionXLPipeline(**components).to(torch_device)
        pipes.append(sd_pipe)

        components = self.get_dummy_components()
        sd_pipe = StableDiffusionXLPipeline(**components)
        sd_pipe.enable_model_cpu_offload()
        pipes.append(sd_pipe)

        components = self.get_dummy_components()
        sd_pipe = StableDiffusionXLPipeline(**components)
        sd_pipe.enable_sequential_cpu_offload()
        pipes.append(sd_pipe)

        image_slices = []
        for pipe in pipes:
            pipe.unet.set_default_attn_processor()

            inputs = self.get_dummy_inputs(torch_device)
            image = pipe(**inputs).images

            image_slices.append(image[0, -3:, -3:, -1].flatten())

        assert np.abs(image_slices[0] - image_slices[1]).max() < 1e-3
        assert np.abs(image_slices[0] - image_slices[2]).max() < 1e-3

    def test_stable_diffusion_two_xl_mixture_of_denoiser(self):
        components = self.get_dummy_components()
        pipe_1 = StableDiffusionXLPipeline(**components).to(torch_device)
        pipe_1.unet.set_default_attn_processor()
        pipe_2 = StableDiffusionXLImg2ImgPipeline(**components).to(torch_device)
        pipe_2.unet.set_default_attn_processor()

        def assert_run_mixture(
            num_steps,
            split,
            scheduler_cls_orig,
            expected_tss,
            num_train_timesteps=pipe_1.scheduler.config.num_train_timesteps,
        ):
            inputs = self.get_dummy_inputs(torch_device)
            inputs["num_inference_steps"] = num_steps

            class scheduler_cls(scheduler_cls_orig):
                pass

            pipe_1.scheduler = scheduler_cls.from_config(pipe_1.scheduler.config)
            pipe_2.scheduler = scheduler_cls.from_config(pipe_2.scheduler.config)

            # Let's retrieve the number of timesteps we want to use
            pipe_1.scheduler.set_timesteps(num_steps)
            expected_steps = pipe_1.scheduler.timesteps.tolist()

            expected_steps_1 = list(filter(lambda ts: ts >= split, expected_tss))
            expected_steps_2 = list(filter(lambda ts: ts < split, expected_tss))

            # now we monkey patch step `done_steps`
            # list into the step function for testing
            done_steps = []
            old_step = copy.copy(scheduler_cls.step)

            def new_step(self, *args, **kwargs):
                done_steps.append(args[1].cpu().item())  # args[1] is always the passed `t`
                return old_step(self, *args, **kwargs)

            scheduler_cls.step = new_step

            inputs_1 = {
                **inputs,
                **{
                    "denoising_end": 1.0 - (split / num_train_timesteps),
                    "output_type": "latent",
                },
            }
            latents = pipe_1(**inputs_1).images[0]

            assert expected_steps_1 == done_steps, f"Failure with {scheduler_cls.__name__} and {num_steps} and {split}"

            inputs_2 = {
                **inputs,
                **{
                    "denoising_start": 1.0 - (split / num_train_timesteps),
                    "image": latents,
                },
            }
            pipe_2(**inputs_2).images[0]

            assert expected_steps_2 == done_steps[len(expected_steps_1) :]
            assert expected_steps == done_steps, f"Failure with {scheduler_cls.__name__} and {num_steps} and {split}"

        steps = 10
        for split in [300, 500, 700]:
            for scheduler_cls_timesteps in [
                (DDIMScheduler, [901, 801, 701, 601, 501, 401, 301, 201, 101, 1]),
                (EulerDiscreteScheduler, [901, 801, 701, 601, 501, 401, 301, 201, 101, 1]),
                (DPMSolverMultistepScheduler, [901, 811, 721, 631, 541, 451, 361, 271, 181, 91]),
                (UniPCMultistepScheduler, [901, 811, 721, 631, 541, 451, 361, 271, 181, 91]),
                (
                    HeunDiscreteScheduler,
                    [
                        901.0,
                        801.0,
                        801.0,
                        701.0,
                        701.0,
                        601.0,
                        601.0,
                        501.0,
                        501.0,
                        401.0,
                        401.0,
                        301.0,
                        301.0,
                        201.0,
                        201.0,
                        101.0,
                        101.0,
                        1.0,
                        1.0,
                    ],
                ),
            ]:
                assert_run_mixture(steps, split, scheduler_cls_timesteps[0], scheduler_cls_timesteps[1])

        steps = 25
        for split in [300, 500, 700]:
            for scheduler_cls_timesteps in [
                (
                    DDIMScheduler,
                    [
                        961,
                        921,
                        881,
                        841,
                        801,
                        761,
                        721,
                        681,
                        641,
                        601,
                        561,
                        521,
                        481,
                        441,
                        401,
                        361,
                        321,
                        281,
                        241,
                        201,
                        161,
                        121,
                        81,
                        41,
                        1,
                    ],
                ),
                (
                    EulerDiscreteScheduler,
                    [
                        961.0,
                        921.0,
                        881.0,
                        841.0,
                        801.0,
                        761.0,
                        721.0,
                        681.0,
                        641.0,
                        601.0,
                        561.0,
                        521.0,
                        481.0,
                        441.0,
                        401.0,
                        361.0,
                        321.0,
                        281.0,
                        241.0,
                        201.0,
                        161.0,
                        121.0,
                        81.0,
                        41.0,
                        1.0,
                    ],
                ),
                (
                    DPMSolverMultistepScheduler,
                    [
                        951,
                        913,
                        875,
                        837,
                        799,
                        761,
                        723,
                        685,
                        647,
                        609,
                        571,
                        533,
                        495,
                        457,
                        419,
                        381,
                        343,
                        305,
                        267,
                        229,
                        191,
                        153,
                        115,
                        77,
                        39,
                    ],
                ),
                (
                    UniPCMultistepScheduler,
                    [
                        951,
                        913,
                        875,
                        837,
                        799,
                        761,
                        723,
                        685,
                        647,
                        609,
                        571,
                        533,
                        495,
                        457,
                        419,
                        381,
                        343,
                        305,
                        267,
                        229,
                        191,
                        153,
                        115,
                        77,
                        39,
                    ],
                ),
                (
                    HeunDiscreteScheduler,
                    [
                        961.0,
                        921.0,
                        921.0,
                        881.0,
                        881.0,
                        841.0,
                        841.0,
                        801.0,
                        801.0,
                        761.0,
                        761.0,
                        721.0,
                        721.0,
                        681.0,
                        681.0,
                        641.0,
                        641.0,
                        601.0,
                        601.0,
                        561.0,
                        561.0,
                        521.0,
                        521.0,
                        481.0,
                        481.0,
                        441.0,
                        441.0,
                        401.0,
                        401.0,
                        361.0,
                        361.0,
                        321.0,
                        321.0,
                        281.0,
                        281.0,
                        241.0,
                        241.0,
                        201.0,
                        201.0,
                        161.0,
                        161.0,
                        121.0,
                        121.0,
                        81.0,
                        81.0,
                        41.0,
                        41.0,
                        1.0,
                        1.0,
                    ],
                ),
            ]:
                assert_run_mixture(steps, split, scheduler_cls_timesteps[0], scheduler_cls_timesteps[1])

    def test_stable_diffusion_three_xl_mixture_of_denoiser(self):
        components = self.get_dummy_components()
        pipe_1 = StableDiffusionXLPipeline(**components).to(torch_device)
        pipe_1.unet.set_default_attn_processor()
        pipe_2 = StableDiffusionXLImg2ImgPipeline(**components).to(torch_device)
        pipe_2.unet.set_default_attn_processor()
        pipe_3 = StableDiffusionXLImg2ImgPipeline(**components).to(torch_device)
        pipe_3.unet.set_default_attn_processor()

        def assert_run_mixture(
            num_steps,
            split_1,
            split_2,
            scheduler_cls_orig,
            num_train_timesteps=pipe_1.scheduler.config.num_train_timesteps,
        ):
            inputs = self.get_dummy_inputs(torch_device)
            inputs["num_inference_steps"] = num_steps

            class scheduler_cls(scheduler_cls_orig):
                pass

            pipe_1.scheduler = scheduler_cls.from_config(pipe_1.scheduler.config)
            pipe_2.scheduler = scheduler_cls.from_config(pipe_2.scheduler.config)
            pipe_3.scheduler = scheduler_cls.from_config(pipe_3.scheduler.config)

            # Let's retrieve the number of timesteps we want to use
            pipe_1.scheduler.set_timesteps(num_steps)
            expected_steps = pipe_1.scheduler.timesteps.tolist()

            split_1_ts = num_train_timesteps - int(round(num_train_timesteps * split_1))
            split_2_ts = num_train_timesteps - int(round(num_train_timesteps * split_2))
            expected_steps_1 = expected_steps[:split_1_ts]
            expected_steps_2 = expected_steps[split_1_ts:split_2_ts]
            expected_steps_3 = expected_steps[split_2_ts:]

            expected_steps_1 = list(filter(lambda ts: ts >= split_1_ts, expected_steps))
            expected_steps_2 = list(filter(lambda ts: ts >= split_2_ts and ts < split_1_ts, expected_steps))
            expected_steps_3 = list(filter(lambda ts: ts < split_2_ts, expected_steps))

            # now we monkey patch step `done_steps`
            # list into the step function for testing
            done_steps = []
            old_step = copy.copy(scheduler_cls.step)

            def new_step(self, *args, **kwargs):
                done_steps.append(args[1].cpu().item())  # args[1] is always the passed `t`
                return old_step(self, *args, **kwargs)

            scheduler_cls.step = new_step

            inputs_1 = {**inputs, **{"denoising_end": split_1, "output_type": "latent"}}
            latents = pipe_1(**inputs_1).images[0]

            assert (
                expected_steps_1 == done_steps
            ), f"Failure with {scheduler_cls.__name__} and {num_steps} and {split_1} and {split_2}"

            with self.assertRaises(ValueError) as cm:
                inputs_2 = {
                    **inputs,
                    **{
                        "denoising_start": split_2,
                        "denoising_end": split_1,
                        "image": latents,
                        "output_type": "latent",
                    },
                }
                pipe_2(**inputs_2).images[0]
            assert "cannot be larger than or equal to `denoising_end`" in str(cm.exception)

            inputs_2 = {
                **inputs,
                **{"denoising_start": split_1, "denoising_end": split_2, "image": latents, "output_type": "latent"},
            }
            pipe_2(**inputs_2).images[0]

            assert expected_steps_2 == done_steps[len(expected_steps_1) :]

            inputs_3 = {**inputs, **{"denoising_start": split_2, "image": latents}}
            pipe_3(**inputs_3).images[0]

            assert expected_steps_3 == done_steps[len(expected_steps_1) + len(expected_steps_2) :]
            assert (
                expected_steps == done_steps
            ), f"Failure with {scheduler_cls.__name__} and {num_steps} and {split_1} and {split_2}"

        for steps in [7, 11, 20]:
            for split_1, split_2 in zip([0.19, 0.32], [0.81, 0.68]):
                for scheduler_cls in [
                    DDIMScheduler,
                    EulerDiscreteScheduler,
                    DPMSolverMultistepScheduler,
                    UniPCMultistepScheduler,
                    HeunDiscreteScheduler,
                ]:
                    assert_run_mixture(steps, split_1, split_2, scheduler_cls)

    def test_stable_diffusion_xl_multi_prompts(self):
        components = self.get_dummy_components()
        sd_pipe = self.pipeline_class(**components).to(torch_device)

        # forward with single prompt
        inputs = self.get_dummy_inputs(torch_device)
        output = sd_pipe(**inputs)
        image_slice_1 = output.images[0, -3:, -3:, -1]

        # forward with same prompt duplicated
        inputs = self.get_dummy_inputs(torch_device)
        inputs["prompt_2"] = inputs["prompt"]
        output = sd_pipe(**inputs)
        image_slice_2 = output.images[0, -3:, -3:, -1]

        # ensure the results are equal
        assert np.abs(image_slice_1.flatten() - image_slice_2.flatten()).max() < 1e-4

        # forward with different prompt
        inputs = self.get_dummy_inputs(torch_device)
        inputs["prompt_2"] = "different prompt"
        output = sd_pipe(**inputs)
        image_slice_3 = output.images[0, -3:, -3:, -1]

        # ensure the results are not equal
        assert np.abs(image_slice_1.flatten() - image_slice_3.flatten()).max() > 1e-4

        # manually set a negative_prompt
        inputs = self.get_dummy_inputs(torch_device)
        inputs["negative_prompt"] = "negative prompt"
        output = sd_pipe(**inputs)
        image_slice_1 = output.images[0, -3:, -3:, -1]

        # forward with same negative_prompt duplicated
        inputs = self.get_dummy_inputs(torch_device)
        inputs["negative_prompt"] = "negative prompt"
        inputs["negative_prompt_2"] = inputs["negative_prompt"]
        output = sd_pipe(**inputs)
        image_slice_2 = output.images[0, -3:, -3:, -1]

        # ensure the results are equal
        assert np.abs(image_slice_1.flatten() - image_slice_2.flatten()).max() < 1e-4

        # forward with different negative_prompt
        inputs = self.get_dummy_inputs(torch_device)
        inputs["negative_prompt"] = "negative prompt"
        inputs["negative_prompt_2"] = "different negative prompt"
        output = sd_pipe(**inputs)
        image_slice_3 = output.images[0, -3:, -3:, -1]

        # ensure the results are not equal
        assert np.abs(image_slice_1.flatten() - image_slice_3.flatten()).max() > 1e-4

<<<<<<< HEAD
    def test_stable_diffusion_xl_negative_conditions(self):
        device = "cpu"  # ensure determinism for the device-dependent torch.Generator
        components = self.get_dummy_components()
        sd_pipe = StableDiffusionXLPipeline(**components)
        sd_pipe = sd_pipe.to(device)
        sd_pipe.set_progress_bar_config(disable=None)

        inputs = self.get_dummy_inputs(device)
        image = sd_pipe(**inputs).images
        image_slice_with_no_neg_cond = image[0, -3:, -3:, -1]

        image = sd_pipe(
            **inputs,
            negative_original_size=(512, 512),
            negative_crops_coords_top_left=(0, 0),
            negative_target_size=(1024, 1024),
        ).images
        image_slice_with_neg_cond = image[0, -3:, -3:, -1]

        self.assertTrue(np.abs(image_slice_with_no_neg_cond - image_slice_with_neg_cond).max() > 1e-2)
=======
    def test_stable_diffusion_xl_save_from_pretrained(self):
        pipes = []
        components = self.get_dummy_components()
        sd_pipe = StableDiffusionXLPipeline(**components).to(torch_device)
        pipes.append(sd_pipe)

        with tempfile.TemporaryDirectory() as tmpdirname:
            sd_pipe.save_pretrained(tmpdirname)
            sd_pipe = StableDiffusionXLPipeline.from_pretrained(tmpdirname).to(torch_device)
        pipes.append(sd_pipe)

        image_slices = []
        for pipe in pipes:
            pipe.unet.set_default_attn_processor()

            inputs = self.get_dummy_inputs(torch_device)
            image = pipe(**inputs).images

            image_slices.append(image[0, -3:, -3:, -1].flatten())

        assert np.abs(image_slices[0] - image_slices[1]).max() < 1e-3
>>>>>>> 2764db31
<|MERGE_RESOLUTION|>--- conflicted
+++ resolved
@@ -691,7 +691,6 @@
         # ensure the results are not equal
         assert np.abs(image_slice_1.flatten() - image_slice_3.flatten()).max() > 1e-4
 
-<<<<<<< HEAD
     def test_stable_diffusion_xl_negative_conditions(self):
         device = "cpu"  # ensure determinism for the device-dependent torch.Generator
         components = self.get_dummy_components()
@@ -712,7 +711,7 @@
         image_slice_with_neg_cond = image[0, -3:, -3:, -1]
 
         self.assertTrue(np.abs(image_slice_with_no_neg_cond - image_slice_with_neg_cond).max() > 1e-2)
-=======
+
     def test_stable_diffusion_xl_save_from_pretrained(self):
         pipes = []
         components = self.get_dummy_components()
@@ -733,5 +732,4 @@
 
             image_slices.append(image[0, -3:, -3:, -1].flatten())
 
-        assert np.abs(image_slices[0] - image_slices[1]).max() < 1e-3
->>>>>>> 2764db31
+        assert np.abs(image_slices[0] - image_slices[1]).max() < 1e-3