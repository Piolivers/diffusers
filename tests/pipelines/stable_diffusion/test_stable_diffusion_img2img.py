--- conflicted
+++ resolved
@@ -181,44 +181,6 @@
 
         assert np.abs(image_slice.flatten() - expected_slice).max() < 1e-3
 
-<<<<<<< HEAD
-=======
-    def test_stable_diffusion_img2img_num_images_per_prompt(self):
-        device = "cpu"  # ensure determinism for the device-dependent torch.Generator
-        components = self.get_dummy_components()
-        sd_pipe = StableDiffusionImg2ImgPipeline(**components)
-        sd_pipe = sd_pipe.to(device)
-        sd_pipe.set_progress_bar_config(disable=None)
-
-        # test num_images_per_prompt=1 (default)
-        inputs = self.get_dummy_inputs(device)
-        images = sd_pipe(**inputs).images
-
-        assert images.shape == (1, 32, 32, 3)
-
-        # test num_images_per_prompt=1 (default) for batch of prompts
-        batch_size = 2
-        inputs = self.get_dummy_inputs(device)
-        inputs["prompt"] = [inputs["prompt"]] * batch_size
-        images = sd_pipe(**inputs).images
-
-        assert images.shape == (batch_size, 32, 32, 3)
-
-        # test num_images_per_prompt for single prompt
-        num_images_per_prompt = 2
-        inputs = self.get_dummy_inputs(device)
-        images = sd_pipe(**inputs, num_images_per_prompt=num_images_per_prompt).images
-
-        assert images.shape == (num_images_per_prompt, 32, 32, 3)
-
-        # test num_images_per_prompt for batch of prompts
-        batch_size = 2
-        inputs = self.get_dummy_inputs(device)
-        inputs["prompt"] = [inputs["prompt"]] * batch_size
-        images = sd_pipe(**inputs, num_images_per_prompt=num_images_per_prompt).images
-
-        assert images.shape == (batch_size * num_images_per_prompt, 32, 32, 3)
-
     @skip_mps
     def test_save_load_local(self):
         return super().test_save_load_local()
@@ -234,8 +196,6 @@
     @skip_mps
     def test_attention_slicing_forward_pass(self):
         return super().test_attention_slicing_forward_pass()
-
->>>>>>> 2f489571
 
 @slow
 @require_torch_gpu
