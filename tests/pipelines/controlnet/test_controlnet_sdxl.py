--- conflicted
+++ resolved
@@ -258,25 +258,7 @@
 
         # ensure the results are not equal
         assert np.abs(image_slice_1.flatten() - image_slice_3.flatten()).max() > 1e-4
-
-<<<<<<< HEAD
-
-class ControlNetPipelineSDXLGuessModeFastTests(ControlNetPipelineSDXLFastTests):
-    def get_dummy_inputs(self, device, seed=0):
-        inputs = super().get_dummy_inputs(device, seed=seed)
-        inputs["guess_mode"] = True
-        return inputs
-
-
-class ControlNetPipelineSDXLNoCFGFastTests(ControlNetPipelineSDXLFastTests):
-    def get_dummy_inputs(self, device, seed=0):
-        inputs = super().get_dummy_inputs(device, seed=seed)
-        inputs["guidance_scale"] = 1.0
-        return inputs
-
-    def test_stable_diffusion_xl_multi_prompts(self):
-        pass
-=======
+        
     # copied from test_stable_diffusion_xl.py
     def test_stable_diffusion_xl_prompt_embeds(self):
         components = self.get_dummy_components()
@@ -315,4 +297,20 @@
 
         # make sure that it's equal
         assert np.abs(image_slice_1.flatten() - image_slice_2.flatten()).max() < 1e-4
->>>>>>> d67eba0f
+
+
+class ControlNetPipelineSDXLGuessModeFastTests(ControlNetPipelineSDXLFastTests):
+    def get_dummy_inputs(self, device, seed=0):
+        inputs = super().get_dummy_inputs(device, seed=seed)
+        inputs["guess_mode"] = True
+        return inputs
+
+
+class ControlNetPipelineSDXLNoCFGFastTests(ControlNetPipelineSDXLFastTests):
+    def get_dummy_inputs(self, device, seed=0):
+        inputs = super().get_dummy_inputs(device, seed=seed)
+        inputs["guidance_scale"] = 1.0
+        return inputs
+
+    def test_stable_diffusion_xl_multi_prompts(self):
+        pass