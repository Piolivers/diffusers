# Copyright 2023 The HuggingFace Team. All rights reserved.
#
# Licensed under the Apache License, Version 2.0 (the "License");
# you may not use this file except in compliance with the License.
# You may obtain a copy of the License at
#
#     http://www.apache.org/licenses/LICENSE-2.0
#
# Unless required by applicable law or agreed to in writing, software
# distributed under the License is distributed on an "AS IS" BASIS,
# WITHOUT WARRANTIES OR CONDITIONS OF ANY KIND, either express or implied.
# See the License for the specific language governing permissions and
# limitations under the License.
import os
from collections import defaultdict
from contextlib import nullcontext
from typing import Callable, Dict, List, Optional, Union

import safetensors
import torch
import torch.nn.functional as F
from huggingface_hub.utils import validate_hf_hub_args
from torch import nn

from ..models.embeddings import ImageProjection, MLPProjection, Resampler
from ..models.modeling_utils import _LOW_CPU_MEM_USAGE_DEFAULT, load_model_dict_into_meta
from ..utils import (
    USE_PEFT_BACKEND,
    _get_model_file,
    delete_adapter_layers,
    is_accelerate_available,
    logging,
    set_adapter_layers,
    set_weights_and_activate_adapters,
)
from .utils import AttnProcsLayers


if is_accelerate_available():
    from accelerate import init_empty_weights
    from accelerate.hooks import AlignDevicesHook, CpuOffload, remove_hook_from_module

logger = logging.get_logger(__name__)


TEXT_ENCODER_NAME = "text_encoder"
UNET_NAME = "unet"

LORA_WEIGHT_NAME = "pytorch_lora_weights.bin"
LORA_WEIGHT_NAME_SAFE = "pytorch_lora_weights.safetensors"

CUSTOM_DIFFUSION_WEIGHT_NAME = "pytorch_custom_diffusion_weights.bin"
CUSTOM_DIFFUSION_WEIGHT_NAME_SAFE = "pytorch_custom_diffusion_weights.safetensors"


class UNet2DConditionLoadersMixin:
    """
    Load LoRA layers into a [`UNet2DCondtionModel`].
    """

    text_encoder_name = TEXT_ENCODER_NAME
    unet_name = UNET_NAME

    @validate_hf_hub_args
    def load_attn_procs(self, pretrained_model_name_or_path_or_dict: Union[str, Dict[str, torch.Tensor]], **kwargs):
        r"""
        Load pretrained attention processor layers into [`UNet2DConditionModel`]. Attention processor layers have to be
        defined in
        [`attention_processor.py`](https://github.com/huggingface/diffusers/blob/main/src/diffusers/models/attention_processor.py)
        and be a `torch.nn.Module` class.

        Parameters:
            pretrained_model_name_or_path_or_dict (`str` or `os.PathLike` or `dict`):
                Can be either:

                    - A string, the model id (for example `google/ddpm-celebahq-256`) of a pretrained model hosted on
                      the Hub.
                    - A path to a directory (for example `./my_model_directory`) containing the model weights saved
                      with [`ModelMixin.save_pretrained`].
                    - A [torch state
                      dict](https://pytorch.org/tutorials/beginner/saving_loading_models.html#what-is-a-state-dict).

            cache_dir (`Union[str, os.PathLike]`, *optional*):
                Path to a directory where a downloaded pretrained model configuration is cached if the standard cache
                is not used.
            force_download (`bool`, *optional*, defaults to `False`):
                Whether or not to force the (re-)download of the model weights and configuration files, overriding the
                cached versions if they exist.
            resume_download (`bool`, *optional*, defaults to `False`):
                Whether or not to resume downloading the model weights and configuration files. If set to `False`, any
                incompletely downloaded files are deleted.
            proxies (`Dict[str, str]`, *optional*):
                A dictionary of proxy servers to use by protocol or endpoint, for example, `{'http': 'foo.bar:3128',
                'http://hostname': 'foo.bar:4012'}`. The proxies are used on each request.
            local_files_only (`bool`, *optional*, defaults to `False`):
                Whether to only load local model weights and configuration files or not. If set to `True`, the model
                won't be downloaded from the Hub.
            token (`str` or *bool*, *optional*):
                The token to use as HTTP bearer authorization for remote files. If `True`, the token generated from
                `diffusers-cli login` (stored in `~/.huggingface`) is used.
            low_cpu_mem_usage (`bool`, *optional*, defaults to `True` if torch version >= 1.9.0 else `False`):
                Speed up model loading only loading the pretrained weights and not initializing the weights. This also
                tries to not use more than 1x model size in CPU memory (including peak memory) while loading the model.
                Only supported for PyTorch >= 1.9.0. If you are using an older version of PyTorch, setting this
                argument to `True` will raise an error.
            revision (`str`, *optional*, defaults to `"main"`):
                The specific model version to use. It can be a branch name, a tag name, a commit id, or any identifier
                allowed by Git.
            subfolder (`str`, *optional*, defaults to `""`):
                The subfolder location of a model file within a larger model repository on the Hub or locally.
            mirror (`str`, *optional*):
                Mirror source to resolve accessibility issues if you’re downloading a model in China. We do not
                guarantee the timeliness or safety of the source, and you should refer to the mirror site for more
                information.

        Example:

        ```py
        from diffusers import AutoPipelineForText2Image
        import torch

        pipeline = AutoPipelineForText2Image.from_pretrained(
            "stabilityai/stable-diffusion-xl-base-1.0", torch_dtype=torch.float16
        ).to("cuda")
        pipeline.unet.load_attn_procs(
            "jbilcke-hf/sdxl-cinematic-1", weight_name="pytorch_lora_weights.safetensors", adapter_name="cinematic"
        )
        ```
        """
        from ..models.attention_processor import CustomDiffusionAttnProcessor
        from ..models.lora import LoRACompatibleConv, LoRACompatibleLinear, LoRAConv2dLayer, LoRALinearLayer

        cache_dir = kwargs.pop("cache_dir", None)
        force_download = kwargs.pop("force_download", False)
        resume_download = kwargs.pop("resume_download", False)
        proxies = kwargs.pop("proxies", None)
        local_files_only = kwargs.pop("local_files_only", None)
        token = kwargs.pop("token", None)
        revision = kwargs.pop("revision", None)
        subfolder = kwargs.pop("subfolder", None)
        weight_name = kwargs.pop("weight_name", None)
        use_safetensors = kwargs.pop("use_safetensors", None)
        low_cpu_mem_usage = kwargs.pop("low_cpu_mem_usage", _LOW_CPU_MEM_USAGE_DEFAULT)
        # This value has the same meaning as the `--network_alpha` option in the kohya-ss trainer script.
        # See https://github.com/darkstorm2150/sd-scripts/blob/main/docs/train_network_README-en.md#execute-learning
        network_alphas = kwargs.pop("network_alphas", None)

        _pipeline = kwargs.pop("_pipeline", None)

        is_network_alphas_none = network_alphas is None

        allow_pickle = False

        if use_safetensors is None:
            use_safetensors = True
            allow_pickle = True

        user_agent = {
            "file_type": "attn_procs_weights",
            "framework": "pytorch",
        }

        if low_cpu_mem_usage and not is_accelerate_available():
            low_cpu_mem_usage = False
            logger.warning(
                "Cannot initialize model with low cpu memory usage because `accelerate` was not found in the"
                " environment. Defaulting to `low_cpu_mem_usage=False`. It is strongly recommended to install"
                " `accelerate` for faster and less memory-intense model loading. You can do so with: \n```\npip"
                " install accelerate\n```\n."
            )

        model_file = None
        if not isinstance(pretrained_model_name_or_path_or_dict, dict):
            # Let's first try to load .safetensors weights
            if (use_safetensors and weight_name is None) or (
                weight_name is not None and weight_name.endswith(".safetensors")
            ):
                try:
                    model_file = _get_model_file(
                        pretrained_model_name_or_path_or_dict,
                        weights_name=weight_name or LORA_WEIGHT_NAME_SAFE,
                        cache_dir=cache_dir,
                        force_download=force_download,
                        resume_download=resume_download,
                        proxies=proxies,
                        local_files_only=local_files_only,
                        token=token,
                        revision=revision,
                        subfolder=subfolder,
                        user_agent=user_agent,
                    )
                    state_dict = safetensors.torch.load_file(model_file, device="cpu")
                except IOError as e:
                    if not allow_pickle:
                        raise e
                    # try loading non-safetensors weights
                    pass
            if model_file is None:
                model_file = _get_model_file(
                    pretrained_model_name_or_path_or_dict,
                    weights_name=weight_name or LORA_WEIGHT_NAME,
                    cache_dir=cache_dir,
                    force_download=force_download,
                    resume_download=resume_download,
                    proxies=proxies,
                    local_files_only=local_files_only,
                    token=token,
                    revision=revision,
                    subfolder=subfolder,
                    user_agent=user_agent,
                )
                state_dict = torch.load(model_file, map_location="cpu")
        else:
            state_dict = pretrained_model_name_or_path_or_dict

        # fill attn processors
        lora_layers_list = []

        is_lora = all(("lora" in k or k.endswith(".alpha")) for k in state_dict.keys()) and not USE_PEFT_BACKEND
        is_custom_diffusion = any("custom_diffusion" in k for k in state_dict.keys())

        if is_lora:
            # correct keys
            state_dict, network_alphas = self.convert_state_dict_legacy_attn_format(state_dict, network_alphas)

            if network_alphas is not None:
                network_alphas_keys = list(network_alphas.keys())
                used_network_alphas_keys = set()

            lora_grouped_dict = defaultdict(dict)
            mapped_network_alphas = {}

            all_keys = list(state_dict.keys())
            for key in all_keys:
                value = state_dict.pop(key)
                attn_processor_key, sub_key = ".".join(key.split(".")[:-3]), ".".join(key.split(".")[-3:])
                lora_grouped_dict[attn_processor_key][sub_key] = value

                # Create another `mapped_network_alphas` dictionary so that we can properly map them.
                if network_alphas is not None:
                    for k in network_alphas_keys:
                        if k.replace(".alpha", "") in key:
                            mapped_network_alphas.update({attn_processor_key: network_alphas.get(k)})
                            used_network_alphas_keys.add(k)

            if not is_network_alphas_none:
                if len(set(network_alphas_keys) - used_network_alphas_keys) > 0:
                    raise ValueError(
                        f"The `network_alphas` has to be empty at this point but has the following keys \n\n {', '.join(network_alphas.keys())}"
                    )

            if len(state_dict) > 0:
                raise ValueError(
                    f"The `state_dict` has to be empty at this point but has the following keys \n\n {', '.join(state_dict.keys())}"
                )

            for key, value_dict in lora_grouped_dict.items():
                attn_processor = self
                for sub_key in key.split("."):
                    attn_processor = getattr(attn_processor, sub_key)

                # Process non-attention layers, which don't have to_{k,v,q,out_proj}_lora layers
                # or add_{k,v,q,out_proj}_proj_lora layers.
                rank = value_dict["lora.down.weight"].shape[0]

                if isinstance(attn_processor, LoRACompatibleConv):
                    in_features = attn_processor.in_channels
                    out_features = attn_processor.out_channels
                    kernel_size = attn_processor.kernel_size

                    ctx = init_empty_weights if low_cpu_mem_usage else nullcontext
                    with ctx():
                        lora = LoRAConv2dLayer(
                            in_features=in_features,
                            out_features=out_features,
                            rank=rank,
                            kernel_size=kernel_size,
                            stride=attn_processor.stride,
                            padding=attn_processor.padding,
                            network_alpha=mapped_network_alphas.get(key),
                        )
                elif isinstance(attn_processor, LoRACompatibleLinear):
                    ctx = init_empty_weights if low_cpu_mem_usage else nullcontext
                    with ctx():
                        lora = LoRALinearLayer(
                            attn_processor.in_features,
                            attn_processor.out_features,
                            rank,
                            mapped_network_alphas.get(key),
                        )
                else:
                    raise ValueError(f"Module {key} is not a LoRACompatibleConv or LoRACompatibleLinear module.")

                value_dict = {k.replace("lora.", ""): v for k, v in value_dict.items()}
                lora_layers_list.append((attn_processor, lora))

                if low_cpu_mem_usage:
                    device = next(iter(value_dict.values())).device
                    dtype = next(iter(value_dict.values())).dtype
                    load_model_dict_into_meta(lora, value_dict, device=device, dtype=dtype)
                else:
                    lora.load_state_dict(value_dict)

        elif is_custom_diffusion:
            attn_processors = {}
            custom_diffusion_grouped_dict = defaultdict(dict)
            for key, value in state_dict.items():
                if len(value) == 0:
                    custom_diffusion_grouped_dict[key] = {}
                else:
                    if "to_out" in key:
                        attn_processor_key, sub_key = ".".join(key.split(".")[:-3]), ".".join(key.split(".")[-3:])
                    else:
                        attn_processor_key, sub_key = ".".join(key.split(".")[:-2]), ".".join(key.split(".")[-2:])
                    custom_diffusion_grouped_dict[attn_processor_key][sub_key] = value

            for key, value_dict in custom_diffusion_grouped_dict.items():
                if len(value_dict) == 0:
                    attn_processors[key] = CustomDiffusionAttnProcessor(
                        train_kv=False, train_q_out=False, hidden_size=None, cross_attention_dim=None
                    )
                else:
                    cross_attention_dim = value_dict["to_k_custom_diffusion.weight"].shape[1]
                    hidden_size = value_dict["to_k_custom_diffusion.weight"].shape[0]
                    train_q_out = True if "to_q_custom_diffusion.weight" in value_dict else False
                    attn_processors[key] = CustomDiffusionAttnProcessor(
                        train_kv=True,
                        train_q_out=train_q_out,
                        hidden_size=hidden_size,
                        cross_attention_dim=cross_attention_dim,
                    )
                    attn_processors[key].load_state_dict(value_dict)
        elif USE_PEFT_BACKEND:
            # In that case we have nothing to do as loading the adapter weights is already handled above by `set_peft_model_state_dict`
            # on the Unet
            pass
        else:
            raise ValueError(
                f"{model_file} does not seem to be in the correct format expected by LoRA or Custom Diffusion training."
            )

        # <Unsafe code
        # We can be sure that the following works as it just sets attention processors, lora layers and puts all in the same dtype
        # Now we remove any existing hooks to
        is_model_cpu_offload = False
        is_sequential_cpu_offload = False

        # For PEFT backend the Unet is already offloaded at this stage as it is handled inside `lora_lora_weights_into_unet`
        if not USE_PEFT_BACKEND:
            if _pipeline is not None:
                for _, component in _pipeline.components.items():
                    if isinstance(component, nn.Module) and hasattr(component, "_hf_hook"):
                        is_model_cpu_offload = isinstance(getattr(component, "_hf_hook"), CpuOffload)
                        is_sequential_cpu_offload = isinstance(getattr(component, "_hf_hook"), AlignDevicesHook)

                        logger.info(
                            "Accelerate hooks detected. Since you have called `load_lora_weights()`, the previous hooks will be first removed. Then the LoRA parameters will be loaded and the hooks will be applied again."
                        )
                        remove_hook_from_module(component, recurse=is_sequential_cpu_offload)

            # only custom diffusion needs to set attn processors
            if is_custom_diffusion:
                self.set_attn_processor(attn_processors)

            # set lora layers
            for target_module, lora_layer in lora_layers_list:
                target_module.set_lora_layer(lora_layer)

            self.to(dtype=self.dtype, device=self.device)

            # Offload back.
            if is_model_cpu_offload:
                _pipeline.enable_model_cpu_offload()
            elif is_sequential_cpu_offload:
                _pipeline.enable_sequential_cpu_offload()
            # Unsafe code />

    def convert_state_dict_legacy_attn_format(self, state_dict, network_alphas):
        is_new_lora_format = all(
            key.startswith(self.unet_name) or key.startswith(self.text_encoder_name) for key in state_dict.keys()
        )
        if is_new_lora_format:
            # Strip the `"unet"` prefix.
            is_text_encoder_present = any(key.startswith(self.text_encoder_name) for key in state_dict.keys())
            if is_text_encoder_present:
                warn_message = "The state_dict contains LoRA params corresponding to the text encoder which are not being used here. To use both UNet and text encoder related LoRA params, use [`pipe.load_lora_weights()`](https://huggingface.co/docs/diffusers/main/en/api/loaders#diffusers.loaders.LoraLoaderMixin.load_lora_weights)."
                logger.warn(warn_message)
            unet_keys = [k for k in state_dict.keys() if k.startswith(self.unet_name)]
            state_dict = {k.replace(f"{self.unet_name}.", ""): v for k, v in state_dict.items() if k in unet_keys}

        # change processor format to 'pure' LoRACompatibleLinear format
        if any("processor" in k.split(".") for k in state_dict.keys()):

            def format_to_lora_compatible(key):
                if "processor" not in key.split("."):
                    return key
                return key.replace(".processor", "").replace("to_out_lora", "to_out.0.lora").replace("_lora", ".lora")

            state_dict = {format_to_lora_compatible(k): v for k, v in state_dict.items()}

            if network_alphas is not None:
                network_alphas = {format_to_lora_compatible(k): v for k, v in network_alphas.items()}
        return state_dict, network_alphas

    def save_attn_procs(
        self,
        save_directory: Union[str, os.PathLike],
        is_main_process: bool = True,
        weight_name: str = None,
        save_function: Callable = None,
        safe_serialization: bool = True,
        **kwargs,
    ):
        r"""
        Save attention processor layers to a directory so that it can be reloaded with the
        [`~loaders.UNet2DConditionLoadersMixin.load_attn_procs`] method.

        Arguments:
            save_directory (`str` or `os.PathLike`):
                Directory to save an attention processor to (will be created if it doesn't exist).
            is_main_process (`bool`, *optional*, defaults to `True`):
                Whether the process calling this is the main process or not. Useful during distributed training and you
                need to call this function on all processes. In this case, set `is_main_process=True` only on the main
                process to avoid race conditions.
            save_function (`Callable`):
                The function to use to save the state dictionary. Useful during distributed training when you need to
                replace `torch.save` with another method. Can be configured with the environment variable
                `DIFFUSERS_SAVE_MODE`.
            safe_serialization (`bool`, *optional*, defaults to `True`):
                Whether to save the model using `safetensors` or with `pickle`.

        Example:

        ```py
        import torch
        from diffusers import DiffusionPipeline

        pipeline = DiffusionPipeline.from_pretrained(
            "CompVis/stable-diffusion-v1-4",
            torch_dtype=torch.float16,
        ).to("cuda")
        pipeline.unet.load_attn_procs("path-to-save-model", weight_name="pytorch_custom_diffusion_weights.bin")
        pipeline.unet.save_attn_procs("path-to-save-model", weight_name="pytorch_custom_diffusion_weights.bin")
        ```
        """
        from ..models.attention_processor import (
            CustomDiffusionAttnProcessor,
            CustomDiffusionAttnProcessor2_0,
            CustomDiffusionXFormersAttnProcessor,
        )

        if os.path.isfile(save_directory):
            logger.error(f"Provided path ({save_directory}) should be a directory, not a file")
            return

        if save_function is None:
            if safe_serialization:

                def save_function(weights, filename):
                    return safetensors.torch.save_file(weights, filename, metadata={"format": "pt"})

            else:
                save_function = torch.save

        os.makedirs(save_directory, exist_ok=True)

        is_custom_diffusion = any(
            isinstance(
                x,
                (CustomDiffusionAttnProcessor, CustomDiffusionAttnProcessor2_0, CustomDiffusionXFormersAttnProcessor),
            )
            for (_, x) in self.attn_processors.items()
        )
        if is_custom_diffusion:
            model_to_save = AttnProcsLayers(
                {
                    y: x
                    for (y, x) in self.attn_processors.items()
                    if isinstance(
                        x,
                        (
                            CustomDiffusionAttnProcessor,
                            CustomDiffusionAttnProcessor2_0,
                            CustomDiffusionXFormersAttnProcessor,
                        ),
                    )
                }
            )
            state_dict = model_to_save.state_dict()
            for name, attn in self.attn_processors.items():
                if len(attn.state_dict()) == 0:
                    state_dict[name] = {}
        else:
            model_to_save = AttnProcsLayers(self.attn_processors)
            state_dict = model_to_save.state_dict()

        if weight_name is None:
            if safe_serialization:
                weight_name = CUSTOM_DIFFUSION_WEIGHT_NAME_SAFE if is_custom_diffusion else LORA_WEIGHT_NAME_SAFE
            else:
                weight_name = CUSTOM_DIFFUSION_WEIGHT_NAME if is_custom_diffusion else LORA_WEIGHT_NAME

        # Save the model
        save_function(state_dict, os.path.join(save_directory, weight_name))
        logger.info(f"Model weights saved in {os.path.join(save_directory, weight_name)}")

    def fuse_lora(self, lora_scale=1.0, safe_fusing=False):
        self.lora_scale = lora_scale
        self._safe_fusing = safe_fusing
        self.apply(self._fuse_lora_apply)

    def _fuse_lora_apply(self, module):
        if not USE_PEFT_BACKEND:
            if hasattr(module, "_fuse_lora"):
                module._fuse_lora(self.lora_scale, self._safe_fusing)
        else:
            from peft.tuners.tuners_utils import BaseTunerLayer

            if isinstance(module, BaseTunerLayer):
                if self.lora_scale != 1.0:
                    module.scale_layer(self.lora_scale)
                module.merge(safe_merge=self._safe_fusing)

    def unfuse_lora(self):
        self.apply(self._unfuse_lora_apply)

    def _unfuse_lora_apply(self, module):
        if not USE_PEFT_BACKEND:
            if hasattr(module, "_unfuse_lora"):
                module._unfuse_lora()
        else:
            from peft.tuners.tuners_utils import BaseTunerLayer

            if isinstance(module, BaseTunerLayer):
                module.unmerge()

    def set_adapters(
        self,
        adapter_names: Union[List[str], str],
        weights: Optional[Union[List[float], float]] = None,
    ):
        """
        Set the currently active adapters for use in the UNet.

        Args:
            adapter_names (`List[str]` or `str`):
                The names of the adapters to use.
            adapter_weights (`Union[List[float], float]`, *optional*):
                The adapter(s) weights to use with the UNet. If `None`, the weights are set to `1.0` for all the
                adapters.

        Example:

        ```py
        from diffusers import AutoPipelineForText2Image
        import torch

        pipeline = AutoPipelineForText2Image.from_pretrained(
            "stabilityai/stable-diffusion-xl-base-1.0", torch_dtype=torch.float16
        ).to("cuda")
        pipeline.load_lora_weights(
            "jbilcke-hf/sdxl-cinematic-1", weight_name="pytorch_lora_weights.safetensors", adapter_name="cinematic"
        )
        pipeline.load_lora_weights("nerijs/pixel-art-xl", weight_name="pixel-art-xl.safetensors", adapter_name="pixel")
        pipeline.set_adapters(["cinematic", "pixel"], adapter_weights=[0.5, 0.5])
        ```
        """
        if not USE_PEFT_BACKEND:
            raise ValueError("PEFT backend is required for `set_adapters()`.")

        adapter_names = [adapter_names] if isinstance(adapter_names, str) else adapter_names

        if weights is None:
            weights = [1.0] * len(adapter_names)
        elif isinstance(weights, float):
            weights = [weights] * len(adapter_names)

        if len(adapter_names) != len(weights):
            raise ValueError(
                f"Length of adapter names {len(adapter_names)} is not equal to the length of their weights {len(weights)}."
            )

        set_weights_and_activate_adapters(self, adapter_names, weights)

    def disable_lora(self):
        """
        Disable the UNet's active LoRA layers.

        Example:

        ```py
        from diffusers import AutoPipelineForText2Image
        import torch

        pipeline = AutoPipelineForText2Image.from_pretrained(
            "stabilityai/stable-diffusion-xl-base-1.0", torch_dtype=torch.float16
        ).to("cuda")
        pipeline.load_lora_weights(
            "jbilcke-hf/sdxl-cinematic-1", weight_name="pytorch_lora_weights.safetensors", adapter_name="cinematic"
        )
        pipeline.disable_lora()
        ```
        """
        if not USE_PEFT_BACKEND:
            raise ValueError("PEFT backend is required for this method.")
        set_adapter_layers(self, enabled=False)

    def enable_lora(self):
        """
        Enable the UNet's active LoRA layers.

        Example:

        ```py
        from diffusers import AutoPipelineForText2Image
        import torch

        pipeline = AutoPipelineForText2Image.from_pretrained(
            "stabilityai/stable-diffusion-xl-base-1.0", torch_dtype=torch.float16
        ).to("cuda")
        pipeline.load_lora_weights(
            "jbilcke-hf/sdxl-cinematic-1", weight_name="pytorch_lora_weights.safetensors", adapter_name="cinematic"
        )
        pipeline.enable_lora()
        ```
        """
        if not USE_PEFT_BACKEND:
            raise ValueError("PEFT backend is required for this method.")
        set_adapter_layers(self, enabled=True)

    def delete_adapters(self, adapter_names: Union[List[str], str]):
        """
        Delete an adapter's LoRA layers from the UNet.

        Args:
            adapter_names (`Union[List[str], str]`):
                The names (single string or list of strings) of the adapter to delete.

        Example:

        ```py
        from diffusers import AutoPipelineForText2Image
        import torch

        pipeline = AutoPipelineForText2Image.from_pretrained(
            "stabilityai/stable-diffusion-xl-base-1.0", torch_dtype=torch.float16
        ).to("cuda")
        pipeline.load_lora_weights(
            "jbilcke-hf/sdxl-cinematic-1", weight_name="pytorch_lora_weights.safetensors", adapter_names="cinematic"
        )
        pipeline.delete_adapters("cinematic")
        ```
        """
        if not USE_PEFT_BACKEND:
            raise ValueError("PEFT backend is required for this method.")

        if isinstance(adapter_names, str):
            adapter_names = [adapter_names]

        for adapter_name in adapter_names:
            delete_adapter_layers(self, adapter_name)

            # Pop also the corresponding adapter from the config
            if hasattr(self, "peft_config"):
                self.peft_config.pop(adapter_name, None)

    def _convert_ip_adapter_image_proj_to_diffusers(self, state_dict):
        updated_state_dict = {}
        image_projection = None

        if "proj.weight" in state_dict:
            # IP-Adapter
            num_image_text_embeds = 4
            clip_embeddings_dim = state_dict["proj.weight"].shape[-1]
            cross_attention_dim = state_dict["proj.weight"].shape[0] // 4

            image_projection = ImageProjection(
                cross_attention_dim=cross_attention_dim,
                image_embed_dim=clip_embeddings_dim,
                num_image_text_embeds=num_image_text_embeds,
            )

            for key, value in state_dict.items():
                diffusers_name = key.replace("proj", "image_embeds")
                updated_state_dict[diffusers_name] = value

        elif "proj.3.weight" in state_dict:
            # IP-Adapter Full
            clip_embeddings_dim = state_dict["proj.0.weight"].shape[0]
            cross_attention_dim = state_dict["proj.3.weight"].shape[0]

            image_projection = MLPProjection(
                cross_attention_dim=cross_attention_dim, image_embed_dim=clip_embeddings_dim
            )

            for key, value in state_dict.items():
                diffusers_name = key.replace("proj.0", "ff.net.0.proj")
                diffusers_name = diffusers_name.replace("proj.2", "ff.net.2")
                diffusers_name = diffusers_name.replace("proj.3", "norm")
                updated_state_dict[diffusers_name] = value

        else:
            # IP-Adapter Plus
            num_image_text_embeds = state_dict["latents"].shape[1]
            embed_dims = state_dict["proj_in.weight"].shape[1]
            output_dims = state_dict["proj_out.weight"].shape[0]
            hidden_dims = state_dict["latents"].shape[2]
            heads = state_dict["layers.0.0.to_q.weight"].shape[0] // 64

            image_projection = Resampler(
                embed_dims=embed_dims,
                output_dims=output_dims,
                hidden_dims=hidden_dims,
                heads=heads,
                num_queries=num_image_text_embeds,
            )

            for key, value in state_dict.items():
                diffusers_name = key.replace("0.to", "2.to")
                diffusers_name = diffusers_name.replace("1.0.weight", "3.0.weight")
                diffusers_name = diffusers_name.replace("1.0.bias", "3.0.bias")
                diffusers_name = diffusers_name.replace("1.1.weight", "3.1.net.0.proj.weight")
                diffusers_name = diffusers_name.replace("1.3.weight", "3.1.net.2.weight")

                if "norm1" in diffusers_name:
                    updated_state_dict[diffusers_name.replace("0.norm1", "0")] = value
                elif "norm2" in diffusers_name:
                    updated_state_dict[diffusers_name.replace("0.norm2", "1")] = value
                elif "to_kv" in diffusers_name:
                    v_chunk = value.chunk(2, dim=0)
                    updated_state_dict[diffusers_name.replace("to_kv", "to_k")] = v_chunk[0]
                    updated_state_dict[diffusers_name.replace("to_kv", "to_v")] = v_chunk[1]
                elif "to_out" in diffusers_name:
                    updated_state_dict[diffusers_name.replace("to_out", "to_out.0")] = value
                else:
                    updated_state_dict[diffusers_name] = value

        image_projection.load_state_dict(updated_state_dict)
        return image_projection

    def _load_ip_adapter_weights(self, state_dict):
        from ..models.attention_processor import (
            AttnProcessor,
            AttnProcessor2_0,
            IPAdapterAttnProcessor,
            IPAdapterAttnProcessor2_0,
        )

        if "proj.weight" in state_dict["image_proj"]:
            # IP-Adapter
            num_image_text_embeds = 4
        elif "proj.3.weight" in state_dict["image_proj"]:
            # IP-Adapter Full Face
            num_image_text_embeds = 257  # 256 CLIP tokens + 1 CLS token
        else:
            # IP-Adapter Plus
            num_image_text_embeds = state_dict["image_proj"]["latents"].shape[1]

        # Set encoder_hid_proj after loading ip_adapter weights,
        # because `Resampler` also has `attn_processors`.
        self.encoder_hid_proj = None

        # store original attn_processors if not already stored
        if (
            getattr(self, "original_attn_processors", None) is None
            or getattr(self, "original_attn_processors", None) == {}
        ):
            self.original_attn_processors = self.attn_processors

        # set ip-adapter cross-attention processors & load state_dict
        attn_procs = {}
        key_id = 1
        for name in self.attn_processors.keys():
            cross_attention_dim = None if name.endswith("attn1.processor") else self.config.cross_attention_dim
            if name.startswith("mid_block"):
                hidden_size = self.config.block_out_channels[-1]
            elif name.startswith("up_blocks"):
                block_id = int(name[len("up_blocks.")])
                hidden_size = list(reversed(self.config.block_out_channels))[block_id]
            elif name.startswith("down_blocks"):
                block_id = int(name[len("down_blocks.")])
                hidden_size = self.config.block_out_channels[block_id]
            if cross_attention_dim is None or "motion_modules" in name:
                attn_processor_class = (
                    AttnProcessor2_0 if hasattr(F, "scaled_dot_product_attention") else AttnProcessor
                )
                attn_procs[name] = attn_processor_class()
            else:
                attn_processor_class = (
                    IPAdapterAttnProcessor2_0 if hasattr(F, "scaled_dot_product_attention") else IPAdapterAttnProcessor
                )
                attn_procs[name] = attn_processor_class(
                    hidden_size=hidden_size,
                    cross_attention_dim=cross_attention_dim,
                    scale=1.0,
                    num_tokens=num_image_text_embeds,
                ).to(dtype=self.dtype, device=self.device)

                value_dict = {}
                for k, w in attn_procs[name].state_dict().items():
                    value_dict.update({f"{k}": state_dict["ip_adapter"][f"{key_id}.{k}"]})

                attn_procs[name].load_state_dict(value_dict)
                key_id += 2

        self.set_attn_processor(attn_procs)

        # convert IP-Adapter Image Projection layers to diffusers
        image_projection = self._convert_ip_adapter_image_proj_to_diffusers(state_dict["image_proj"])

        self.encoder_hid_proj = image_projection.to(device=self.device, dtype=self.dtype)
<<<<<<< HEAD
        self.config.encoder_hid_dim_type = "ip_image_proj"

    delete_adapter_layers

    def _restore_attn_processors(self):
        if hasattr(self, "original_attn_processors") and getattr(self, "original_attn_processors", None) is not None:
            self.set_attn_processor(self.original_attn_processors)
        else:
            raise AttributeError("No original attn_processors to restore")
=======
        self.config.encoder_hid_dim_type = "ip_image_proj"
>>>>>>> bf40d7d8
<|MERGE_RESOLUTION|>--- conflicted
+++ resolved
@@ -809,16 +809,10 @@
         image_projection = self._convert_ip_adapter_image_proj_to_diffusers(state_dict["image_proj"])
 
         self.encoder_hid_proj = image_projection.to(device=self.device, dtype=self.dtype)
-<<<<<<< HEAD
         self.config.encoder_hid_dim_type = "ip_image_proj"
-
-    delete_adapter_layers
 
     def _restore_attn_processors(self):
         if hasattr(self, "original_attn_processors") and getattr(self, "original_attn_processors", None) is not None:
             self.set_attn_processor(self.original_attn_processors)
         else:
-            raise AttributeError("No original attn_processors to restore")
-=======
-        self.config.encoder_hid_dim_type = "ip_image_proj"
->>>>>>> bf40d7d8
+            raise AttributeError("No original attn_processors to restore")