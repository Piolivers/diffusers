# Copyright 2023 The HuggingFace Team. All rights reserved.
#
# Licensed under the Apache License, Version 2.0 (the "License");
# you may not use this file except in compliance with the License.
# You may obtain a copy of the License at
#
#     http://www.apache.org/licenses/LICENSE-2.0
#
# Unless required by applicable law or agreed to in writing, software
# distributed under the License is distributed on an "AS IS" BASIS,
# WITHOUT WARRANTIES OR CONDITIONS OF ANY KIND, either express or implied.
# See the License for the specific language governing permissions and
# limitations under the License.
<<<<<<< HEAD
import os
from typing import Dict, List, Union
=======
from pathlib import Path
from typing import Dict, Union
>>>>>>> dce06680

import torch
from huggingface_hub.utils import validate_hf_hub_args
from safetensors import safe_open

from ..utils import (
    _get_model_file,
    is_transformers_available,
    logging,
)


if is_transformers_available():
    from transformers import (
        CLIPImageProcessor,
        CLIPVisionModelWithProjection,
    )

    from ..models.attention_processor import (
        IPAdapterAttnProcessor,
        IPAdapterAttnProcessor2_0,
    )

logger = logging.get_logger(__name__)


class IPAdapterMixin:
    """Mixin for handling IP Adapters."""

    @validate_hf_hub_args
    def load_ip_adapter(
        self,
        pretrained_model_name_or_path_or_dict: Union[str, List[str], Dict[str, torch.Tensor]],
        subfolder: Union[str, list[str]],
        weight_name: Union[str, list[str]],
        **kwargs,
    ):
        """
        Parameters:
            pretrained_model_name_or_path_or_dict (`str` or `os.PathLike` or `dict`):
                Can be either:

                    - A string, the *model id* (for example `google/ddpm-celebahq-256`) of a pretrained model hosted on
                      the Hub.
                    - A path to a *directory* (for example `./my_model_directory`) containing the model weights saved
                      with [`ModelMixin.save_pretrained`].
                    - A [torch state
                      dict](https://pytorch.org/tutorials/beginner/saving_loading_models.html#what-is-a-state-dict).

            cache_dir (`Union[str, os.PathLike]`, *optional*):
                Path to a directory where a downloaded pretrained model configuration is cached if the standard cache
                is not used.
            force_download (`bool`, *optional*, defaults to `False`):
                Whether or not to force the (re-)download of the model weights and configuration files, overriding the
                cached versions if they exist.
            resume_download (`bool`, *optional*, defaults to `False`):
                Whether or not to resume downloading the model weights and configuration files. If set to `False`, any
                incompletely downloaded files are deleted.
            proxies (`Dict[str, str]`, *optional*):
                A dictionary of proxy servers to use by protocol or endpoint, for example, `{'http': 'foo.bar:3128',
                'http://hostname': 'foo.bar:4012'}`. The proxies are used on each request.
            local_files_only (`bool`, *optional*, defaults to `False`):
                Whether to only load local model weights and configuration files or not. If set to `True`, the model
                won't be downloaded from the Hub.
            token (`str` or *bool*, *optional*):
                The token to use as HTTP bearer authorization for remote files. If `True`, the token generated from
                `diffusers-cli login` (stored in `~/.huggingface`) is used.
            revision (`str`, *optional*, defaults to `"main"`):
                The specific model version to use. It can be a branch name, a tag name, a commit id, or any identifier
                allowed by Git.
            subfolder (`str`, *optional*, defaults to `""`):
                The subfolder location of a model file within a larger model repository on the Hub or locally.
        """

        # handle the list inputs for multiple IP Adapters
        if not isinstance(weight_name, list):
            weight_name = [weight_name]

        if not isinstance(pretrained_model_name_or_path_or_dict, list):
            pretrained_model_name_or_path_or_dict = [pretrained_model_name_or_path_or_dict]
        if len(pretrained_model_name_or_path_or_dict) == 1:
            pretrained_model_name_or_path_or_dict = pretrained_model_name_or_path_or_dict * len(weight_name)

        if not isinstance(subfolder, list):
            subfolder = [subfolder]
        if len(subfolder) == 1:
            subfolder = subfolder * len(weight_name)

        if len(weight_name) != len(pretrained_model_name_or_path_or_dict):
            raise ValueError("`weight_name` and `pretrained_model_name_or_path_or_dict` must have the same length.")

        if len(weight_name) != len(subfolder):
            raise ValueError("`weight_name` and `subfolder` must have the same length.")

        # Load the main state dict first.
        cache_dir = kwargs.pop("cache_dir", None)
        force_download = kwargs.pop("force_download", False)
        resume_download = kwargs.pop("resume_download", False)
        proxies = kwargs.pop("proxies", None)
        local_files_only = kwargs.pop("local_files_only", None)
        token = kwargs.pop("token", None)
        revision = kwargs.pop("revision", None)

        user_agent = {
            "file_type": "attn_procs_weights",
            "framework": "pytorch",
        }
        state_dicts = []
        for pretrained_model_name_or_path_or_dict, weight_name, subfolder in zip(
            pretrained_model_name_or_path_or_dict, weight_name, subfolder
        ):
            if not isinstance(pretrained_model_name_or_path_or_dict, dict):
                model_file = _get_model_file(
                    pretrained_model_name_or_path_or_dict,
<<<<<<< HEAD
                    weights_name=weight_name,
                    cache_dir=cache_dir,
                    force_download=force_download,
                    resume_download=resume_download,
                    proxies=proxies,
                    local_files_only=local_files_only,
                    token=token,
                    revision=revision,
                    subfolder=subfolder,
                    user_agent=user_agent,
                )
                if weight_name.endswith(".safetensors"):
                    state_dict = {"image_proj": {}, "ip_adapter": {}}
                    with safe_open(model_file, framework="pt", device="cpu") as f:
                        for key in f.keys():
                            if key.startswith("image_proj."):
                                state_dict["image_proj"][key.replace("image_proj.", "")] = f.get_tensor(key)
                            elif key.startswith("ip_adapter."):
                                state_dict["ip_adapter"][key.replace("ip_adapter.", "")] = f.get_tensor(key)
                else:
                    state_dict = torch.load(model_file, map_location="cpu")
=======
                    subfolder=Path(subfolder, "image_encoder").as_posix(),
                ).to(self.device, dtype=self.dtype)
                self.image_encoder = image_encoder
                self.register_to_config(image_encoder=["transformers", "CLIPVisionModelWithProjection"])
>>>>>>> dce06680
            else:
                state_dict = pretrained_model_name_or_path_or_dict

            state_dicts.append(state_dict)

            keys = list(state_dict.keys())
            if keys != ["image_proj", "ip_adapter"]:
                raise ValueError("Required keys are (`image_proj` and `ip_adapter`) missing from the state dict.")

            # load CLIP image encoder here if it has not been registered to the pipeline yet
            if hasattr(self, "image_encoder") and getattr(self, "image_encoder", None) is None:
                if not isinstance(pretrained_model_name_or_path_or_dict, dict):
                    logger.info(f"loading image_encoder from {pretrained_model_name_or_path_or_dict}")
                    image_encoder = CLIPVisionModelWithProjection.from_pretrained(
                        pretrained_model_name_or_path_or_dict,
                        subfolder=os.path.join(subfolder, "image_encoder"),
                    ).to(self.device, dtype=self.dtype)
                    self.image_encoder = image_encoder
                    self.register_to_config(image_encoder=["transformers", "CLIPVisionModelWithProjection"])
                else:
                    raise ValueError("`image_encoder` cannot be None when using IP Adapters.")

            # create feature extractor if it has not been registered to the pipeline yet
            if hasattr(self, "feature_extractor") and getattr(self, "feature_extractor", None) is None:
                self.feature_extractor = CLIPImageProcessor()
                self.register_to_config(feature_extractor=["transformers", "CLIPImageProcessor"])

            # load ip-adapter into unet
        unet = getattr(self, self.unet_name) if not hasattr(self, "unet") else self.unet
        unet._load_ip_adapter_weights(state_dicts)

    def set_ip_adapter_scale(self, scale):
        if not isinstance(scale, list):
            scale = [scale]
        unet = getattr(self, self.unet_name) if not hasattr(self, "unet") else self.unet
        for attn_processor in unet.attn_processors.values():
            if isinstance(attn_processor, (IPAdapterAttnProcessor, IPAdapterAttnProcessor2_0)):
                attn_processor.scale = scale

    def unload_ip_adapter(self):
        """
        Unloads the IP Adapter weights

        Examples:

        ```python
        >>> # Assuming `pipeline` is already loaded with the IP Adapter weights.
        >>> pipeline.unload_ip_adapter()
        >>> ...
        ```
        """
        # remove CLIP image encoder
        if hasattr(self, "image_encoder") and getattr(self, "image_encoder", None) is not None:
            self.image_encoder = None
            self.register_to_config(image_encoder=[None, None])

        # remove feature extractor
        if hasattr(self, "feature_extractor") and getattr(self, "feature_extractor", None) is not None:
            self.feature_extractor = None
            self.register_to_config(feature_extractor=[None, None])

        # remove hidden encoder
        self.unet.encoder_hid_proj = None
        self.config.encoder_hid_dim_type = None

        # restore original Unet attention processors layers
        self.unet.set_default_attn_processor()<|MERGE_RESOLUTION|>--- conflicted
+++ resolved
@@ -11,13 +11,9 @@
 # WITHOUT WARRANTIES OR CONDITIONS OF ANY KIND, either express or implied.
 # See the License for the specific language governing permissions and
 # limitations under the License.
-<<<<<<< HEAD
-import os
+
+from pathlib import Path
 from typing import Dict, List, Union
-=======
-from pathlib import Path
-from typing import Dict, Union
->>>>>>> dce06680
 
 import torch
 from huggingface_hub.utils import validate_hf_hub_args
@@ -57,7 +53,8 @@
     ):
         """
         Parameters:
-            pretrained_model_name_or_path_or_dict (`str` or `os.PathLike` or `dict`):
+            pretrained_model_name_or_path_or_dict (`str` or `
+            .PathLike` or `dict`):
                 Can be either:
 
                     - A string, the *model id* (for example `google/ddpm-celebahq-256`) of a pretrained model hosted on
@@ -132,7 +129,6 @@
             if not isinstance(pretrained_model_name_or_path_or_dict, dict):
                 model_file = _get_model_file(
                     pretrained_model_name_or_path_or_dict,
-<<<<<<< HEAD
                     weights_name=weight_name,
                     cache_dir=cache_dir,
                     force_download=force_download,
@@ -154,12 +150,6 @@
                                 state_dict["ip_adapter"][key.replace("ip_adapter.", "")] = f.get_tensor(key)
                 else:
                     state_dict = torch.load(model_file, map_location="cpu")
-=======
-                    subfolder=Path(subfolder, "image_encoder").as_posix(),
-                ).to(self.device, dtype=self.dtype)
-                self.image_encoder = image_encoder
-                self.register_to_config(image_encoder=["transformers", "CLIPVisionModelWithProjection"])
->>>>>>> dce06680
             else:
                 state_dict = pretrained_model_name_or_path_or_dict
 
@@ -175,7 +165,7 @@
                     logger.info(f"loading image_encoder from {pretrained_model_name_or_path_or_dict}")
                     image_encoder = CLIPVisionModelWithProjection.from_pretrained(
                         pretrained_model_name_or_path_or_dict,
-                        subfolder=os.path.join(subfolder, "image_encoder"),
+                        subfolder=Path(subfolder, "image_encoder").as_posix(),
                     ).to(self.device, dtype=self.dtype)
                     self.image_encoder = image_encoder
                     self.register_to_config(image_encoder=["transformers", "CLIPVisionModelWithProjection"])
