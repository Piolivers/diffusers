import inspect
import warnings
from typing import Callable, List, Optional, Union

import numpy as np
import torch

from transformers import CLIPFeatureExtractor, CLIPTextModel, CLIPTokenizer

from ...configuration_utils import FrozenDict
from ...models import AutoencoderKL, UNet2DConditionModel
from ...pipeline_utils import DiffusionPipeline
from ...schedulers import (
    DDIMScheduler,
    DPMSolverMultistepScheduler,
    EulerAncestralDiscreteScheduler,
    EulerDiscreteScheduler,
    LMSDiscreteScheduler,
    PNDMScheduler,
)
from ...utils import deprecate, is_accelerate_available, logging
from . import StableDiffusionSafePipelineOutput
from .safety_checker import SafeStableDiffusionSafetyChecker


logger = logging.get_logger(__name__)  # pylint: disable=invalid-name


class StableDiffusionPipelineSafe(DiffusionPipeline):
    r"""
    Pipeline for text-to-image generation using Safe Latent Diffusion.

    The implementation is based on the [`StableDiffusionPipeline`]

    This model inherits from [`DiffusionPipeline`]. Check the superclass documentation for the generic methods the
    library implements for all the pipelines (such as downloading or saving, running on a particular device, etc.)

    Args:
        vae ([`AutoencoderKL`]):
            Variational Auto-Encoder (VAE) Model to encode and decode images to and from latent representations.
        text_encoder ([`CLIPTextModel`]):
            Frozen text-encoder. Stable Diffusion uses the text portion of
            [CLIP](https://huggingface.co/docs/transformers/model_doc/clip#transformers.CLIPTextModel), specifically
            the [clip-vit-large-patch14](https://huggingface.co/openai/clip-vit-large-patch14) variant.
        tokenizer (`CLIPTokenizer`):
            Tokenizer of class
            [CLIPTokenizer](https://huggingface.co/docs/transformers/v4.21.0/en/model_doc/clip#transformers.CLIPTokenizer).
        unet ([`UNet2DConditionModel`]): Conditional U-Net architecture to denoise the encoded image latents.
        scheduler ([`SchedulerMixin`]):
            A scheduler to be used in combination with `unet` to denoise the encoded image latents. Can be one of
            [`DDIMScheduler`], [`LMSDiscreteScheduler`], or [`PNDMScheduler`].
        safety_checker ([`StableDiffusionSafetyChecker`]):
            Classification module that estimates whether generated images could be considered offensive or harmful.
            Please, refer to the [model card](https://huggingface.co/runwayml/stable-diffusion-v1-5) for details.
        feature_extractor ([`CLIPFeatureExtractor`]):
            Model that extracts features from generated images to be used as inputs for the `safety_checker`.
    """

    _optional_components = ["safety_checker", "feature_extractor"]

    def __init__(
        self,
        vae: AutoencoderKL,
        text_encoder: CLIPTextModel,
        tokenizer: CLIPTokenizer,
        unet: UNet2DConditionModel,
        scheduler: Union[
            DDIMScheduler,
            DPMSolverMultistepScheduler,
            EulerAncestralDiscreteScheduler,
            EulerDiscreteScheduler,
            LMSDiscreteScheduler,
            PNDMScheduler,
        ],
        safety_checker: SafeStableDiffusionSafetyChecker,
        feature_extractor: CLIPFeatureExtractor,
        requires_safety_checker: bool = True,
    ):
        super().__init__()
        safety_concept: Optional[str] = (
            "an image showing hate, harassment, violence, suffering, humiliation, harm, suicide, sexual, nudity,"
            " bodily fluids, blood, obscene gestures, illegal activity, drug use, theft, vandalism, weapons, child"
            " abuse, brutality, cruelty"
        )

        if hasattr(scheduler.config, "steps_offset") and scheduler.config.steps_offset != 1:
            deprecation_message = (
                f"The configuration file of this scheduler: {scheduler} is outdated. `steps_offset`"
                f" should be set to 1 instead of {scheduler.config.steps_offset}. Please make sure "
                "to update the config accordingly as leaving `steps_offset` might led to incorrect results"
                " in future versions. If you have downloaded this checkpoint from the Hugging Face Hub,"
                " it would be very nice if you could open a Pull request for the `scheduler/scheduler_config.json`"
                " file"
            )
            deprecate("steps_offset!=1", "1.0.0", deprecation_message, standard_warn=False)
            new_config = dict(scheduler.config)
            new_config["steps_offset"] = 1
            scheduler._internal_dict = FrozenDict(new_config)

        if hasattr(scheduler.config, "clip_sample") and scheduler.config.clip_sample is True:
            deprecation_message = (
                f"The configuration file of this scheduler: {scheduler} has not set the configuration `clip_sample`."
                " `clip_sample` should be set to False in the configuration file. Please make sure to update the"
                " config accordingly as not setting `clip_sample` in the config might lead to incorrect results in"
                " future versions. If you have downloaded this checkpoint from the Hugging Face Hub, it would be very"
                " nice if you could open a Pull request for the `scheduler/scheduler_config.json` file"
            )
            deprecate("clip_sample not set", "1.0.0", deprecation_message, standard_warn=False)
            new_config = dict(scheduler.config)
            new_config["clip_sample"] = False
            scheduler._internal_dict = FrozenDict(new_config)

        if safety_checker is None and requires_safety_checker:
            logger.warning(
                f"You have disabled the safety checker for {self.__class__} by passing `safety_checker=None`. Ensure"
                " that you abide to the conditions of the Stable Diffusion license and do not expose unfiltered"
                " results in services or applications open to the public. Both the diffusers team and Hugging Face"
                " strongly recommend to keep the safety filter enabled in all public facing circumstances, disabling"
                " it only for use-cases that involve analyzing network behavior or auditing its results. For more"
                " information, please have a look at https://github.com/huggingface/diffusers/pull/254 ."
            )

        if safety_checker is not None and feature_extractor is None:
            raise ValueError(
                "Make sure to define a feature extractor when loading {self.__class__} if you want to use the safety"
                " checker. If you do not want to use the safety checker, you can pass `'safety_checker=None'` instead."
            )

        self.register_modules(
            vae=vae,
            text_encoder=text_encoder,
            tokenizer=tokenizer,
            unet=unet,
            scheduler=scheduler,
            safety_checker=safety_checker,
            feature_extractor=feature_extractor,
        )
        self._safety_text_concept = safety_concept
<<<<<<< HEAD
        self.vae_scale_factor = 2 ** (len(self.vae.config.block_out_channels) - 1)
=======
        self.register_to_config(requires_safety_checker=requires_safety_checker)
>>>>>>> cbfed0c2

    @property
    def safety_concept(self):
        r"""
        Getter method for the safety concept used with SLD

        Returns:
            `str`: The text describing the safety concept
        """
        return self._safety_text_concept

    @safety_concept.setter
    def safety_concept(self, concept):
        r"""
        Setter method for the safety concept used with SLD

        Args:
            concept (`str`):
                The text of the new safety concept
        """
        self._safety_text_concept = concept

    def enable_xformers_memory_efficient_attention(self):
        r"""
        Enable memory efficient attention as implemented in xformers.

        When this option is enabled, you should observe lower GPU memory usage and a potential speed up at inference
        time. Speed up at training time is not guaranteed.

        Warning: When Memory Efficient Attention and Sliced attention are both enabled, the Memory Efficient Attention
        is used.
        """
        self.unet.set_use_memory_efficient_attention_xformers(True)

    def disable_xformers_memory_efficient_attention(self):
        r"""
        Disable memory efficient attention as implemented in xformers.
        """
        self.unet.set_use_memory_efficient_attention_xformers(False)

    def enable_attention_slicing(self, slice_size: Optional[Union[str, int]] = "auto"):
        r"""
        Enable sliced attention computation.

        When this option is enabled, the attention module will split the input tensor in slices, to compute attention
        in several steps. This is useful to save some memory in exchange for a small speed decrease.

        Args:
            slice_size (`str` or `int`, *optional*, defaults to `"auto"`):
                When `"auto"`, halves the input to the attention heads, so attention will be computed in two steps. If
                a number is provided, uses as many slices as `attention_head_dim // slice_size`. In this case,
                `attention_head_dim` must be a multiple of `slice_size`.
        """
        if slice_size == "auto":
            # half the attention head size is usually a good trade-off between
            # speed and memory
            slice_size = self.unet.config.attention_head_dim // 2
        self.unet.set_attention_slice(slice_size)

    def disable_attention_slicing(self):
        r"""
        Disable sliced attention computation. If `enable_attention_slicing` was previously invoked, this method will go
        back to computing attention in one step.
        """
        # set slice_size = `None` to disable `attention slicing`
        self.enable_attention_slicing(None)

    def enable_sequential_cpu_offload(self):
        r"""
        Offloads all models to CPU using accelerate, significantly reducing memory usage. When called, unet,
        text_encoder, vae and safety checker have their state dicts saved to CPU and then are moved to a
        `torch.device('meta') and loaded to GPU only when their specific submodule has its `forward` method called.
        """
        if is_accelerate_available():
            from accelerate import cpu_offload
        else:
            raise ImportError("Please install accelerate via `pip install accelerate`")

        device = torch.device("cuda")

        for cpu_offloaded_model in [self.unet, self.text_encoder, self.vae, self.safety_checker]:
            if cpu_offloaded_model is not None:
                cpu_offload(cpu_offloaded_model, device)

    @property
    # Copied from diffusers.pipelines.stable_diffusion.pipeline_stable_diffusion.StableDiffusionPipeline._execution_device
    def _execution_device(self):
        r"""
        Returns the device on which the pipeline's models will be executed. After calling
        `pipeline.enable_sequential_cpu_offload()` the execution device can only be inferred from Accelerate's module
        hooks.
        """
        if self.device != torch.device("meta") or not hasattr(self.unet, "_hf_hook"):
            return self.device
        for module in self.unet.modules():
            if (
                hasattr(module, "_hf_hook")
                and hasattr(module._hf_hook, "execution_device")
                and module._hf_hook.execution_device is not None
            ):
                return torch.device(module._hf_hook.execution_device)
        return self.device

    def _encode_prompt(
        self,
        prompt,
        device,
        num_images_per_prompt,
        do_classifier_free_guidance,
        negative_prompt,
        enable_safety_guidance,
    ):
        r"""
        Encodes the prompt into text encoder hidden states.

        Args:
            prompt (`str` or `list(int)`):
                prompt to be encoded
            device: (`torch.device`):
                torch device
            num_images_per_prompt (`int`):
                number of images that should be generated per prompt
            do_classifier_free_guidance (`bool`):
                whether to use classifier free guidance or not
            negative_prompt (`str` or `List[str]`):
                The prompt or prompts not to guide the image generation. Ignored when not using guidance (i.e., ignored
                if `guidance_scale` is less than `1`).
        """
        batch_size = len(prompt) if isinstance(prompt, list) else 1

        text_inputs = self.tokenizer(
            prompt,
            padding="max_length",
            max_length=self.tokenizer.model_max_length,
            truncation=True,
            return_tensors="pt",
        )
        text_input_ids = text_inputs.input_ids
        untruncated_ids = self.tokenizer(prompt, padding="max_length", return_tensors="pt").input_ids

        if not torch.equal(text_input_ids, untruncated_ids):
            removed_text = self.tokenizer.batch_decode(untruncated_ids[:, self.tokenizer.model_max_length - 1 : -1])
            logger.warning(
                "The following part of your input was truncated because CLIP can only handle sequences up to"
                f" {self.tokenizer.model_max_length} tokens: {removed_text}"
            )

        if hasattr(self.text_encoder.config, "use_attention_mask") and self.text_encoder.config.use_attention_mask:
            attention_mask = text_inputs.attention_mask.to(device)
        else:
            attention_mask = None

        text_embeddings = self.text_encoder(
            text_input_ids.to(device),
            attention_mask=attention_mask,
        )
        text_embeddings = text_embeddings[0]

        # duplicate text embeddings for each generation per prompt, using mps friendly method
        bs_embed, seq_len, _ = text_embeddings.shape
        text_embeddings = text_embeddings.repeat(1, num_images_per_prompt, 1)
        text_embeddings = text_embeddings.view(bs_embed * num_images_per_prompt, seq_len, -1)

        # get unconditional embeddings for classifier free guidance
        if do_classifier_free_guidance:
            uncond_tokens: List[str]
            if negative_prompt is None:
                uncond_tokens = [""] * batch_size
            elif type(prompt) is not type(negative_prompt):
                raise TypeError(
                    f"`negative_prompt` should be the same type to `prompt`, but got {type(negative_prompt)} !="
                    f" {type(prompt)}."
                )
            elif isinstance(negative_prompt, str):
                uncond_tokens = [negative_prompt]
            elif batch_size != len(negative_prompt):
                raise ValueError(
                    f"`negative_prompt`: {negative_prompt} has batch size {len(negative_prompt)}, but `prompt`:"
                    f" {prompt} has batch size {batch_size}. Please make sure that passed `negative_prompt` matches"
                    " the batch size of `prompt`."
                )
            else:
                uncond_tokens = negative_prompt

            max_length = text_input_ids.shape[-1]
            uncond_input = self.tokenizer(
                uncond_tokens,
                padding="max_length",
                max_length=max_length,
                truncation=True,
                return_tensors="pt",
            )

            if hasattr(self.text_encoder.config, "use_attention_mask") and self.text_encoder.config.use_attention_mask:
                attention_mask = uncond_input.attention_mask.to(device)
            else:
                attention_mask = None

            uncond_embeddings = self.text_encoder(
                uncond_input.input_ids.to(device),
                attention_mask=attention_mask,
            )
            uncond_embeddings = uncond_embeddings[0]

            # duplicate unconditional embeddings for each generation per prompt, using mps friendly method
            seq_len = uncond_embeddings.shape[1]
            uncond_embeddings = uncond_embeddings.repeat(1, num_images_per_prompt, 1)
            uncond_embeddings = uncond_embeddings.view(batch_size * num_images_per_prompt, seq_len, -1)

            # Encode the safety concept text
            if enable_safety_guidance:
                safety_concept_input = self.tokenizer(
                    [self._safety_text_concept],
                    padding="max_length",
                    max_length=max_length,
                    truncation=True,
                    return_tensors="pt",
                )
                safety_embeddings = self.text_encoder(safety_concept_input.input_ids.to(self.device))[0]

                # duplicate safety embeddings for each generation per prompt, using mps friendly method
                seq_len = safety_embeddings.shape[1]
                safety_embeddings = safety_embeddings.repeat(batch_size, num_images_per_prompt, 1)
                safety_embeddings = safety_embeddings.view(batch_size * num_images_per_prompt, seq_len, -1)

                # For classifier free guidance + sld, we need to do three forward passes.
                # Here we concatenate the unconditional and text embeddings into a single batch
                # to avoid doing three forward passes
                text_embeddings = torch.cat([uncond_embeddings, text_embeddings, safety_embeddings])

            else:
                # For classifier free guidance, we need to do two forward passes.
                # Here we concatenate the unconditional and text embeddings into a single batch
                # to avoid doing two forward passes
                text_embeddings = torch.cat([uncond_embeddings, text_embeddings])

        return text_embeddings

    def run_safety_checker(self, image, device, dtype, enable_safety_guidance):
        if self.safety_checker is not None:
            safety_checker_input = self.feature_extractor(self.numpy_to_pil(image), return_tensors="pt").to(device)
            image, has_nsfw_concept = self.safety_checker(
                images=image, clip_input=safety_checker_input.pixel_values.to(dtype)
            )
            flagged_images = None
            if any(has_nsfw_concept):
                logger.warning(
                    "Potential NSFW content was detected in one or more images. A black image will be returned"
                    " instead."
                    f" {'You may look at this images in the `unsafe_images` variable of the output at your own discretion.' if enable_safety_guidance else 'Try again with a different prompt and/or seed.'} "
                )
                flagged_images = np.zeros((2, *image.shape[1:]))
                for idx, has_nsfw_concept in enumerate(has_nsfw_concept):
                    if has_nsfw_concept:
                        flagged_images[idx] = image[idx]
                        image[idx] = np.zeros(image[idx].shape)  # black image
        else:
            has_nsfw_concept = None
            flagged_images = None
        return image, has_nsfw_concept, flagged_images

    # Copied from diffusers.pipelines.stable_diffusion.pipeline_stable_diffusion.StableDiffusionPipeline.decode_latents
    def decode_latents(self, latents):
        latents = 1 / 0.18215 * latents
        image = self.vae.decode(latents).sample
        image = (image / 2 + 0.5).clamp(0, 1)
        # we always cast to float32 as this does not cause significant overhead and is compatible with bfloa16
        image = image.cpu().permute(0, 2, 3, 1).float().numpy()
        return image

    # Copied from diffusers.pipelines.stable_diffusion.pipeline_stable_diffusion.StableDiffusionPipeline.prepare_extra_step_kwargs
    def prepare_extra_step_kwargs(self, generator, eta):
        # prepare extra kwargs for the scheduler step, since not all schedulers have the same signature
        # eta (η) is only used with the DDIMScheduler, it will be ignored for other schedulers.
        # eta corresponds to η in DDIM paper: https://arxiv.org/abs/2010.02502
        # and should be between [0, 1]

        accepts_eta = "eta" in set(inspect.signature(self.scheduler.step).parameters.keys())
        extra_step_kwargs = {}
        if accepts_eta:
            extra_step_kwargs["eta"] = eta

        # check if the scheduler accepts generator
        accepts_generator = "generator" in set(inspect.signature(self.scheduler.step).parameters.keys())
        if accepts_generator:
            extra_step_kwargs["generator"] = generator
        return extra_step_kwargs

    # Copied from diffusers.pipelines.stable_diffusion.pipeline_stable_diffusion.StableDiffusionPipeline.check_inputs
    def check_inputs(self, prompt, height, width, callback_steps):
        if not isinstance(prompt, str) and not isinstance(prompt, list):
            raise ValueError(f"`prompt` has to be of type `str` or `list` but is {type(prompt)}")

        if height % 8 != 0 or width % 8 != 0:
            raise ValueError(f"`height` and `width` have to be divisible by 8 but are {height} and {width}.")

        if (callback_steps is None) or (
            callback_steps is not None and (not isinstance(callback_steps, int) or callback_steps <= 0)
        ):
            raise ValueError(
                f"`callback_steps` has to be a positive integer but is {callback_steps} of type"
                f" {type(callback_steps)}."
            )

    # Copied from diffusers.pipelines.stable_diffusion.pipeline_stable_diffusion.StableDiffusionPipeline.prepare_latents
    def prepare_latents(self, batch_size, num_channels_latents, height, width, dtype, device, generator, latents=None):
        shape = (batch_size, num_channels_latents, height // self.vae_scale_factor, width // self.vae_scale_factor)
        if latents is None:
            if device.type == "mps":
                # randn does not work reproducibly on mps
                latents = torch.randn(shape, generator=generator, device="cpu", dtype=dtype).to(device)
            else:
                latents = torch.randn(shape, generator=generator, device=device, dtype=dtype)
        else:
            if latents.shape != shape:
                raise ValueError(f"Unexpected latents shape, got {latents.shape}, expected {shape}")
            latents = latents.to(device)

        # scale the initial noise by the standard deviation required by the scheduler
        latents = latents * self.scheduler.init_noise_sigma
        return latents

    def perform_safety_guidance(
        self,
        enable_safety_guidance,
        safety_momentum,
        noise_guidance,
        noise_pred_out,
        i,
        sld_guidance_scale,
        sld_warmup_steps,
        sld_threshold,
        sld_momentum_scale,
        sld_mom_beta,
    ):
        # Perform SLD guidance
        if enable_safety_guidance:
            if safety_momentum is None:
                safety_momentum = torch.zeros_like(noise_guidance)
            noise_pred_text, noise_pred_uncond = noise_pred_out[0], noise_pred_out[1]
            noise_pred_safety_concept = noise_pred_out[2]

            # Equation 6
            scale = torch.clamp(torch.abs((noise_pred_text - noise_pred_safety_concept)) * sld_guidance_scale, max=1.0)

            # Equation 6
            safety_concept_scale = torch.where(
                (noise_pred_text - noise_pred_safety_concept) >= sld_threshold, torch.zeros_like(scale), scale
            )

            # Equation 4
            noise_guidance_safety = torch.mul((noise_pred_safety_concept - noise_pred_uncond), safety_concept_scale)

            # Equation 7
            noise_guidance_safety = noise_guidance_safety + sld_momentum_scale * safety_momentum

            # Equation 8
            safety_momentum = sld_mom_beta * safety_momentum + (1 - sld_mom_beta) * noise_guidance_safety

            if i >= sld_warmup_steps:  # Warmup
                # Equation 3
                noise_guidance = noise_guidance - noise_guidance_safety
        return noise_guidance, safety_momentum

    @torch.no_grad()
    def __call__(
        self,
        prompt: Union[str, List[str]],
        height: Optional[int] = None,
        width: Optional[int] = None,
        num_inference_steps: int = 50,
        guidance_scale: float = 7.5,
        negative_prompt: Optional[Union[str, List[str]]] = None,
        num_images_per_prompt: Optional[int] = 1,
        eta: float = 0.0,
        generator: Optional[torch.Generator] = None,
        latents: Optional[torch.FloatTensor] = None,
        output_type: Optional[str] = "pil",
        return_dict: bool = True,
        callback: Optional[Callable[[int, int, torch.FloatTensor], None]] = None,
        callback_steps: Optional[int] = 1,
        sld_guidance_scale: Optional[float] = 1000,
        sld_warmup_steps: Optional[int] = 10,
        sld_threshold: Optional[float] = 0.01,
        sld_momentum_scale: Optional[float] = 0.3,
        sld_mom_beta: Optional[float] = 0.4,
        **kwargs,
    ):
        r"""
        Function invoked when calling the pipeline for generation.

        Args:
            prompt (`str` or `List[str]`):
                The prompt or prompts to guide the image generation.
            height (`int`, *optional*, defaults to self.unet.config.sample_size * self.vae_scale_factor):
                The height in pixels of the generated image.
            width (`int`, *optional*, defaults to self.unet.config.sample_size * self.vae_scale_factor):
                The width in pixels of the generated image.
            num_inference_steps (`int`, *optional*, defaults to 50):
                The number of denoising steps. More denoising steps usually lead to a higher quality image at the
                expense of slower inference.
            guidance_scale (`float`, *optional*, defaults to 7.5):
                Guidance scale as defined in [Classifier-Free Diffusion Guidance](https://arxiv.org/abs/2207.12598).
                `guidance_scale` is defined as `w` of equation 2. of [Imagen
                Paper](https://arxiv.org/pdf/2205.11487.pdf). Guidance scale is enabled by setting `guidance_scale >
                1`. Higher guidance scale encourages to generate images that are closely linked to the text `prompt`,
                usually at the expense of lower image quality.
            negative_prompt (`str` or `List[str]`, *optional*):
                The prompt or prompts not to guide the image generation. Ignored when not using guidance (i.e., ignored
                if `guidance_scale` is less than `1`).
            num_images_per_prompt (`int`, *optional*, defaults to 1):
                The number of images to generate per prompt.
            eta (`float`, *optional*, defaults to 0.0):
                Corresponds to parameter eta (η) in the DDIM paper: https://arxiv.org/abs/2010.02502. Only applies to
                [`schedulers.DDIMScheduler`], will be ignored for others.
            generator (`torch.Generator`, *optional*):
                A [torch generator](https://pytorch.org/docs/stable/generated/torch.Generator.html) to make generation
                deterministic.
            latents (`torch.FloatTensor`, *optional*):
                Pre-generated noisy latents, sampled from a Gaussian distribution, to be used as inputs for image
                generation. Can be used to tweak the same generation with different prompts. If not provided, a latents
                tensor will ge generated by sampling using the supplied random `generator`.
            output_type (`str`, *optional*, defaults to `"pil"`):
                The output format of the generate image. Choose between
                [PIL](https://pillow.readthedocs.io/en/stable/): `PIL.Image.Image` or `np.array`.
            return_dict (`bool`, *optional*, defaults to `True`):
                Whether or not to return a [`~pipelines.stable_diffusion.StableDiffusionPipelineOutput`] instead of a
                plain tuple.
            callback (`Callable`, *optional*):
                A function that will be called every `callback_steps` steps during inference. The function will be
                called with the following arguments: `callback(step: int, timestep: int, latents: torch.FloatTensor)`.
            callback_steps (`int`, *optional*, defaults to 1):
                The frequency at which the `callback` function will be called. If not specified, the callback will be
                called at every step.
            sld_guidance_scale (`float`, *optional*, defaults to 1000):
                Safe latent guidance as defined in [Safe Latent Diffusion](https://arxiv.org/abs/2211.05105).
                `sld_guidance_scale` is defined as sS of Eq. 6. If set to be less than 1, safety guidance will be
                disabled.
            sld_warmup_steps (`int`, *optional*, defaults to 10):
                Number of warmup steps for safety guidance. SLD will only be applied for diffusion steps greater than
                `sld_warmup_steps`. `sld_warmup_steps` is defined as `delta` of [Safe Latent
                Diffusion](https://arxiv.org/abs/2211.05105).
            sld_threshold (`float`, *optional*, defaults to 0.01):
                Threshold that separates the hyperplane between appropriate and inappropriate images. `sld_threshold`
                is defined as `lamda` of Eq. 5 in [Safe Latent Diffusion](https://arxiv.org/abs/2211.05105).
            sld_momentum_scale (`float`, *optional*, defaults to 0.3):
                Scale of the SLD momentum to be added to the safety guidance at each diffusion step. If set to 0.0
                momentum will be disabled. Momentum is already built up during warmup, i.e. for diffusion steps smaller
                than `sld_warmup_steps`. `sld_momentum_scale` is defined as `sm` of Eq. 7 in [Safe Latent
                Diffusion](https://arxiv.org/abs/2211.05105).
            sld_mom_beta (`float`, *optional*, defaults to 0.4):
                Defines how safety guidance momentum builds up. `sld_mom_beta` indicates how much of the previous
                momentum will be kept. Momentum is already built up during warmup, i.e. for diffusion steps smaller
                than `sld_warmup_steps`. `sld_mom_beta` is defined as `beta m` of Eq. 8 in [Safe Latent
                Diffusion](https://arxiv.org/abs/2211.05105).
        Returns:
            [`~pipelines.stable_diffusion.StableDiffusionPipelineOutput`] or `tuple`:
            [`~pipelines.stable_diffusion.StableDiffusionPipelineOutput`] if `return_dict` is True, otherwise a `tuple.
            When returning a tuple, the first element is a list with the generated images, and the second element is a
            list of `bool`s denoting whether the corresponding generated image likely represents "not-safe-for-work"
            (nsfw) content, according to the `safety_checker`.
        """
        # 0. Default height and width to unet
        height = height or self.unet.config.sample_size * self.vae_scale_factor
        width = width or self.unet.config.sample_size * self.vae_scale_factor

        # 1. Check inputs. Raise error if not correct
        self.check_inputs(prompt, height, width, callback_steps)

        # 2. Define call parameters
        batch_size = 1 if isinstance(prompt, str) else len(prompt)
        device = self._execution_device

        # here `guidance_scale` is defined analog to the guidance weight `w` of equation (2)
        # of the Imagen paper: https://arxiv.org/pdf/2205.11487.pdf . `guidance_scale = 1`
        # corresponds to doing no classifier free guidance.
        do_classifier_free_guidance = guidance_scale > 1.0

        enable_safety_guidance = sld_guidance_scale > 1.0 and do_classifier_free_guidance
        if not enable_safety_guidance:
            warnings.warn("Safety checker disabled!")

        # 3. Encode input prompt
        text_embeddings = self._encode_prompt(
            prompt, device, num_images_per_prompt, do_classifier_free_guidance, negative_prompt, enable_safety_guidance
        )

        # 4. Prepare timesteps
        self.scheduler.set_timesteps(num_inference_steps, device=device)
        timesteps = self.scheduler.timesteps

        # 5. Prepare latent variables
        num_channels_latents = self.unet.in_channels
        latents = self.prepare_latents(
            batch_size * num_images_per_prompt,
            num_channels_latents,
            height,
            width,
            text_embeddings.dtype,
            device,
            generator,
            latents,
        )

        # 6. Prepare extra step kwargs.
        extra_step_kwargs = self.prepare_extra_step_kwargs(generator, eta)

        safety_momentum = None

        for i, t in enumerate(self.progress_bar(timesteps)):
            # expand the latents if we are doing classifier free guidance
            latent_model_input = (
                torch.cat([latents] * (3 if enable_safety_guidance else 2)) if do_classifier_free_guidance else latents
            )
            latent_model_input = self.scheduler.scale_model_input(latent_model_input, t)

            # predict the noise residual
            noise_pred = self.unet(latent_model_input, t, encoder_hidden_states=text_embeddings).sample

            # perform guidance
            if do_classifier_free_guidance:
                noise_pred_out = noise_pred.chunk((3 if enable_safety_guidance else 2))
                noise_pred_uncond, noise_pred_text = noise_pred_out[0], noise_pred_out[1]

                # default classifier free guidance
                noise_guidance = noise_pred_text - noise_pred_uncond

                # Perform SLD guidance
                if enable_safety_guidance:
                    if safety_momentum is None:
                        safety_momentum = torch.zeros_like(noise_guidance)
                    noise_pred_safety_concept = noise_pred_out[2]

                    # Equation 6
                    scale = torch.clamp(
                        torch.abs((noise_pred_text - noise_pred_safety_concept)) * sld_guidance_scale, max=1.0
                    )

                    # Equation 6
                    safety_concept_scale = torch.where(
                        (noise_pred_text - noise_pred_safety_concept) >= sld_threshold, torch.zeros_like(scale), scale
                    )

                    # Equation 4
                    noise_guidance_safety = torch.mul(
                        (noise_pred_safety_concept - noise_pred_uncond), safety_concept_scale
                    )

                    # Equation 7
                    noise_guidance_safety = noise_guidance_safety + sld_momentum_scale * safety_momentum

                    # Equation 8
                    safety_momentum = sld_mom_beta * safety_momentum + (1 - sld_mom_beta) * noise_guidance_safety

                    if i >= sld_warmup_steps:  # Warmup
                        # Equation 3
                        noise_guidance = noise_guidance - noise_guidance_safety

                noise_pred = noise_pred_uncond + guidance_scale * noise_guidance

                # compute the previous noisy sample x_t -> x_t-1
            latents = self.scheduler.step(noise_pred, t, latents, **extra_step_kwargs).prev_sample

            # call the callback, if provided
            if callback is not None and i % callback_steps == 0:
                callback(i, t, latents)

        # 8. Post-processing
        image = self.decode_latents(latents)

        # 9. Run safety checker
        image, has_nsfw_concept, flagged_images = self.run_safety_checker(
            image, device, text_embeddings.dtype, enable_safety_guidance
        )

        # 10. Convert to PIL
        if output_type == "pil":
            image = self.numpy_to_pil(image)
            if flagged_images is not None:
                flagged_images = self.numpy_to_pil(flagged_images)

        if not return_dict:
            return (
                image,
                has_nsfw_concept,
                self._safety_text_concept if enable_safety_guidance else None,
                flagged_images,
            )

        return StableDiffusionSafePipelineOutput(
            images=image,
            nsfw_content_detected=has_nsfw_concept,
            applied_safety_concept=self._safety_text_concept if enable_safety_guidance else None,
            unsafe_images=flagged_images,
        )<|MERGE_RESOLUTION|>--- conflicted
+++ resolved
@@ -136,11 +136,8 @@
             feature_extractor=feature_extractor,
         )
         self._safety_text_concept = safety_concept
-<<<<<<< HEAD
         self.vae_scale_factor = 2 ** (len(self.vae.config.block_out_channels) - 1)
-=======
         self.register_to_config(requires_safety_checker=requires_safety_checker)
->>>>>>> cbfed0c2
 
     @property
     def safety_concept(self):
