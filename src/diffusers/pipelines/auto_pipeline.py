# coding=utf-8
# Copyright 2024 The HuggingFace Inc. team.
#
# Licensed under the Apache License, Version 2.0 (the "License");
# you may not use this file except in compliance with the License.
# You may obtain a copy of the License at
#
#     http://www.apache.org/licenses/LICENSE-2.0
#
# Unless required by applicable law or agreed to in writing, software
# distributed under the License is distributed on an "AS IS" BASIS,
# WITHOUT WARRANTIES OR CONDITIONS OF ANY KIND, either express or implied.
# See the License for the specific language governing permissions and
# limitations under the License.

from collections import OrderedDict

from huggingface_hub.utils import validate_hf_hub_args

from ..configuration_utils import ConfigMixin
from .aura_flow import AuraFlowPipeline
from .controlnet import (
    StableDiffusionControlNetImg2ImgPipeline,
    StableDiffusionControlNetInpaintPipeline,
    StableDiffusionControlNetPipeline,
    StableDiffusionXLControlNetImg2ImgPipeline,
    StableDiffusionXLControlNetInpaintPipeline,
    StableDiffusionXLControlNetPipeline,
)
from .deepfloyd_if import IFImg2ImgPipeline, IFInpaintingPipeline, IFPipeline
from .hunyuandit import HunyuanDiTPipeline
from .kandinsky import (
    KandinskyCombinedPipeline,
    KandinskyImg2ImgCombinedPipeline,
    KandinskyImg2ImgPipeline,
    KandinskyInpaintCombinedPipeline,
    KandinskyInpaintPipeline,
    KandinskyPipeline,
)
from .kandinsky2_2 import (
    KandinskyV22CombinedPipeline,
    KandinskyV22Img2ImgCombinedPipeline,
    KandinskyV22Img2ImgPipeline,
    KandinskyV22InpaintCombinedPipeline,
    KandinskyV22InpaintPipeline,
    KandinskyV22Pipeline,
)
from .kandinsky3 import Kandinsky3Img2ImgPipeline, Kandinsky3Pipeline
from .kolors import KolorsImg2ImgPipeline, KolorsPipeline
from .latent_consistency_models import LatentConsistencyModelImg2ImgPipeline, LatentConsistencyModelPipeline
from .pag import (
    StableDiffusionControlNetPAGPipeline,
    StableDiffusionPAGPipeline,
    StableDiffusionXLControlNetPAGPipeline,
    StableDiffusionXLPAGImg2ImgPipeline,
    StableDiffusionXLPAGInpaintPipeline,
    StableDiffusionXLPAGPipeline,
    StableDiffusion3PAGPipeline,
)
from .pixart_alpha import PixArtAlphaPipeline, PixArtSigmaPipeline
from .stable_cascade import StableCascadeCombinedPipeline, StableCascadeDecoderPipeline
from .stable_diffusion import (
    StableDiffusionImg2ImgPipeline,
    StableDiffusionInpaintPipeline,
    StableDiffusionPipeline,
)
from .stable_diffusion_3 import (
    StableDiffusion3Img2ImgPipeline,
    StableDiffusion3InpaintPipeline,
    StableDiffusion3Pipeline,
)
from .stable_diffusion_xl import (
    StableDiffusionXLImg2ImgPipeline,
    StableDiffusionXLInpaintPipeline,
    StableDiffusionXLPipeline,
)
from .wuerstchen import WuerstchenCombinedPipeline, WuerstchenDecoderPipeline


AUTO_TEXT2IMAGE_PIPELINES_MAPPING = OrderedDict(
    [
        ("stable-diffusion", StableDiffusionPipeline),
        ("stable-diffusion-xl", StableDiffusionXLPipeline),
        ("stable-diffusion-3", StableDiffusion3Pipeline),
        ("if", IFPipeline),
        ("hunyuan", HunyuanDiTPipeline),
        ("kandinsky", KandinskyCombinedPipeline),
        ("kandinsky22", KandinskyV22CombinedPipeline),
        ("kandinsky3", Kandinsky3Pipeline),
        ("stable-diffusion-controlnet", StableDiffusionControlNetPipeline),
        ("stable-diffusion-xl-controlnet", StableDiffusionXLControlNetPipeline),
        ("wuerstchen", WuerstchenCombinedPipeline),
        ("cascade", StableCascadeCombinedPipeline),
        ("lcm", LatentConsistencyModelPipeline),
        ("pixart-alpha", PixArtAlphaPipeline),
        ("pixart-sigma", PixArtSigmaPipeline),
        ("stable-diffusion-pag", StableDiffusionPAGPipeline),
        ("stable-diffusion-controlnet-pag", StableDiffusionControlNetPAGPipeline),
        ("stable-diffusion-xl-pag", StableDiffusionXLPAGPipeline),
        ("stable-diffusion-xl-controlnet-pag", StableDiffusionXLControlNetPAGPipeline),
<<<<<<< HEAD
        ("stable-diffusion-3-medium-diffusers", StableDiffusion3PAGPipeline)
=======
        ("auraflow", AuraFlowPipeline),
        ("kolors", KolorsPipeline),
>>>>>>> 56e772ab
    ]
)

AUTO_IMAGE2IMAGE_PIPELINES_MAPPING = OrderedDict(
    [
        ("stable-diffusion", StableDiffusionImg2ImgPipeline),
        ("stable-diffusion-xl", StableDiffusionXLImg2ImgPipeline),
        ("stable-diffusion-3", StableDiffusion3Img2ImgPipeline),
        ("if", IFImg2ImgPipeline),
        ("kandinsky", KandinskyImg2ImgCombinedPipeline),
        ("kandinsky22", KandinskyV22Img2ImgCombinedPipeline),
        ("kandinsky3", Kandinsky3Img2ImgPipeline),
        ("stable-diffusion-controlnet", StableDiffusionControlNetImg2ImgPipeline),
        ("stable-diffusion-xl-controlnet", StableDiffusionXLControlNetImg2ImgPipeline),
        ("stable-diffusion-xl-pag", StableDiffusionXLPAGImg2ImgPipeline),
        ("lcm", LatentConsistencyModelImg2ImgPipeline),
        ("kolors", KolorsImg2ImgPipeline),
    ]
)

AUTO_INPAINT_PIPELINES_MAPPING = OrderedDict(
    [
        ("stable-diffusion", StableDiffusionInpaintPipeline),
        ("stable-diffusion-xl", StableDiffusionXLInpaintPipeline),
        ("stable-diffusion-3", StableDiffusion3InpaintPipeline),
        ("if", IFInpaintingPipeline),
        ("kandinsky", KandinskyInpaintCombinedPipeline),
        ("kandinsky22", KandinskyV22InpaintCombinedPipeline),
        ("stable-diffusion-controlnet", StableDiffusionControlNetInpaintPipeline),
        ("stable-diffusion-xl-controlnet", StableDiffusionXLControlNetInpaintPipeline),
        ("stable-diffusion-xl-pag", StableDiffusionXLPAGInpaintPipeline),
    ]
)

_AUTO_TEXT2IMAGE_DECODER_PIPELINES_MAPPING = OrderedDict(
    [
        ("kandinsky", KandinskyPipeline),
        ("kandinsky22", KandinskyV22Pipeline),
        ("wuerstchen", WuerstchenDecoderPipeline),
        ("cascade", StableCascadeDecoderPipeline),
    ]
)
_AUTO_IMAGE2IMAGE_DECODER_PIPELINES_MAPPING = OrderedDict(
    [
        ("kandinsky", KandinskyImg2ImgPipeline),
        ("kandinsky22", KandinskyV22Img2ImgPipeline),
    ]
)
_AUTO_INPAINT_DECODER_PIPELINES_MAPPING = OrderedDict(
    [
        ("kandinsky", KandinskyInpaintPipeline),
        ("kandinsky22", KandinskyV22InpaintPipeline),
    ]
)

SUPPORTED_TASKS_MAPPINGS = [
    AUTO_TEXT2IMAGE_PIPELINES_MAPPING,
    AUTO_IMAGE2IMAGE_PIPELINES_MAPPING,
    AUTO_INPAINT_PIPELINES_MAPPING,
    _AUTO_TEXT2IMAGE_DECODER_PIPELINES_MAPPING,
    _AUTO_IMAGE2IMAGE_DECODER_PIPELINES_MAPPING,
    _AUTO_INPAINT_DECODER_PIPELINES_MAPPING,
]


def _get_connected_pipeline(pipeline_cls):
    # for now connected pipelines can only be loaded from decoder pipelines, such as kandinsky-community/kandinsky-2-2-decoder
    if pipeline_cls in _AUTO_TEXT2IMAGE_DECODER_PIPELINES_MAPPING.values():
        return _get_task_class(
            AUTO_TEXT2IMAGE_PIPELINES_MAPPING, pipeline_cls.__name__, throw_error_if_not_exist=False
        )
    if pipeline_cls in _AUTO_IMAGE2IMAGE_DECODER_PIPELINES_MAPPING.values():
        return _get_task_class(
            AUTO_IMAGE2IMAGE_PIPELINES_MAPPING, pipeline_cls.__name__, throw_error_if_not_exist=False
        )
    if pipeline_cls in _AUTO_INPAINT_DECODER_PIPELINES_MAPPING.values():
        return _get_task_class(AUTO_INPAINT_PIPELINES_MAPPING, pipeline_cls.__name__, throw_error_if_not_exist=False)


def _get_task_class(mapping, pipeline_class_name, throw_error_if_not_exist: bool = True):
    def get_model(pipeline_class_name):
        for task_mapping in SUPPORTED_TASKS_MAPPINGS:
            for model_name, pipeline in task_mapping.items():
                if pipeline.__name__ == pipeline_class_name:
                    return model_name

    model_name = get_model(pipeline_class_name)

    if model_name is not None:
        task_class = mapping.get(model_name, None)
        if task_class is not None:
            return task_class

    if throw_error_if_not_exist:
        raise ValueError(f"AutoPipeline can't find a pipeline linked to {pipeline_class_name} for {model_name}")


class AutoPipelineForText2Image(ConfigMixin):
    r"""

    [`AutoPipelineForText2Image`] is a generic pipeline class that instantiates a text-to-image pipeline class. The
    specific underlying pipeline class is automatically selected from either the
    [`~AutoPipelineForText2Image.from_pretrained`] or [`~AutoPipelineForText2Image.from_pipe`] methods.

    This class cannot be instantiated using `__init__()` (throws an error).

    Class attributes:

        - **config_name** (`str`) -- The configuration filename that stores the class and module names of all the
          diffusion pipeline's components.

    """

    config_name = "model_index.json"

    def __init__(self, *args, **kwargs):
        raise EnvironmentError(
            f"{self.__class__.__name__} is designed to be instantiated "
            f"using the `{self.__class__.__name__}.from_pretrained(pretrained_model_name_or_path)` or "
            f"`{self.__class__.__name__}.from_pipe(pipeline)` methods."
        )

    @classmethod
    @validate_hf_hub_args
    def from_pretrained(cls, pretrained_model_or_path, **kwargs):
        r"""
        Instantiates a text-to-image Pytorch diffusion pipeline from pretrained pipeline weight.

        The from_pretrained() method takes care of returning the correct pipeline class instance by:
            1. Detect the pipeline class of the pretrained_model_or_path based on the _class_name property of its
               config object
            2. Find the text-to-image pipeline linked to the pipeline class using pattern matching on pipeline class
               name.

        If a `controlnet` argument is passed, it will instantiate a [`StableDiffusionControlNetPipeline`] object.

        The pipeline is set in evaluation mode (`model.eval()`) by default.

        If you get the error message below, you need to finetune the weights for your downstream task:

        ```
        Some weights of UNet2DConditionModel were not initialized from the model checkpoint at runwayml/stable-diffusion-v1-5 and are newly initialized because the shapes did not match:
        - conv_in.weight: found shape torch.Size([320, 4, 3, 3]) in the checkpoint and torch.Size([320, 9, 3, 3]) in the model instantiated
        You should probably TRAIN this model on a down-stream task to be able to use it for predictions and inference.
        ```

        Parameters:
            pretrained_model_or_path (`str` or `os.PathLike`, *optional*):
                Can be either:

                    - A string, the *repo id* (for example `CompVis/ldm-text2im-large-256`) of a pretrained pipeline
                      hosted on the Hub.
                    - A path to a *directory* (for example `./my_pipeline_directory/`) containing pipeline weights
                      saved using
                    [`~DiffusionPipeline.save_pretrained`].
            torch_dtype (`str` or `torch.dtype`, *optional*):
                Override the default `torch.dtype` and load the model with another dtype. If "auto" is passed, the
                dtype is automatically derived from the model's weights.
            force_download (`bool`, *optional*, defaults to `False`):
                Whether or not to force the (re-)download of the model weights and configuration files, overriding the
                cached versions if they exist.
            cache_dir (`Union[str, os.PathLike]`, *optional*):
                Path to a directory where a downloaded pretrained model configuration is cached if the standard cache
                is not used.

            proxies (`Dict[str, str]`, *optional*):
                A dictionary of proxy servers to use by protocol or endpoint, for example, `{'http': 'foo.bar:3128',
                'http://hostname': 'foo.bar:4012'}`. The proxies are used on each request.
            output_loading_info(`bool`, *optional*, defaults to `False`):
                Whether or not to also return a dictionary containing missing keys, unexpected keys and error messages.
            local_files_only (`bool`, *optional*, defaults to `False`):
                Whether to only load local model weights and configuration files or not. If set to `True`, the model
                won't be downloaded from the Hub.
            token (`str` or *bool*, *optional*):
                The token to use as HTTP bearer authorization for remote files. If `True`, the token generated from
                `diffusers-cli login` (stored in `~/.huggingface`) is used.
            revision (`str`, *optional*, defaults to `"main"`):
                The specific model version to use. It can be a branch name, a tag name, a commit id, or any identifier
                allowed by Git.
            custom_revision (`str`, *optional*, defaults to `"main"`):
                The specific model version to use. It can be a branch name, a tag name, or a commit id similar to
                `revision` when loading a custom pipeline from the Hub. It can be a 🤗 Diffusers version when loading a
                custom pipeline from GitHub, otherwise it defaults to `"main"` when loading from the Hub.
            mirror (`str`, *optional*):
                Mirror source to resolve accessibility issues if you’re downloading a model in China. We do not
                guarantee the timeliness or safety of the source, and you should refer to the mirror site for more
                information.
            device_map (`str` or `Dict[str, Union[int, str, torch.device]]`, *optional*):
                A map that specifies where each submodule should go. It doesn’t need to be defined for each
                parameter/buffer name; once a given module name is inside, every submodule of it will be sent to the
                same device.

                Set `device_map="auto"` to have 🤗 Accelerate automatically compute the most optimized `device_map`. For
                more information about each option see [designing a device
                map](https://hf.co/docs/accelerate/main/en/usage_guides/big_modeling#designing-a-device-map).
            max_memory (`Dict`, *optional*):
                A dictionary device identifier for the maximum memory. Will default to the maximum memory available for
                each GPU and the available CPU RAM if unset.
            offload_folder (`str` or `os.PathLike`, *optional*):
                The path to offload weights if device_map contains the value `"disk"`.
            offload_state_dict (`bool`, *optional*):
                If `True`, temporarily offloads the CPU state dict to the hard drive to avoid running out of CPU RAM if
                the weight of the CPU state dict + the biggest shard of the checkpoint does not fit. Defaults to `True`
                when there is some disk offload.
            low_cpu_mem_usage (`bool`, *optional*, defaults to `True` if torch version >= 1.9.0 else `False`):
                Speed up model loading only loading the pretrained weights and not initializing the weights. This also
                tries to not use more than 1x model size in CPU memory (including peak memory) while loading the model.
                Only supported for PyTorch >= 1.9.0. If you are using an older version of PyTorch, setting this
                argument to `True` will raise an error.
            use_safetensors (`bool`, *optional*, defaults to `None`):
                If set to `None`, the safetensors weights are downloaded if they're available **and** if the
                safetensors library is installed. If set to `True`, the model is forcibly loaded from safetensors
                weights. If set to `False`, safetensors weights are not loaded.
            kwargs (remaining dictionary of keyword arguments, *optional*):
                Can be used to overwrite load and saveable variables (the pipeline components of the specific pipeline
                class). The overwritten components are passed directly to the pipelines `__init__` method. See example
                below for more information.
            variant (`str`, *optional*):
                Load weights from a specified variant filename such as `"fp16"` or `"ema"`. This is ignored when
                loading `from_flax`.

        <Tip>

        To use private or [gated](https://huggingface.co/docs/hub/models-gated#gated-models) models, log-in with
        `huggingface-cli login`.

        </Tip>

        Examples:

        ```py
        >>> from diffusers import AutoPipelineForText2Image

        >>> pipeline = AutoPipelineForText2Image.from_pretrained("runwayml/stable-diffusion-v1-5")
        >>> image = pipeline(prompt).images[0]
        ```
        """
        cache_dir = kwargs.pop("cache_dir", None)
        force_download = kwargs.pop("force_download", False)
        proxies = kwargs.pop("proxies", None)
        token = kwargs.pop("token", None)
        local_files_only = kwargs.pop("local_files_only", False)
        revision = kwargs.pop("revision", None)

        load_config_kwargs = {
            "cache_dir": cache_dir,
            "force_download": force_download,
            "proxies": proxies,
            "token": token,
            "local_files_only": local_files_only,
            "revision": revision,
        }

        config = cls.load_config(pretrained_model_or_path, **load_config_kwargs)
        orig_class_name = config["_class_name"]

        if "controlnet" in kwargs:
            orig_class_name = config["_class_name"].replace("Pipeline", "ControlNetPipeline")
        if "enable_pag" in kwargs:
            enable_pag = kwargs.pop("enable_pag")
            if enable_pag:
                orig_class_name = orig_class_name.replace("Pipeline", "PAGPipeline")

        text_2_image_cls = _get_task_class(AUTO_TEXT2IMAGE_PIPELINES_MAPPING, orig_class_name)

        kwargs = {**load_config_kwargs, **kwargs}
        return text_2_image_cls.from_pretrained(pretrained_model_or_path, **kwargs)

    @classmethod
    def from_pipe(cls, pipeline, **kwargs):
        r"""
        Instantiates a text-to-image Pytorch diffusion pipeline from another instantiated diffusion pipeline class.

        The from_pipe() method takes care of returning the correct pipeline class instance by finding the text-to-image
        pipeline linked to the pipeline class using pattern matching on pipeline class name.

        All the modules the pipeline contains will be used to initialize the new pipeline without reallocating
        additional memory.

        The pipeline is set in evaluation mode (`model.eval()`) by default.

        Parameters:
            pipeline (`DiffusionPipeline`):
                an instantiated `DiffusionPipeline` object

        ```py
        >>> from diffusers import AutoPipelineForText2Image, AutoPipelineForImage2Image

        >>> pipe_i2i = AutoPipelineForImage2Image.from_pretrained(
        ...     "runwayml/stable-diffusion-v1-5", requires_safety_checker=False
        ... )

        >>> pipe_t2i = AutoPipelineForText2Image.from_pipe(pipe_i2i)
        >>> image = pipe_t2i(prompt).images[0]
        ```
        """

        original_config = dict(pipeline.config)
        original_cls_name = pipeline.__class__.__name__

        # derive the pipeline class to instantiate
        text_2_image_cls = _get_task_class(AUTO_TEXT2IMAGE_PIPELINES_MAPPING, original_cls_name)

        if "controlnet" in kwargs:
            if kwargs["controlnet"] is not None:
                to_replace = "PAGPipeline" if "PAG" in text_2_image_cls.__name__ else "Pipeline"
                text_2_image_cls = _get_task_class(
                    AUTO_TEXT2IMAGE_PIPELINES_MAPPING,
                    text_2_image_cls.__name__.replace("ControlNet", "").replace(to_replace, "ControlNet" + to_replace),
                )
            else:
                text_2_image_cls = _get_task_class(
                    AUTO_TEXT2IMAGE_PIPELINES_MAPPING,
                    text_2_image_cls.__name__.replace("ControlNet", ""),
                )

        if "enable_pag" in kwargs:
            enable_pag = kwargs.pop("enable_pag")
            if enable_pag:
                text_2_image_cls = _get_task_class(
                    AUTO_TEXT2IMAGE_PIPELINES_MAPPING,
                    text_2_image_cls.__name__.replace("PAG", "").replace("Pipeline", "PAGPipeline"),
                )
            else:
                text_2_image_cls = _get_task_class(
                    AUTO_TEXT2IMAGE_PIPELINES_MAPPING,
                    text_2_image_cls.__name__.replace("PAG", ""),
                )

        # define expected module and optional kwargs given the pipeline signature
        expected_modules, optional_kwargs = text_2_image_cls._get_signature_keys(text_2_image_cls)

        pretrained_model_name_or_path = original_config.pop("_name_or_path", None)

        # allow users pass modules in `kwargs` to override the original pipeline's components
        passed_class_obj = {k: kwargs.pop(k) for k in expected_modules if k in kwargs}
        original_class_obj = {
            k: pipeline.components[k]
            for k, v in pipeline.components.items()
            if k in expected_modules and k not in passed_class_obj
        }

        # allow users pass optional kwargs to override the original pipelines config attribute
        passed_pipe_kwargs = {k: kwargs.pop(k) for k in optional_kwargs if k in kwargs}
        original_pipe_kwargs = {
            k: original_config[k]
            for k, v in original_config.items()
            if k in optional_kwargs and k not in passed_pipe_kwargs
        }

        # config that were not expected by original pipeline is stored as private attribute
        # we will pass them as optional arguments if they can be accepted by the pipeline
        additional_pipe_kwargs = [
            k[1:]
            for k in original_config.keys()
            if k.startswith("_") and k[1:] in optional_kwargs and k[1:] not in passed_pipe_kwargs
        ]
        for k in additional_pipe_kwargs:
            original_pipe_kwargs[k] = original_config.pop(f"_{k}")

        text_2_image_kwargs = {**passed_class_obj, **original_class_obj, **passed_pipe_kwargs, **original_pipe_kwargs}

        # store unused config as private attribute
        unused_original_config = {
            f"{'' if k.startswith('_') else '_'}{k}": original_config[k]
            for k, v in original_config.items()
            if k not in text_2_image_kwargs
        }

        missing_modules = set(expected_modules) - set(pipeline._optional_components) - set(text_2_image_kwargs.keys())

        if len(missing_modules) > 0:
            raise ValueError(
                f"Pipeline {text_2_image_cls} expected {expected_modules}, but only {set(list(passed_class_obj.keys()) + list(original_class_obj.keys()))} were passed"
            )

        model = text_2_image_cls(**text_2_image_kwargs)
        model.register_to_config(_name_or_path=pretrained_model_name_or_path)
        model.register_to_config(**unused_original_config)

        return model


class AutoPipelineForImage2Image(ConfigMixin):
    r"""

    [`AutoPipelineForImage2Image`] is a generic pipeline class that instantiates an image-to-image pipeline class. The
    specific underlying pipeline class is automatically selected from either the
    [`~AutoPipelineForImage2Image.from_pretrained`] or [`~AutoPipelineForImage2Image.from_pipe`] methods.

    This class cannot be instantiated using `__init__()` (throws an error).

    Class attributes:

        - **config_name** (`str`) -- The configuration filename that stores the class and module names of all the
          diffusion pipeline's components.

    """

    config_name = "model_index.json"

    def __init__(self, *args, **kwargs):
        raise EnvironmentError(
            f"{self.__class__.__name__} is designed to be instantiated "
            f"using the `{self.__class__.__name__}.from_pretrained(pretrained_model_name_or_path)` or "
            f"`{self.__class__.__name__}.from_pipe(pipeline)` methods."
        )

    @classmethod
    @validate_hf_hub_args
    def from_pretrained(cls, pretrained_model_or_path, **kwargs):
        r"""
        Instantiates a image-to-image Pytorch diffusion pipeline from pretrained pipeline weight.

        The from_pretrained() method takes care of returning the correct pipeline class instance by:
            1. Detect the pipeline class of the pretrained_model_or_path based on the _class_name property of its
               config object
            2. Find the image-to-image pipeline linked to the pipeline class using pattern matching on pipeline class
               name.

        If a `controlnet` argument is passed, it will instantiate a [`StableDiffusionControlNetImg2ImgPipeline`]
        object.

        The pipeline is set in evaluation mode (`model.eval()`) by default.

        If you get the error message below, you need to finetune the weights for your downstream task:

        ```
        Some weights of UNet2DConditionModel were not initialized from the model checkpoint at runwayml/stable-diffusion-v1-5 and are newly initialized because the shapes did not match:
        - conv_in.weight: found shape torch.Size([320, 4, 3, 3]) in the checkpoint and torch.Size([320, 9, 3, 3]) in the model instantiated
        You should probably TRAIN this model on a down-stream task to be able to use it for predictions and inference.
        ```

        Parameters:
            pretrained_model_or_path (`str` or `os.PathLike`, *optional*):
                Can be either:

                    - A string, the *repo id* (for example `CompVis/ldm-text2im-large-256`) of a pretrained pipeline
                      hosted on the Hub.
                    - A path to a *directory* (for example `./my_pipeline_directory/`) containing pipeline weights
                      saved using
                    [`~DiffusionPipeline.save_pretrained`].
            torch_dtype (`str` or `torch.dtype`, *optional*):
                Override the default `torch.dtype` and load the model with another dtype. If "auto" is passed, the
                dtype is automatically derived from the model's weights.
            force_download (`bool`, *optional*, defaults to `False`):
                Whether or not to force the (re-)download of the model weights and configuration files, overriding the
                cached versions if they exist.
            cache_dir (`Union[str, os.PathLike]`, *optional*):
                Path to a directory where a downloaded pretrained model configuration is cached if the standard cache
                is not used.

            proxies (`Dict[str, str]`, *optional*):
                A dictionary of proxy servers to use by protocol or endpoint, for example, `{'http': 'foo.bar:3128',
                'http://hostname': 'foo.bar:4012'}`. The proxies are used on each request.
            output_loading_info(`bool`, *optional*, defaults to `False`):
                Whether or not to also return a dictionary containing missing keys, unexpected keys and error messages.
            local_files_only (`bool`, *optional*, defaults to `False`):
                Whether to only load local model weights and configuration files or not. If set to `True`, the model
                won't be downloaded from the Hub.
            token (`str` or *bool*, *optional*):
                The token to use as HTTP bearer authorization for remote files. If `True`, the token generated from
                `diffusers-cli login` (stored in `~/.huggingface`) is used.
            revision (`str`, *optional*, defaults to `"main"`):
                The specific model version to use. It can be a branch name, a tag name, a commit id, or any identifier
                allowed by Git.
            custom_revision (`str`, *optional*, defaults to `"main"`):
                The specific model version to use. It can be a branch name, a tag name, or a commit id similar to
                `revision` when loading a custom pipeline from the Hub. It can be a 🤗 Diffusers version when loading a
                custom pipeline from GitHub, otherwise it defaults to `"main"` when loading from the Hub.
            mirror (`str`, *optional*):
                Mirror source to resolve accessibility issues if you’re downloading a model in China. We do not
                guarantee the timeliness or safety of the source, and you should refer to the mirror site for more
                information.
            device_map (`str` or `Dict[str, Union[int, str, torch.device]]`, *optional*):
                A map that specifies where each submodule should go. It doesn’t need to be defined for each
                parameter/buffer name; once a given module name is inside, every submodule of it will be sent to the
                same device.

                Set `device_map="auto"` to have 🤗 Accelerate automatically compute the most optimized `device_map`. For
                more information about each option see [designing a device
                map](https://hf.co/docs/accelerate/main/en/usage_guides/big_modeling#designing-a-device-map).
            max_memory (`Dict`, *optional*):
                A dictionary device identifier for the maximum memory. Will default to the maximum memory available for
                each GPU and the available CPU RAM if unset.
            offload_folder (`str` or `os.PathLike`, *optional*):
                The path to offload weights if device_map contains the value `"disk"`.
            offload_state_dict (`bool`, *optional*):
                If `True`, temporarily offloads the CPU state dict to the hard drive to avoid running out of CPU RAM if
                the weight of the CPU state dict + the biggest shard of the checkpoint does not fit. Defaults to `True`
                when there is some disk offload.
            low_cpu_mem_usage (`bool`, *optional*, defaults to `True` if torch version >= 1.9.0 else `False`):
                Speed up model loading only loading the pretrained weights and not initializing the weights. This also
                tries to not use more than 1x model size in CPU memory (including peak memory) while loading the model.
                Only supported for PyTorch >= 1.9.0. If you are using an older version of PyTorch, setting this
                argument to `True` will raise an error.
            use_safetensors (`bool`, *optional*, defaults to `None`):
                If set to `None`, the safetensors weights are downloaded if they're available **and** if the
                safetensors library is installed. If set to `True`, the model is forcibly loaded from safetensors
                weights. If set to `False`, safetensors weights are not loaded.
            kwargs (remaining dictionary of keyword arguments, *optional*):
                Can be used to overwrite load and saveable variables (the pipeline components of the specific pipeline
                class). The overwritten components are passed directly to the pipelines `__init__` method. See example
                below for more information.
            variant (`str`, *optional*):
                Load weights from a specified variant filename such as `"fp16"` or `"ema"`. This is ignored when
                loading `from_flax`.

        <Tip>

        To use private or [gated](https://huggingface.co/docs/hub/models-gated#gated-models) models, log-in with
        `huggingface-cli login`.

        </Tip>

        Examples:

        ```py
        >>> from diffusers import AutoPipelineForImage2Image

        >>> pipeline = AutoPipelineForImage2Image.from_pretrained("runwayml/stable-diffusion-v1-5")
        >>> image = pipeline(prompt, image).images[0]
        ```
        """
        cache_dir = kwargs.pop("cache_dir", None)
        force_download = kwargs.pop("force_download", False)
        proxies = kwargs.pop("proxies", None)
        token = kwargs.pop("token", None)
        local_files_only = kwargs.pop("local_files_only", False)
        revision = kwargs.pop("revision", None)

        load_config_kwargs = {
            "cache_dir": cache_dir,
            "force_download": force_download,
            "proxies": proxies,
            "token": token,
            "local_files_only": local_files_only,
            "revision": revision,
        }

        config = cls.load_config(pretrained_model_or_path, **load_config_kwargs)
        orig_class_name = config["_class_name"]

        if "controlnet" in kwargs:
            orig_class_name = config["_class_name"].replace("Pipeline", "ControlNetPipeline")
        if "enable_pag" in kwargs:
            enable_pag = kwargs.pop("enable_pag")
            if enable_pag:
                orig_class_name = orig_class_name.replace("Pipeline", "PAGPipeline")

        image_2_image_cls = _get_task_class(AUTO_IMAGE2IMAGE_PIPELINES_MAPPING, orig_class_name)

        kwargs = {**load_config_kwargs, **kwargs}
        return image_2_image_cls.from_pretrained(pretrained_model_or_path, **kwargs)

    @classmethod
    def from_pipe(cls, pipeline, **kwargs):
        r"""
        Instantiates a image-to-image Pytorch diffusion pipeline from another instantiated diffusion pipeline class.

        The from_pipe() method takes care of returning the correct pipeline class instance by finding the
        image-to-image pipeline linked to the pipeline class using pattern matching on pipeline class name.

        All the modules the pipeline contains will be used to initialize the new pipeline without reallocating
        additional memory.

        The pipeline is set in evaluation mode (`model.eval()`) by default.

        Parameters:
            pipeline (`DiffusionPipeline`):
                an instantiated `DiffusionPipeline` object

        Examples:

        ```py
        >>> from diffusers import AutoPipelineForText2Image, AutoPipelineForImage2Image

        >>> pipe_t2i = AutoPipelineForText2Image.from_pretrained(
        ...     "runwayml/stable-diffusion-v1-5", requires_safety_checker=False
        ... )

        >>> pipe_i2i = AutoPipelineForImage2Image.from_pipe(pipe_t2i)
        >>> image = pipe_i2i(prompt, image).images[0]
        ```
        """

        original_config = dict(pipeline.config)
        original_cls_name = pipeline.__class__.__name__

        # derive the pipeline class to instantiate
        image_2_image_cls = _get_task_class(AUTO_IMAGE2IMAGE_PIPELINES_MAPPING, original_cls_name)

        if "controlnet" in kwargs:
            if kwargs["controlnet"] is not None:
                to_replace = "Img2ImgPipeline"
                if "PAG" in image_2_image_cls.__name__:
                    to_replace = "PAG" + to_replace
                image_2_image_cls = _get_task_class(
                    AUTO_IMAGE2IMAGE_PIPELINES_MAPPING,
                    image_2_image_cls.__name__.replace("ControlNet", "").replace(
                        to_replace, "ControlNet" + to_replace
                    ),
                )
            else:
                image_2_image_cls = _get_task_class(
                    AUTO_IMAGE2IMAGE_PIPELINES_MAPPING,
                    image_2_image_cls.__name__.replace("ControlNet", ""),
                )

        if "enable_pag" in kwargs:
            enable_pag = kwargs.pop("enable_pag")
            if enable_pag:
                image_2_image_cls = _get_task_class(
                    AUTO_IMAGE2IMAGE_PIPELINES_MAPPING,
                    image_2_image_cls.__name__.replace("PAG", "").replace("Img2ImgPipeline", "PAGImg2ImgPipeline"),
                )
            else:
                image_2_image_cls = _get_task_class(
                    AUTO_IMAGE2IMAGE_PIPELINES_MAPPING,
                    image_2_image_cls.__name__.replace("PAG", ""),
                )

        # define expected module and optional kwargs given the pipeline signature
        expected_modules, optional_kwargs = image_2_image_cls._get_signature_keys(image_2_image_cls)

        pretrained_model_name_or_path = original_config.pop("_name_or_path", None)

        # allow users pass modules in `kwargs` to override the original pipeline's components
        passed_class_obj = {k: kwargs.pop(k) for k in expected_modules if k in kwargs}
        original_class_obj = {
            k: pipeline.components[k]
            for k, v in pipeline.components.items()
            if k in expected_modules and k not in passed_class_obj
        }

        # allow users pass optional kwargs to override the original pipelines config attribute
        passed_pipe_kwargs = {k: kwargs.pop(k) for k in optional_kwargs if k in kwargs}
        original_pipe_kwargs = {
            k: original_config[k]
            for k, v in original_config.items()
            if k in optional_kwargs and k not in passed_pipe_kwargs
        }

        # config attribute that were not expected by original pipeline is stored as its private attribute
        # we will pass them as optional arguments if they can be accepted by the pipeline
        additional_pipe_kwargs = [
            k[1:]
            for k in original_config.keys()
            if k.startswith("_") and k[1:] in optional_kwargs and k[1:] not in passed_pipe_kwargs
        ]
        for k in additional_pipe_kwargs:
            original_pipe_kwargs[k] = original_config.pop(f"_{k}")

        image_2_image_kwargs = {**passed_class_obj, **original_class_obj, **passed_pipe_kwargs, **original_pipe_kwargs}

        # store unused config as private attribute
        unused_original_config = {
            f"{'' if k.startswith('_') else '_'}{k}": original_config[k]
            for k, v in original_config.items()
            if k not in image_2_image_kwargs
        }

        missing_modules = set(expected_modules) - set(pipeline._optional_components) - set(image_2_image_kwargs.keys())

        if len(missing_modules) > 0:
            raise ValueError(
                f"Pipeline {image_2_image_cls} expected {expected_modules}, but only {set(list(passed_class_obj.keys()) + list(original_class_obj.keys()))} were passed"
            )

        model = image_2_image_cls(**image_2_image_kwargs)
        model.register_to_config(_name_or_path=pretrained_model_name_or_path)
        model.register_to_config(**unused_original_config)

        return model


class AutoPipelineForInpainting(ConfigMixin):
    r"""

    [`AutoPipelineForInpainting`] is a generic pipeline class that instantiates an inpainting pipeline class. The
    specific underlying pipeline class is automatically selected from either the
    [`~AutoPipelineForInpainting.from_pretrained`] or [`~AutoPipelineForInpainting.from_pipe`] methods.

    This class cannot be instantiated using `__init__()` (throws an error).

    Class attributes:

        - **config_name** (`str`) -- The configuration filename that stores the class and module names of all the
          diffusion pipeline's components.

    """

    config_name = "model_index.json"

    def __init__(self, *args, **kwargs):
        raise EnvironmentError(
            f"{self.__class__.__name__} is designed to be instantiated "
            f"using the `{self.__class__.__name__}.from_pretrained(pretrained_model_name_or_path)` or "
            f"`{self.__class__.__name__}.from_pipe(pipeline)` methods."
        )

    @classmethod
    @validate_hf_hub_args
    def from_pretrained(cls, pretrained_model_or_path, **kwargs):
        r"""
        Instantiates a inpainting Pytorch diffusion pipeline from pretrained pipeline weight.

        The from_pretrained() method takes care of returning the correct pipeline class instance by:
            1. Detect the pipeline class of the pretrained_model_or_path based on the _class_name property of its
               config object
            2. Find the inpainting pipeline linked to the pipeline class using pattern matching on pipeline class name.

        If a `controlnet` argument is passed, it will instantiate a [`StableDiffusionControlNetInpaintPipeline`]
        object.

        The pipeline is set in evaluation mode (`model.eval()`) by default.

        If you get the error message below, you need to finetune the weights for your downstream task:

        ```
        Some weights of UNet2DConditionModel were not initialized from the model checkpoint at runwayml/stable-diffusion-v1-5 and are newly initialized because the shapes did not match:
        - conv_in.weight: found shape torch.Size([320, 4, 3, 3]) in the checkpoint and torch.Size([320, 9, 3, 3]) in the model instantiated
        You should probably TRAIN this model on a down-stream task to be able to use it for predictions and inference.
        ```

        Parameters:
            pretrained_model_or_path (`str` or `os.PathLike`, *optional*):
                Can be either:

                    - A string, the *repo id* (for example `CompVis/ldm-text2im-large-256`) of a pretrained pipeline
                      hosted on the Hub.
                    - A path to a *directory* (for example `./my_pipeline_directory/`) containing pipeline weights
                      saved using
                    [`~DiffusionPipeline.save_pretrained`].
            torch_dtype (`str` or `torch.dtype`, *optional*):
                Override the default `torch.dtype` and load the model with another dtype. If "auto" is passed, the
                dtype is automatically derived from the model's weights.
            force_download (`bool`, *optional*, defaults to `False`):
                Whether or not to force the (re-)download of the model weights and configuration files, overriding the
                cached versions if they exist.
            cache_dir (`Union[str, os.PathLike]`, *optional*):
                Path to a directory where a downloaded pretrained model configuration is cached if the standard cache
                is not used.

            proxies (`Dict[str, str]`, *optional*):
                A dictionary of proxy servers to use by protocol or endpoint, for example, `{'http': 'foo.bar:3128',
                'http://hostname': 'foo.bar:4012'}`. The proxies are used on each request.
            output_loading_info(`bool`, *optional*, defaults to `False`):
                Whether or not to also return a dictionary containing missing keys, unexpected keys and error messages.
            local_files_only (`bool`, *optional*, defaults to `False`):
                Whether to only load local model weights and configuration files or not. If set to `True`, the model
                won't be downloaded from the Hub.
            token (`str` or *bool*, *optional*):
                The token to use as HTTP bearer authorization for remote files. If `True`, the token generated from
                `diffusers-cli login` (stored in `~/.huggingface`) is used.
            revision (`str`, *optional*, defaults to `"main"`):
                The specific model version to use. It can be a branch name, a tag name, a commit id, or any identifier
                allowed by Git.
            custom_revision (`str`, *optional*, defaults to `"main"`):
                The specific model version to use. It can be a branch name, a tag name, or a commit id similar to
                `revision` when loading a custom pipeline from the Hub. It can be a 🤗 Diffusers version when loading a
                custom pipeline from GitHub, otherwise it defaults to `"main"` when loading from the Hub.
            mirror (`str`, *optional*):
                Mirror source to resolve accessibility issues if you’re downloading a model in China. We do not
                guarantee the timeliness or safety of the source, and you should refer to the mirror site for more
                information.
            device_map (`str` or `Dict[str, Union[int, str, torch.device]]`, *optional*):
                A map that specifies where each submodule should go. It doesn’t need to be defined for each
                parameter/buffer name; once a given module name is inside, every submodule of it will be sent to the
                same device.

                Set `device_map="auto"` to have 🤗 Accelerate automatically compute the most optimized `device_map`. For
                more information about each option see [designing a device
                map](https://hf.co/docs/accelerate/main/en/usage_guides/big_modeling#designing-a-device-map).
            max_memory (`Dict`, *optional*):
                A dictionary device identifier for the maximum memory. Will default to the maximum memory available for
                each GPU and the available CPU RAM if unset.
            offload_folder (`str` or `os.PathLike`, *optional*):
                The path to offload weights if device_map contains the value `"disk"`.
            offload_state_dict (`bool`, *optional*):
                If `True`, temporarily offloads the CPU state dict to the hard drive to avoid running out of CPU RAM if
                the weight of the CPU state dict + the biggest shard of the checkpoint does not fit. Defaults to `True`
                when there is some disk offload.
            low_cpu_mem_usage (`bool`, *optional*, defaults to `True` if torch version >= 1.9.0 else `False`):
                Speed up model loading only loading the pretrained weights and not initializing the weights. This also
                tries to not use more than 1x model size in CPU memory (including peak memory) while loading the model.
                Only supported for PyTorch >= 1.9.0. If you are using an older version of PyTorch, setting this
                argument to `True` will raise an error.
            use_safetensors (`bool`, *optional*, defaults to `None`):
                If set to `None`, the safetensors weights are downloaded if they're available **and** if the
                safetensors library is installed. If set to `True`, the model is forcibly loaded from safetensors
                weights. If set to `False`, safetensors weights are not loaded.
            kwargs (remaining dictionary of keyword arguments, *optional*):
                Can be used to overwrite load and saveable variables (the pipeline components of the specific pipeline
                class). The overwritten components are passed directly to the pipelines `__init__` method. See example
                below for more information.
            variant (`str`, *optional*):
                Load weights from a specified variant filename such as `"fp16"` or `"ema"`. This is ignored when
                loading `from_flax`.

        <Tip>

        To use private or [gated](https://huggingface.co/docs/hub/models-gated#gated-models) models, log-in with
        `huggingface-cli login`.

        </Tip>

        Examples:

        ```py
        >>> from diffusers import AutoPipelineForInpainting

        >>> pipeline = AutoPipelineForInpainting.from_pretrained("runwayml/stable-diffusion-v1-5")
        >>> image = pipeline(prompt, image=init_image, mask_image=mask_image).images[0]
        ```
        """
        cache_dir = kwargs.pop("cache_dir", None)
        force_download = kwargs.pop("force_download", False)
        proxies = kwargs.pop("proxies", None)
        token = kwargs.pop("token", None)
        local_files_only = kwargs.pop("local_files_only", False)
        revision = kwargs.pop("revision", None)

        load_config_kwargs = {
            "cache_dir": cache_dir,
            "force_download": force_download,
            "proxies": proxies,
            "token": token,
            "local_files_only": local_files_only,
            "revision": revision,
        }

        config = cls.load_config(pretrained_model_or_path, **load_config_kwargs)
        orig_class_name = config["_class_name"]

        if "controlnet" in kwargs:
            orig_class_name = config["_class_name"].replace("Pipeline", "ControlNetPipeline")
        if "enable_pag" in kwargs:
            enable_pag = kwargs.pop("enable_pag")
            if enable_pag:
                orig_class_name = config["_class_name"].replace("Pipeline", "PAGPipeline")

        inpainting_cls = _get_task_class(AUTO_INPAINT_PIPELINES_MAPPING, orig_class_name)

        kwargs = {**load_config_kwargs, **kwargs}
        return inpainting_cls.from_pretrained(pretrained_model_or_path, **kwargs)

    @classmethod
    def from_pipe(cls, pipeline, **kwargs):
        r"""
        Instantiates a inpainting Pytorch diffusion pipeline from another instantiated diffusion pipeline class.

        The from_pipe() method takes care of returning the correct pipeline class instance by finding the inpainting
        pipeline linked to the pipeline class using pattern matching on pipeline class name.

        All the modules the pipeline class contain will be used to initialize the new pipeline without reallocating
        additional memory.

        The pipeline is set in evaluation mode (`model.eval()`) by default.

        Parameters:
            pipeline (`DiffusionPipeline`):
                an instantiated `DiffusionPipeline` object

        Examples:

        ```py
        >>> from diffusers import AutoPipelineForText2Image, AutoPipelineForInpainting

        >>> pipe_t2i = AutoPipelineForText2Image.from_pretrained(
        ...     "DeepFloyd/IF-I-XL-v1.0", requires_safety_checker=False
        ... )

        >>> pipe_inpaint = AutoPipelineForInpainting.from_pipe(pipe_t2i)
        >>> image = pipe_inpaint(prompt, image=init_image, mask_image=mask_image).images[0]
        ```
        """
        original_config = dict(pipeline.config)
        original_cls_name = pipeline.__class__.__name__

        # derive the pipeline class to instantiate
        inpainting_cls = _get_task_class(AUTO_INPAINT_PIPELINES_MAPPING, original_cls_name)

        if "controlnet" in kwargs:
            if kwargs["controlnet"] is not None:
                inpainting_cls = _get_task_class(
                    AUTO_INPAINT_PIPELINES_MAPPING,
                    inpainting_cls.__name__.replace("ControlNet", "").replace(
                        "InpaintPipeline", "ControlNetInpaintPipeline"
                    ),
                )
            else:
                inpainting_cls = _get_task_class(
                    AUTO_INPAINT_PIPELINES_MAPPING,
                    inpainting_cls.__name__.replace("ControlNetInpaintPipeline", "InpaintPipeline"),
                )

        if "enable_pag" in kwargs:
            enable_pag = kwargs.pop("enable_pag")
            if enable_pag:
                inpainting_cls = _get_task_class(
                    AUTO_INPAINT_PIPELINES_MAPPING,
                    inpainting_cls.__name__.replace("PAG", "").replace("InpaintPipeline", "PAGInpaintPipeline"),
                )
            else:
                inpainting_cls = _get_task_class(
                    AUTO_INPAINT_PIPELINES_MAPPING,
                    inpainting_cls.__name__.replace("PAGInpaintPipeline", "InpaintPipeline"),
                )

        # define expected module and optional kwargs given the pipeline signature
        expected_modules, optional_kwargs = inpainting_cls._get_signature_keys(inpainting_cls)

        pretrained_model_name_or_path = original_config.pop("_name_or_path", None)

        # allow users pass modules in `kwargs` to override the original pipeline's components
        passed_class_obj = {k: kwargs.pop(k) for k in expected_modules if k in kwargs}
        original_class_obj = {
            k: pipeline.components[k]
            for k, v in pipeline.components.items()
            if k in expected_modules and k not in passed_class_obj
        }

        # allow users pass optional kwargs to override the original pipelines config attribute
        passed_pipe_kwargs = {k: kwargs.pop(k) for k in optional_kwargs if k in kwargs}
        original_pipe_kwargs = {
            k: original_config[k]
            for k, v in original_config.items()
            if k in optional_kwargs and k not in passed_pipe_kwargs
        }

        # config that were not expected by original pipeline is stored as private attribute
        # we will pass them as optional arguments if they can be accepted by the pipeline
        additional_pipe_kwargs = [
            k[1:]
            for k in original_config.keys()
            if k.startswith("_") and k[1:] in optional_kwargs and k[1:] not in passed_pipe_kwargs
        ]
        for k in additional_pipe_kwargs:
            original_pipe_kwargs[k] = original_config.pop(f"_{k}")

        inpainting_kwargs = {**passed_class_obj, **original_class_obj, **passed_pipe_kwargs, **original_pipe_kwargs}

        # store unused config as private attribute
        unused_original_config = {
            f"{'' if k.startswith('_') else '_'}{k}": original_config[k]
            for k, v in original_config.items()
            if k not in inpainting_kwargs
        }

        missing_modules = set(expected_modules) - set(pipeline._optional_components) - set(inpainting_kwargs.keys())

        if len(missing_modules) > 0:
            raise ValueError(
                f"Pipeline {inpainting_cls} expected {expected_modules}, but only {set(list(passed_class_obj.keys()) + list(original_class_obj.keys()))} were passed"
            )

        model = inpainting_cls(**inpainting_kwargs)
        model.register_to_config(_name_or_path=pretrained_model_name_or_path)
        model.register_to_config(**unused_original_config)

        return model<|MERGE_RESOLUTION|>--- conflicted
+++ resolved
@@ -98,12 +98,9 @@
         ("stable-diffusion-controlnet-pag", StableDiffusionControlNetPAGPipeline),
         ("stable-diffusion-xl-pag", StableDiffusionXLPAGPipeline),
         ("stable-diffusion-xl-controlnet-pag", StableDiffusionXLControlNetPAGPipeline),
-<<<<<<< HEAD
         ("stable-diffusion-3-medium-diffusers", StableDiffusion3PAGPipeline)
-=======
         ("auraflow", AuraFlowPipeline),
         ("kolors", KolorsPipeline),
->>>>>>> 56e772ab
     ]
 )
 
