--- conflicted
+++ resolved
@@ -101,11 +101,8 @@
         ("stable-diffusion-xl-controlnet-pag", StableDiffusionXLControlNetPAGPipeline),
         ("auraflow", AuraFlowPipeline),
         ("kolors", KolorsPipeline),
-<<<<<<< HEAD
         ("lumina", LuminaText2ImgPipeline),
-=======
         ("flux", FluxPipeline),
->>>>>>> 27637a54
     ]
 )
 
