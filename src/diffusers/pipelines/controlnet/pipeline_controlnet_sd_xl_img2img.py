# Copyright 2023 The HuggingFace Team. All rights reserved.
#
# Licensed under the Apache License, Version 2.0 (the "License");
# you may not use this file except in compliance with the License.
# You may obtain a copy of the License at
#
#     http://www.apache.org/licenses/LICENSE-2.0
#
# Unless required by applicable law or agreed to in writing, software
# distributed under the License is distributed on an "AS IS" BASIS,
# WITHOUT WARRANTIES OR CONDITIONS OF ANY KIND, either express or implied.
# See the License for the specific language governing permissions and
# limitations under the License.


import inspect
from typing import Any, Callable, Dict, List, Optional, Tuple, Union

import numpy as np
import PIL.Image
import torch
import torch.nn.functional as F
from transformers import CLIPTextModel, CLIPTextModelWithProjection, CLIPTokenizer

from diffusers.utils.import_utils import is_invisible_watermark_available

from ...image_processor import PipelineImageInput, VaeImageProcessor
from ...loaders import StableDiffusionXLLoraLoaderMixin, TextualInversionLoaderMixin
from ...models import AutoencoderKL, ControlNetModel, UNet2DConditionModel
from ...models.attention_processor import (
    AttnProcessor2_0,
    LoRAAttnProcessor2_0,
    LoRAXFormersAttnProcessor,
    XFormersAttnProcessor,
)
from ...models.lora import adjust_lora_scale_text_encoder
from ...schedulers import KarrasDiffusionSchedulers
from ...utils import (
    USE_PEFT_BACKEND,
    logging,
    replace_example_docstring,
    scale_lora_layers,
    unscale_lora_layers,
)
from ...utils.torch_utils import is_compiled_module, randn_tensor
from ..pipeline_utils import DiffusionPipeline
from ..stable_diffusion_xl.pipeline_output import StableDiffusionXLPipelineOutput


if is_invisible_watermark_available():
    from ..stable_diffusion_xl.watermark import StableDiffusionXLWatermarker

from .multicontrolnet import MultiControlNetModel


logger = logging.get_logger(__name__)  # pylint: disable=invalid-name


EXAMPLE_DOC_STRING = """
    Examples:
        ```py
        >>> # pip install accelerate transformers safetensors diffusers

        >>> import torch
        >>> import numpy as np
        >>> from PIL import Image

        >>> from transformers import DPTFeatureExtractor, DPTForDepthEstimation
        >>> from diffusers import ControlNetModel, StableDiffusionXLControlNetImg2ImgPipeline, AutoencoderKL
        >>> from diffusers.utils import load_image


        >>> depth_estimator = DPTForDepthEstimation.from_pretrained("Intel/dpt-hybrid-midas").to("cuda")
        >>> feature_extractor = DPTFeatureExtractor.from_pretrained("Intel/dpt-hybrid-midas")
        >>> controlnet = ControlNetModel.from_pretrained(
        ...     "diffusers/controlnet-depth-sdxl-1.0-small",
        ...     variant="fp16",
        ...     use_safetensors=True,
        ...     torch_dtype=torch.float16,
        ... ).to("cuda")
        >>> vae = AutoencoderKL.from_pretrained("madebyollin/sdxl-vae-fp16-fix", torch_dtype=torch.float16).to("cuda")
        >>> pipe = StableDiffusionXLControlNetImg2ImgPipeline.from_pretrained(
        ...     "stabilityai/stable-diffusion-xl-base-1.0",
        ...     controlnet=controlnet,
        ...     vae=vae,
        ...     variant="fp16",
        ...     use_safetensors=True,
        ...     torch_dtype=torch.float16,
        ... ).to("cuda")
        >>> pipe.enable_model_cpu_offload()


        >>> def get_depth_map(image):
        ...     image = feature_extractor(images=image, return_tensors="pt").pixel_values.to("cuda")
        ...     with torch.no_grad(), torch.autocast("cuda"):
        ...         depth_map = depth_estimator(image).predicted_depth

        ...     depth_map = torch.nn.functional.interpolate(
        ...         depth_map.unsqueeze(1),
        ...         size=(1024, 1024),
        ...         mode="bicubic",
        ...         align_corners=False,
        ...     )
        ...     depth_min = torch.amin(depth_map, dim=[1, 2, 3], keepdim=True)
        ...     depth_max = torch.amax(depth_map, dim=[1, 2, 3], keepdim=True)
        ...     depth_map = (depth_map - depth_min) / (depth_max - depth_min)
        ...     image = torch.cat([depth_map] * 3, dim=1)
        ...     image = image.permute(0, 2, 3, 1).cpu().numpy()[0]
        ...     image = Image.fromarray((image * 255.0).clip(0, 255).astype(np.uint8))
        ...     return image


        >>> prompt = "A robot, 4k photo"
        >>> image = load_image(
        ...     "https://huggingface.co/datasets/hf-internal-testing/diffusers-images/resolve/main"
        ...     "/kandinsky/cat.png"
        ... ).resize((1024, 1024))
        >>> controlnet_conditioning_scale = 0.5  # recommended for good generalization
        >>> depth_image = get_depth_map(image)

        >>> images = pipe(
        ...     prompt,
        ...     image=image,
        ...     control_image=depth_image,
        ...     strength=0.99,
        ...     num_inference_steps=50,
        ...     controlnet_conditioning_scale=controlnet_conditioning_scale,
        ... ).images
        >>> images[0].save(f"robot_cat.png")
        ```
"""


class StableDiffusionXLControlNetImg2ImgPipeline(
    DiffusionPipeline, TextualInversionLoaderMixin, StableDiffusionXLLoraLoaderMixin
):
    r"""
    Pipeline for image-to-image generation using Stable Diffusion XL with ControlNet guidance.

    This model inherits from [`DiffusionPipeline`]. Check the superclass documentation for the generic methods the
    library implements for all the pipelines (such as downloading or saving, running on a particular device, etc.)

    In addition the pipeline inherits the following loading methods:
        - *Textual-Inversion*: [`loaders.TextualInversionLoaderMixin.load_textual_inversion`]
        - *LoRA*: [`loaders.StableDiffusionXLLoraLoaderMixin.load_lora_weights`]

    Args:
        vae ([`AutoencoderKL`]):
            Variational Auto-Encoder (VAE) Model to encode and decode images to and from latent representations.
        text_encoder ([`CLIPTextModel`]):
            Frozen text-encoder. Stable Diffusion uses the text portion of
            [CLIP](https://huggingface.co/docs/transformers/model_doc/clip#transformers.CLIPTextModel), specifically
            the [clip-vit-large-patch14](https://huggingface.co/openai/clip-vit-large-patch14) variant.
        text_encoder_2 ([` CLIPTextModelWithProjection`]):
            Second frozen text-encoder. Stable Diffusion XL uses the text and pool portion of
            [CLIP](https://huggingface.co/docs/transformers/model_doc/clip#transformers.CLIPTextModelWithProjection),
            specifically the
            [laion/CLIP-ViT-bigG-14-laion2B-39B-b160k](https://huggingface.co/laion/CLIP-ViT-bigG-14-laion2B-39B-b160k)
            variant.
        tokenizer (`CLIPTokenizer`):
            Tokenizer of class
            [CLIPTokenizer](https://huggingface.co/docs/transformers/v4.21.0/en/model_doc/clip#transformers.CLIPTokenizer).
        tokenizer_2 (`CLIPTokenizer`):
            Second Tokenizer of class
            [CLIPTokenizer](https://huggingface.co/docs/transformers/v4.21.0/en/model_doc/clip#transformers.CLIPTokenizer).
        unet ([`UNet2DConditionModel`]): Conditional U-Net architecture to denoise the encoded image latents.
        controlnet ([`ControlNetModel`] or `List[ControlNetModel]`):
            Provides additional conditioning to the unet during the denoising process. If you set multiple ControlNets
            as a list, the outputs from each ControlNet are added together to create one combined additional
            conditioning.
        scheduler ([`SchedulerMixin`]):
            A scheduler to be used in combination with `unet` to denoise the encoded image latents. Can be one of
            [`DDIMScheduler`], [`LMSDiscreteScheduler`], or [`PNDMScheduler`].
        requires_aesthetics_score (`bool`, *optional*, defaults to `"False"`):
            Whether the `unet` requires an `aesthetic_score` condition to be passed during inference. Also see the
            config of `stabilityai/stable-diffusion-xl-refiner-1-0`.
        force_zeros_for_empty_prompt (`bool`, *optional*, defaults to `"True"`):
            Whether the negative prompt embeddings shall be forced to always be set to 0. Also see the config of
            `stabilityai/stable-diffusion-xl-base-1-0`.
        add_watermarker (`bool`, *optional*):
            Whether to use the [invisible_watermark library](https://github.com/ShieldMnt/invisible-watermark/) to
            watermark output images. If not defined, it will default to True if the package is installed, otherwise no
            watermarker will be used.
    """
    model_cpu_offload_seq = "text_encoder->text_encoder_2->unet->vae"
    _optional_components = ["tokenizer", "tokenizer_2", "text_encoder", "text_encoder_2"]

    def __init__(
        self,
        vae: AutoencoderKL,
        text_encoder: CLIPTextModel,
        text_encoder_2: CLIPTextModelWithProjection,
        tokenizer: CLIPTokenizer,
        tokenizer_2: CLIPTokenizer,
        unet: UNet2DConditionModel,
        controlnet: Union[ControlNetModel, List[ControlNetModel], Tuple[ControlNetModel], MultiControlNetModel],
        scheduler: KarrasDiffusionSchedulers,
        requires_aesthetics_score: bool = False,
        force_zeros_for_empty_prompt: bool = True,
        add_watermarker: Optional[bool] = None,
    ):
        super().__init__()

        if isinstance(controlnet, (list, tuple)):
            controlnet = MultiControlNetModel(controlnet)

        self.register_modules(
            vae=vae,
            text_encoder=text_encoder,
            text_encoder_2=text_encoder_2,
            tokenizer=tokenizer,
            tokenizer_2=tokenizer_2,
            unet=unet,
            controlnet=controlnet,
            scheduler=scheduler,
        )
        self.vae_scale_factor = 2 ** (len(self.vae.config.block_out_channels) - 1)
        self.image_processor = VaeImageProcessor(vae_scale_factor=self.vae_scale_factor, do_convert_rgb=True)
        self.control_image_processor = VaeImageProcessor(
            vae_scale_factor=self.vae_scale_factor, do_convert_rgb=True, do_normalize=False
        )
        add_watermarker = add_watermarker if add_watermarker is not None else is_invisible_watermark_available()

        if add_watermarker:
            self.watermark = StableDiffusionXLWatermarker()
        else:
            self.watermark = None

        self.register_to_config(force_zeros_for_empty_prompt=force_zeros_for_empty_prompt)
        self.register_to_config(requires_aesthetics_score=requires_aesthetics_score)

    # Copied from diffusers.pipelines.stable_diffusion.pipeline_stable_diffusion.StableDiffusionPipeline.enable_vae_slicing
    def enable_vae_slicing(self):
        r"""
        Enable sliced VAE decoding. When this option is enabled, the VAE will split the input tensor in slices to
        compute decoding in several steps. This is useful to save some memory and allow larger batch sizes.
        """
        self.vae.enable_slicing()

    # Copied from diffusers.pipelines.stable_diffusion.pipeline_stable_diffusion.StableDiffusionPipeline.disable_vae_slicing
    def disable_vae_slicing(self):
        r"""
        Disable sliced VAE decoding. If `enable_vae_slicing` was previously enabled, this method will go back to
        computing decoding in one step.
        """
        self.vae.disable_slicing()

    # Copied from diffusers.pipelines.stable_diffusion.pipeline_stable_diffusion.StableDiffusionPipeline.enable_vae_tiling
    def enable_vae_tiling(self):
        r"""
        Enable tiled VAE decoding. When this option is enabled, the VAE will split the input tensor into tiles to
        compute decoding and encoding in several steps. This is useful for saving a large amount of memory and to allow
        processing larger images.
        """
        self.vae.enable_tiling()

    # Copied from diffusers.pipelines.stable_diffusion.pipeline_stable_diffusion.StableDiffusionPipeline.disable_vae_tiling
    def disable_vae_tiling(self):
        r"""
        Disable tiled VAE decoding. If `enable_vae_tiling` was previously enabled, this method will go back to
        computing decoding in one step.
        """
        self.vae.disable_tiling()

    # Copied from diffusers.pipelines.stable_diffusion_xl.pipeline_stable_diffusion_xl.StableDiffusionXLPipeline.encode_prompt
    def encode_prompt(
        self,
        prompt: str,
        prompt_2: Optional[str] = None,
        device: Optional[torch.device] = None,
        num_images_per_prompt: int = 1,
        do_classifier_free_guidance: bool = True,
        negative_prompt: Optional[str] = None,
        negative_prompt_2: Optional[str] = None,
        prompt_embeds: Optional[torch.FloatTensor] = None,
        negative_prompt_embeds: Optional[torch.FloatTensor] = None,
        pooled_prompt_embeds: Optional[torch.FloatTensor] = None,
        negative_pooled_prompt_embeds: Optional[torch.FloatTensor] = None,
        lora_scale: Optional[float] = None,
        clip_skip: Optional[int] = None,
    ):
        r"""
        Encodes the prompt into text encoder hidden states.

        Args:
            prompt (`str` or `List[str]`, *optional*):
                prompt to be encoded
            prompt_2 (`str` or `List[str]`, *optional*):
                The prompt or prompts to be sent to the `tokenizer_2` and `text_encoder_2`. If not defined, `prompt` is
                used in both text-encoders
            device: (`torch.device`):
                torch device
            num_images_per_prompt (`int`):
                number of images that should be generated per prompt
            do_classifier_free_guidance (`bool`):
                whether to use classifier free guidance or not
            negative_prompt (`str` or `List[str]`, *optional*):
                The prompt or prompts not to guide the image generation. If not defined, one has to pass
                `negative_prompt_embeds` instead. Ignored when not using guidance (i.e., ignored if `guidance_scale` is
                less than `1`).
            negative_prompt_2 (`str` or `List[str]`, *optional*):
                The prompt or prompts not to guide the image generation to be sent to `tokenizer_2` and
                `text_encoder_2`. If not defined, `negative_prompt` is used in both text-encoders
            prompt_embeds (`torch.FloatTensor`, *optional*):
                Pre-generated text embeddings. Can be used to easily tweak text inputs, *e.g.* prompt weighting. If not
                provided, text embeddings will be generated from `prompt` input argument.
            negative_prompt_embeds (`torch.FloatTensor`, *optional*):
                Pre-generated negative text embeddings. Can be used to easily tweak text inputs, *e.g.* prompt
                weighting. If not provided, negative_prompt_embeds will be generated from `negative_prompt` input
                argument.
            pooled_prompt_embeds (`torch.FloatTensor`, *optional*):
                Pre-generated pooled text embeddings. Can be used to easily tweak text inputs, *e.g.* prompt weighting.
                If not provided, pooled text embeddings will be generated from `prompt` input argument.
            negative_pooled_prompt_embeds (`torch.FloatTensor`, *optional*):
                Pre-generated negative pooled text embeddings. Can be used to easily tweak text inputs, *e.g.* prompt
                weighting. If not provided, pooled negative_prompt_embeds will be generated from `negative_prompt`
                input argument.
            lora_scale (`float`, *optional*):
                A lora scale that will be applied to all LoRA layers of the text encoder if LoRA layers are loaded.
            clip_skip (`int`, *optional*):
                Number of layers to be skipped from CLIP while computing the prompt embeddings. A value of 1 means that
                the output of the pre-final layer will be used for computing the prompt embeddings.
        """
        device = device or self._execution_device

        # set lora scale so that monkey patched LoRA
        # function of text encoder can correctly access it
        if lora_scale is not None and isinstance(self, StableDiffusionXLLoraLoaderMixin):
            self._lora_scale = lora_scale

            # dynamically adjust the LoRA scale
            if self.text_encoder is not None:
                if not USE_PEFT_BACKEND:
                    adjust_lora_scale_text_encoder(self.text_encoder, lora_scale)
                else:
                    scale_lora_layers(self.text_encoder, lora_scale)

            if self.text_encoder_2 is not None:
                if not USE_PEFT_BACKEND:
                    adjust_lora_scale_text_encoder(self.text_encoder_2, lora_scale)
                else:
                    scale_lora_layers(self.text_encoder_2, lora_scale)

        prompt = [prompt] if isinstance(prompt, str) else prompt

        if prompt is not None:
            batch_size = len(prompt)
        else:
            batch_size = prompt_embeds.shape[0]

        # Define tokenizers and text encoders
        tokenizers = [self.tokenizer, self.tokenizer_2] if self.tokenizer is not None else [self.tokenizer_2]
        text_encoders = (
            [self.text_encoder, self.text_encoder_2] if self.text_encoder is not None else [self.text_encoder_2]
        )

        if prompt_embeds is None:
            prompt_2 = prompt_2 or prompt
            prompt_2 = [prompt_2] if isinstance(prompt_2, str) else prompt_2

            # textual inversion: procecss multi-vector tokens if necessary
            prompt_embeds_list = []
            prompts = [prompt, prompt_2]
            for prompt, tokenizer, text_encoder in zip(prompts, tokenizers, text_encoders):
                if isinstance(self, TextualInversionLoaderMixin):
                    prompt = self.maybe_convert_prompt(prompt, tokenizer)

                text_inputs = tokenizer(
                    prompt,
                    padding="max_length",
                    max_length=tokenizer.model_max_length,
                    truncation=True,
                    return_tensors="pt",
                )

                text_input_ids = text_inputs.input_ids
                untruncated_ids = tokenizer(prompt, padding="longest", return_tensors="pt").input_ids

                if untruncated_ids.shape[-1] >= text_input_ids.shape[-1] and not torch.equal(
                    text_input_ids, untruncated_ids
                ):
                    removed_text = tokenizer.batch_decode(untruncated_ids[:, tokenizer.model_max_length - 1 : -1])
                    logger.warning(
                        "The following part of your input was truncated because CLIP can only handle sequences up to"
                        f" {tokenizer.model_max_length} tokens: {removed_text}"
                    )

                prompt_embeds = text_encoder(text_input_ids.to(device), output_hidden_states=True)

                # We are only ALWAYS interested in the pooled output of the final text encoder
                pooled_prompt_embeds = prompt_embeds[0]
                if clip_skip is None:
                    prompt_embeds = prompt_embeds.hidden_states[-2]
                else:
                    # "2" because SDXL always indexes from the penultimate layer.
                    prompt_embeds = prompt_embeds.hidden_states[-(clip_skip + 2)]

                prompt_embeds_list.append(prompt_embeds)

            prompt_embeds = torch.concat(prompt_embeds_list, dim=-1)

        # get unconditional embeddings for classifier free guidance
        zero_out_negative_prompt = negative_prompt is None and self.config.force_zeros_for_empty_prompt
        if do_classifier_free_guidance and negative_prompt_embeds is None and zero_out_negative_prompt:
            negative_prompt_embeds = torch.zeros_like(prompt_embeds)
            negative_pooled_prompt_embeds = torch.zeros_like(pooled_prompt_embeds)
        elif do_classifier_free_guidance and negative_prompt_embeds is None:
            negative_prompt = negative_prompt or ""
            negative_prompt_2 = negative_prompt_2 or negative_prompt

            # normalize str to list
            negative_prompt = batch_size * [negative_prompt] if isinstance(negative_prompt, str) else negative_prompt
            negative_prompt_2 = (
                batch_size * [negative_prompt_2] if isinstance(negative_prompt_2, str) else negative_prompt_2
            )

            uncond_tokens: List[str]
            if prompt is not None and type(prompt) is not type(negative_prompt):
                raise TypeError(
                    f"`negative_prompt` should be the same type to `prompt`, but got {type(negative_prompt)} !="
                    f" {type(prompt)}."
                )
            elif batch_size != len(negative_prompt):
                raise ValueError(
                    f"`negative_prompt`: {negative_prompt} has batch size {len(negative_prompt)}, but `prompt`:"
                    f" {prompt} has batch size {batch_size}. Please make sure that passed `negative_prompt` matches"
                    " the batch size of `prompt`."
                )
            else:
                uncond_tokens = [negative_prompt, negative_prompt_2]

            negative_prompt_embeds_list = []
            for negative_prompt, tokenizer, text_encoder in zip(uncond_tokens, tokenizers, text_encoders):
                if isinstance(self, TextualInversionLoaderMixin):
                    negative_prompt = self.maybe_convert_prompt(negative_prompt, tokenizer)

                max_length = prompt_embeds.shape[1]
                uncond_input = tokenizer(
                    negative_prompt,
                    padding="max_length",
                    max_length=max_length,
                    truncation=True,
                    return_tensors="pt",
                )

                negative_prompt_embeds = text_encoder(
                    uncond_input.input_ids.to(device),
                    output_hidden_states=True,
                )
                # We are only ALWAYS interested in the pooled output of the final text encoder
                negative_pooled_prompt_embeds = negative_prompt_embeds[0]
                negative_prompt_embeds = negative_prompt_embeds.hidden_states[-2]

                negative_prompt_embeds_list.append(negative_prompt_embeds)

            negative_prompt_embeds = torch.concat(negative_prompt_embeds_list, dim=-1)

        if self.text_encoder_2 is not None:
            prompt_embeds = prompt_embeds.to(dtype=self.text_encoder_2.dtype, device=device)
        else:
            prompt_embeds = prompt_embeds.to(dtype=self.unet.dtype, device=device)

        bs_embed, seq_len, _ = prompt_embeds.shape
        # duplicate text embeddings for each generation per prompt, using mps friendly method
        prompt_embeds = prompt_embeds.repeat(1, num_images_per_prompt, 1)
        prompt_embeds = prompt_embeds.view(bs_embed * num_images_per_prompt, seq_len, -1)

        if do_classifier_free_guidance:
            # duplicate unconditional embeddings for each generation per prompt, using mps friendly method
            seq_len = negative_prompt_embeds.shape[1]

            if self.text_encoder_2 is not None:
                negative_prompt_embeds = negative_prompt_embeds.to(dtype=self.text_encoder_2.dtype, device=device)
            else:
                negative_prompt_embeds = negative_prompt_embeds.to(dtype=self.unet.dtype, device=device)

            negative_prompt_embeds = negative_prompt_embeds.repeat(1, num_images_per_prompt, 1)
            negative_prompt_embeds = negative_prompt_embeds.view(batch_size * num_images_per_prompt, seq_len, -1)

        pooled_prompt_embeds = pooled_prompt_embeds.repeat(1, num_images_per_prompt).view(
            bs_embed * num_images_per_prompt, -1
        )
        if do_classifier_free_guidance:
            negative_pooled_prompt_embeds = negative_pooled_prompt_embeds.repeat(1, num_images_per_prompt).view(
                bs_embed * num_images_per_prompt, -1
            )

<<<<<<< HEAD
        if isinstance(self, StableDiffusionXLLoraLoaderMixin) and USE_PEFT_BACKEND:
            # Retrieve the original scale by scaling back the LoRA layers
            unscale_lora_layers(self.text_encoder, lora_scale)
            unscale_lora_layers(self.text_encoder_2, lora_scale)
=======
        if self.text_encoder is not None:
            if isinstance(self, StableDiffusionXLLoraLoaderMixin) and USE_PEFT_BACKEND:
                # Retrieve the original scale by scaling back the LoRA layers
                unscale_lora_layers(self.text_encoder)

        if self.text_encoder_2 is not None:
            if isinstance(self, StableDiffusionXLLoraLoaderMixin) and USE_PEFT_BACKEND:
                # Retrieve the original scale by scaling back the LoRA layers
                unscale_lora_layers(self.text_encoder_2)
>>>>>>> 85dccab7

        return prompt_embeds, negative_prompt_embeds, pooled_prompt_embeds, negative_pooled_prompt_embeds

    # Copied from diffusers.pipelines.stable_diffusion.pipeline_stable_diffusion.StableDiffusionPipeline.prepare_extra_step_kwargs
    def prepare_extra_step_kwargs(self, generator, eta):
        # prepare extra kwargs for the scheduler step, since not all schedulers have the same signature
        # eta (η) is only used with the DDIMScheduler, it will be ignored for other schedulers.
        # eta corresponds to η in DDIM paper: https://arxiv.org/abs/2010.02502
        # and should be between [0, 1]

        accepts_eta = "eta" in set(inspect.signature(self.scheduler.step).parameters.keys())
        extra_step_kwargs = {}
        if accepts_eta:
            extra_step_kwargs["eta"] = eta

        # check if the scheduler accepts generator
        accepts_generator = "generator" in set(inspect.signature(self.scheduler.step).parameters.keys())
        if accepts_generator:
            extra_step_kwargs["generator"] = generator
        return extra_step_kwargs

    def check_inputs(
        self,
        prompt,
        prompt_2,
        image,
        strength,
        num_inference_steps,
        callback_steps,
        negative_prompt=None,
        negative_prompt_2=None,
        prompt_embeds=None,
        negative_prompt_embeds=None,
        pooled_prompt_embeds=None,
        negative_pooled_prompt_embeds=None,
        controlnet_conditioning_scale=1.0,
        control_guidance_start=0.0,
        control_guidance_end=1.0,
    ):
        if strength < 0 or strength > 1:
            raise ValueError(f"The value of strength should in [0.0, 1.0] but is {strength}")
        if num_inference_steps is None:
            raise ValueError("`num_inference_steps` cannot be None.")
        elif not isinstance(num_inference_steps, int) or num_inference_steps <= 0:
            raise ValueError(
                f"`num_inference_steps` has to be a positive integer but is {num_inference_steps} of type"
                f" {type(num_inference_steps)}."
            )
        if (callback_steps is None) or (
            callback_steps is not None and (not isinstance(callback_steps, int) or callback_steps <= 0)
        ):
            raise ValueError(
                f"`callback_steps` has to be a positive integer but is {callback_steps} of type"
                f" {type(callback_steps)}."
            )

        if prompt is not None and prompt_embeds is not None:
            raise ValueError(
                f"Cannot forward both `prompt`: {prompt} and `prompt_embeds`: {prompt_embeds}. Please make sure to"
                " only forward one of the two."
            )
        elif prompt_2 is not None and prompt_embeds is not None:
            raise ValueError(
                f"Cannot forward both `prompt_2`: {prompt_2} and `prompt_embeds`: {prompt_embeds}. Please make sure to"
                " only forward one of the two."
            )
        elif prompt is None and prompt_embeds is None:
            raise ValueError(
                "Provide either `prompt` or `prompt_embeds`. Cannot leave both `prompt` and `prompt_embeds` undefined."
            )
        elif prompt is not None and (not isinstance(prompt, str) and not isinstance(prompt, list)):
            raise ValueError(f"`prompt` has to be of type `str` or `list` but is {type(prompt)}")
        elif prompt_2 is not None and (not isinstance(prompt_2, str) and not isinstance(prompt_2, list)):
            raise ValueError(f"`prompt_2` has to be of type `str` or `list` but is {type(prompt_2)}")

        if negative_prompt is not None and negative_prompt_embeds is not None:
            raise ValueError(
                f"Cannot forward both `negative_prompt`: {negative_prompt} and `negative_prompt_embeds`:"
                f" {negative_prompt_embeds}. Please make sure to only forward one of the two."
            )
        elif negative_prompt_2 is not None and negative_prompt_embeds is not None:
            raise ValueError(
                f"Cannot forward both `negative_prompt_2`: {negative_prompt_2} and `negative_prompt_embeds`:"
                f" {negative_prompt_embeds}. Please make sure to only forward one of the two."
            )

        if prompt_embeds is not None and negative_prompt_embeds is not None:
            if prompt_embeds.shape != negative_prompt_embeds.shape:
                raise ValueError(
                    "`prompt_embeds` and `negative_prompt_embeds` must have the same shape when passed directly, but"
                    f" got: `prompt_embeds` {prompt_embeds.shape} != `negative_prompt_embeds`"
                    f" {negative_prompt_embeds.shape}."
                )

        if prompt_embeds is not None and pooled_prompt_embeds is None:
            raise ValueError(
                "If `prompt_embeds` are provided, `pooled_prompt_embeds` also have to be passed. Make sure to generate `pooled_prompt_embeds` from the same text encoder that was used to generate `prompt_embeds`."
            )

        if negative_prompt_embeds is not None and negative_pooled_prompt_embeds is None:
            raise ValueError(
                "If `negative_prompt_embeds` are provided, `negative_pooled_prompt_embeds` also have to be passed. Make sure to generate `negative_pooled_prompt_embeds` from the same text encoder that was used to generate `negative_prompt_embeds`."
            )

        # `prompt` needs more sophisticated handling when there are multiple
        # conditionings.
        if isinstance(self.controlnet, MultiControlNetModel):
            if isinstance(prompt, list):
                logger.warning(
                    f"You have {len(self.controlnet.nets)} ControlNets and you have passed {len(prompt)}"
                    " prompts. The conditionings will be fixed across the prompts."
                )

        # Check `image`
        is_compiled = hasattr(F, "scaled_dot_product_attention") and isinstance(
            self.controlnet, torch._dynamo.eval_frame.OptimizedModule
        )
        if (
            isinstance(self.controlnet, ControlNetModel)
            or is_compiled
            and isinstance(self.controlnet._orig_mod, ControlNetModel)
        ):
            self.check_image(image, prompt, prompt_embeds)
        elif (
            isinstance(self.controlnet, MultiControlNetModel)
            or is_compiled
            and isinstance(self.controlnet._orig_mod, MultiControlNetModel)
        ):
            if not isinstance(image, list):
                raise TypeError("For multiple controlnets: `image` must be type `list`")

            # When `image` is a nested list:
            # (e.g. [[canny_image_1, pose_image_1], [canny_image_2, pose_image_2]])
            elif any(isinstance(i, list) for i in image):
                raise ValueError("A single batch of multiple conditionings are supported at the moment.")
            elif len(image) != len(self.controlnet.nets):
                raise ValueError(
                    f"For multiple controlnets: `image` must have the same length as the number of controlnets, but got {len(image)} images and {len(self.controlnet.nets)} ControlNets."
                )

            for image_ in image:
                self.check_image(image_, prompt, prompt_embeds)
        else:
            assert False

        # Check `controlnet_conditioning_scale`
        if (
            isinstance(self.controlnet, ControlNetModel)
            or is_compiled
            and isinstance(self.controlnet._orig_mod, ControlNetModel)
        ):
            if not isinstance(controlnet_conditioning_scale, float):
                raise TypeError("For single controlnet: `controlnet_conditioning_scale` must be type `float`.")
        elif (
            isinstance(self.controlnet, MultiControlNetModel)
            or is_compiled
            and isinstance(self.controlnet._orig_mod, MultiControlNetModel)
        ):
            if isinstance(controlnet_conditioning_scale, list):
                if any(isinstance(i, list) for i in controlnet_conditioning_scale):
                    raise ValueError("A single batch of multiple conditionings are supported at the moment.")
            elif isinstance(controlnet_conditioning_scale, list) and len(controlnet_conditioning_scale) != len(
                self.controlnet.nets
            ):
                raise ValueError(
                    "For multiple controlnets: When `controlnet_conditioning_scale` is specified as `list`, it must have"
                    " the same length as the number of controlnets"
                )
        else:
            assert False

        if not isinstance(control_guidance_start, (tuple, list)):
            control_guidance_start = [control_guidance_start]

        if not isinstance(control_guidance_end, (tuple, list)):
            control_guidance_end = [control_guidance_end]

        if len(control_guidance_start) != len(control_guidance_end):
            raise ValueError(
                f"`control_guidance_start` has {len(control_guidance_start)} elements, but `control_guidance_end` has {len(control_guidance_end)} elements. Make sure to provide the same number of elements to each list."
            )

        if isinstance(self.controlnet, MultiControlNetModel):
            if len(control_guidance_start) != len(self.controlnet.nets):
                raise ValueError(
                    f"`control_guidance_start`: {control_guidance_start} has {len(control_guidance_start)} elements but there are {len(self.controlnet.nets)} controlnets available. Make sure to provide {len(self.controlnet.nets)}."
                )

        for start, end in zip(control_guidance_start, control_guidance_end):
            if start >= end:
                raise ValueError(
                    f"control guidance start: {start} cannot be larger or equal to control guidance end: {end}."
                )
            if start < 0.0:
                raise ValueError(f"control guidance start: {start} can't be smaller than 0.")
            if end > 1.0:
                raise ValueError(f"control guidance end: {end} can't be larger than 1.0.")

    # Copied from diffusers.pipelines.controlnet.pipeline_controlnet_sd_xl.StableDiffusionXLControlNetPipeline.check_image
    def check_image(self, image, prompt, prompt_embeds):
        image_is_pil = isinstance(image, PIL.Image.Image)
        image_is_tensor = isinstance(image, torch.Tensor)
        image_is_np = isinstance(image, np.ndarray)
        image_is_pil_list = isinstance(image, list) and isinstance(image[0], PIL.Image.Image)
        image_is_tensor_list = isinstance(image, list) and isinstance(image[0], torch.Tensor)
        image_is_np_list = isinstance(image, list) and isinstance(image[0], np.ndarray)

        if (
            not image_is_pil
            and not image_is_tensor
            and not image_is_np
            and not image_is_pil_list
            and not image_is_tensor_list
            and not image_is_np_list
        ):
            raise TypeError(
                f"image must be passed and be one of PIL image, numpy array, torch tensor, list of PIL images, list of numpy arrays or list of torch tensors, but is {type(image)}"
            )

        if image_is_pil:
            image_batch_size = 1
        else:
            image_batch_size = len(image)

        if prompt is not None and isinstance(prompt, str):
            prompt_batch_size = 1
        elif prompt is not None and isinstance(prompt, list):
            prompt_batch_size = len(prompt)
        elif prompt_embeds is not None:
            prompt_batch_size = prompt_embeds.shape[0]

        if image_batch_size != 1 and image_batch_size != prompt_batch_size:
            raise ValueError(
                f"If image batch size is not 1, image batch size must be same as prompt batch size. image batch size: {image_batch_size}, prompt batch size: {prompt_batch_size}"
            )

    # Copied from diffusers.pipelines.controlnet.pipeline_controlnet_sd_xl.StableDiffusionXLControlNetPipeline.prepare_image
    def prepare_control_image(
        self,
        image,
        width,
        height,
        batch_size,
        num_images_per_prompt,
        device,
        dtype,
        do_classifier_free_guidance=False,
        guess_mode=False,
    ):
        image = self.control_image_processor.preprocess(image, height=height, width=width).to(dtype=torch.float32)
        image_batch_size = image.shape[0]

        if image_batch_size == 1:
            repeat_by = batch_size
        else:
            # image batch size is the same as prompt batch size
            repeat_by = num_images_per_prompt

        image = image.repeat_interleave(repeat_by, dim=0)

        image = image.to(device=device, dtype=dtype)

        if do_classifier_free_guidance and not guess_mode:
            image = torch.cat([image] * 2)

        return image

    # Copied from diffusers.pipelines.stable_diffusion.pipeline_stable_diffusion_img2img.StableDiffusionImg2ImgPipeline.get_timesteps
    def get_timesteps(self, num_inference_steps, strength, device):
        # get the original timestep using init_timestep
        init_timestep = min(int(num_inference_steps * strength), num_inference_steps)

        t_start = max(num_inference_steps - init_timestep, 0)
        timesteps = self.scheduler.timesteps[t_start * self.scheduler.order :]

        return timesteps, num_inference_steps - t_start

    # Copied from diffusers.pipelines.stable_diffusion_xl.pipeline_stable_diffusion_xl_img2img.StableDiffusionXLImg2ImgPipeline.prepare_latents
    def prepare_latents(
        self, image, timestep, batch_size, num_images_per_prompt, dtype, device, generator=None, add_noise=True
    ):
        if not isinstance(image, (torch.Tensor, PIL.Image.Image, list)):
            raise ValueError(
                f"`image` has to be of type `torch.Tensor`, `PIL.Image.Image` or list but is {type(image)}"
            )

        # Offload text encoder if `enable_model_cpu_offload` was enabled
        if hasattr(self, "final_offload_hook") and self.final_offload_hook is not None:
            self.text_encoder_2.to("cpu")
            torch.cuda.empty_cache()

        image = image.to(device=device, dtype=dtype)

        batch_size = batch_size * num_images_per_prompt

        if image.shape[1] == 4:
            init_latents = image

        else:
            # make sure the VAE is in float32 mode, as it overflows in float16
            if self.vae.config.force_upcast:
                image = image.float()
                self.vae.to(dtype=torch.float32)

            if isinstance(generator, list) and len(generator) != batch_size:
                raise ValueError(
                    f"You have passed a list of generators of length {len(generator)}, but requested an effective batch"
                    f" size of {batch_size}. Make sure the batch size matches the length of the generators."
                )

            elif isinstance(generator, list):
                init_latents = [
                    self.vae.encode(image[i : i + 1]).latent_dist.sample(generator[i]) for i in range(batch_size)
                ]
                init_latents = torch.cat(init_latents, dim=0)
            else:
                init_latents = self.vae.encode(image).latent_dist.sample(generator)

            if self.vae.config.force_upcast:
                self.vae.to(dtype)

            init_latents = init_latents.to(dtype)
            init_latents = self.vae.config.scaling_factor * init_latents

        if batch_size > init_latents.shape[0] and batch_size % init_latents.shape[0] == 0:
            # expand init_latents for batch_size
            additional_image_per_prompt = batch_size // init_latents.shape[0]
            init_latents = torch.cat([init_latents] * additional_image_per_prompt, dim=0)
        elif batch_size > init_latents.shape[0] and batch_size % init_latents.shape[0] != 0:
            raise ValueError(
                f"Cannot duplicate `image` of batch size {init_latents.shape[0]} to {batch_size} text prompts."
            )
        else:
            init_latents = torch.cat([init_latents], dim=0)

        if add_noise:
            shape = init_latents.shape
            noise = randn_tensor(shape, generator=generator, device=device, dtype=dtype)
            # get latents
            init_latents = self.scheduler.add_noise(init_latents, noise, timestep)

        latents = init_latents

        return latents

    # Copied from diffusers.pipelines.stable_diffusion_xl.pipeline_stable_diffusion_xl_img2img.StableDiffusionXLImg2ImgPipeline._get_add_time_ids
    def _get_add_time_ids(
        self,
        original_size,
        crops_coords_top_left,
        target_size,
        aesthetic_score,
        negative_aesthetic_score,
        negative_original_size,
        negative_crops_coords_top_left,
        negative_target_size,
        dtype,
        text_encoder_projection_dim=None,
    ):
        if self.config.requires_aesthetics_score:
            add_time_ids = list(original_size + crops_coords_top_left + (aesthetic_score,))
            add_neg_time_ids = list(
                negative_original_size + negative_crops_coords_top_left + (negative_aesthetic_score,)
            )
        else:
            add_time_ids = list(original_size + crops_coords_top_left + target_size)
            add_neg_time_ids = list(negative_original_size + crops_coords_top_left + negative_target_size)

        passed_add_embed_dim = (
            self.unet.config.addition_time_embed_dim * len(add_time_ids) + text_encoder_projection_dim
        )
        expected_add_embed_dim = self.unet.add_embedding.linear_1.in_features

        if (
            expected_add_embed_dim > passed_add_embed_dim
            and (expected_add_embed_dim - passed_add_embed_dim) == self.unet.config.addition_time_embed_dim
        ):
            raise ValueError(
                f"Model expects an added time embedding vector of length {expected_add_embed_dim}, but a vector of {passed_add_embed_dim} was created. Please make sure to enable `requires_aesthetics_score` with `pipe.register_to_config(requires_aesthetics_score=True)` to make sure `aesthetic_score` {aesthetic_score} and `negative_aesthetic_score` {negative_aesthetic_score} is correctly used by the model."
            )
        elif (
            expected_add_embed_dim < passed_add_embed_dim
            and (passed_add_embed_dim - expected_add_embed_dim) == self.unet.config.addition_time_embed_dim
        ):
            raise ValueError(
                f"Model expects an added time embedding vector of length {expected_add_embed_dim}, but a vector of {passed_add_embed_dim} was created. Please make sure to disable `requires_aesthetics_score` with `pipe.register_to_config(requires_aesthetics_score=False)` to make sure `target_size` {target_size} is correctly used by the model."
            )
        elif expected_add_embed_dim != passed_add_embed_dim:
            raise ValueError(
                f"Model expects an added time embedding vector of length {expected_add_embed_dim}, but a vector of {passed_add_embed_dim} was created. The model has an incorrect config. Please check `unet.config.time_embedding_type` and `text_encoder_2.config.projection_dim`."
            )

        add_time_ids = torch.tensor([add_time_ids], dtype=dtype)
        add_neg_time_ids = torch.tensor([add_neg_time_ids], dtype=dtype)

        return add_time_ids, add_neg_time_ids

    # Copied from diffusers.pipelines.stable_diffusion.pipeline_stable_diffusion_upscale.StableDiffusionUpscalePipeline.upcast_vae
    def upcast_vae(self):
        dtype = self.vae.dtype
        self.vae.to(dtype=torch.float32)
        use_torch_2_0_or_xformers = isinstance(
            self.vae.decoder.mid_block.attentions[0].processor,
            (
                AttnProcessor2_0,
                XFormersAttnProcessor,
                LoRAXFormersAttnProcessor,
                LoRAAttnProcessor2_0,
            ),
        )
        # if xformers or torch_2_0 is used attention block does not need
        # to be in float32 which can save lots of memory
        if use_torch_2_0_or_xformers:
            self.vae.post_quant_conv.to(dtype)
            self.vae.decoder.conv_in.to(dtype)
            self.vae.decoder.mid_block.to(dtype)

    # Copied from diffusers.pipelines.stable_diffusion.pipeline_stable_diffusion.StableDiffusionPipeline.enable_freeu
    def enable_freeu(self, s1: float, s2: float, b1: float, b2: float):
        r"""Enables the FreeU mechanism as in https://arxiv.org/abs/2309.11497.

        The suffixes after the scaling factors represent the stages where they are being applied.

        Please refer to the [official repository](https://github.com/ChenyangSi/FreeU) for combinations of the values
        that are known to work well for different pipelines such as Stable Diffusion v1, v2, and Stable Diffusion XL.

        Args:
            s1 (`float`):
                Scaling factor for stage 1 to attenuate the contributions of the skip features. This is done to
                mitigate "oversmoothing effect" in the enhanced denoising process.
            s2 (`float`):
                Scaling factor for stage 2 to attenuate the contributions of the skip features. This is done to
                mitigate "oversmoothing effect" in the enhanced denoising process.
            b1 (`float`): Scaling factor for stage 1 to amplify the contributions of backbone features.
            b2 (`float`): Scaling factor for stage 2 to amplify the contributions of backbone features.
        """
        if not hasattr(self, "unet"):
            raise ValueError("The pipeline must have `unet` for using FreeU.")
        self.unet.enable_freeu(s1=s1, s2=s2, b1=b1, b2=b2)

    # Copied from diffusers.pipelines.stable_diffusion.pipeline_stable_diffusion.StableDiffusionPipeline.disable_freeu
    def disable_freeu(self):
        """Disables the FreeU mechanism if enabled."""
        self.unet.disable_freeu()

    @torch.no_grad()
    @replace_example_docstring(EXAMPLE_DOC_STRING)
    def __call__(
        self,
        prompt: Union[str, List[str]] = None,
        prompt_2: Optional[Union[str, List[str]]] = None,
        image: PipelineImageInput = None,
        control_image: PipelineImageInput = None,
        height: Optional[int] = None,
        width: Optional[int] = None,
        strength: float = 0.8,
        num_inference_steps: int = 50,
        guidance_scale: float = 5.0,
        negative_prompt: Optional[Union[str, List[str]]] = None,
        negative_prompt_2: Optional[Union[str, List[str]]] = None,
        num_images_per_prompt: Optional[int] = 1,
        eta: float = 0.0,
        generator: Optional[Union[torch.Generator, List[torch.Generator]]] = None,
        latents: Optional[torch.FloatTensor] = None,
        prompt_embeds: Optional[torch.FloatTensor] = None,
        negative_prompt_embeds: Optional[torch.FloatTensor] = None,
        pooled_prompt_embeds: Optional[torch.FloatTensor] = None,
        negative_pooled_prompt_embeds: Optional[torch.FloatTensor] = None,
        output_type: Optional[str] = "pil",
        return_dict: bool = True,
        callback: Optional[Callable[[int, int, torch.FloatTensor], None]] = None,
        callback_steps: int = 1,
        cross_attention_kwargs: Optional[Dict[str, Any]] = None,
        controlnet_conditioning_scale: Union[float, List[float]] = 0.8,
        guess_mode: bool = False,
        control_guidance_start: Union[float, List[float]] = 0.0,
        control_guidance_end: Union[float, List[float]] = 1.0,
        original_size: Tuple[int, int] = None,
        crops_coords_top_left: Tuple[int, int] = (0, 0),
        target_size: Tuple[int, int] = None,
        negative_original_size: Optional[Tuple[int, int]] = None,
        negative_crops_coords_top_left: Tuple[int, int] = (0, 0),
        negative_target_size: Optional[Tuple[int, int]] = None,
        aesthetic_score: float = 6.0,
        negative_aesthetic_score: float = 2.5,
        clip_skip: Optional[int] = None,
    ):
        r"""
        Function invoked when calling the pipeline for generation.

        Args:
            prompt (`str` or `List[str]`, *optional*):
                The prompt or prompts to guide the image generation. If not defined, one has to pass `prompt_embeds`.
                instead.
            prompt_2 (`str` or `List[str]`, *optional*):
                The prompt or prompts to be sent to the `tokenizer_2` and `text_encoder_2`. If not defined, `prompt` is
                used in both text-encoders
            image (`torch.FloatTensor`, `PIL.Image.Image`, `np.ndarray`, `List[torch.FloatTensor]`, `List[PIL.Image.Image]`, `List[np.ndarray]`,:
                    `List[List[torch.FloatTensor]]`, `List[List[np.ndarray]]` or `List[List[PIL.Image.Image]]`):
                The initial image will be used as the starting point for the image generation process. Can also accept
                image latents as `image`, if passing latents directly, it will not be encoded again.
            control_image (`torch.FloatTensor`, `PIL.Image.Image`, `np.ndarray`, `List[torch.FloatTensor]`, `List[PIL.Image.Image]`, `List[np.ndarray]`,:
                    `List[List[torch.FloatTensor]]`, `List[List[np.ndarray]]` or `List[List[PIL.Image.Image]]`):
                The ControlNet input condition. ControlNet uses this input condition to generate guidance to Unet. If
                the type is specified as `Torch.FloatTensor`, it is passed to ControlNet as is. `PIL.Image.Image` can
                also be accepted as an image. The dimensions of the output image defaults to `image`'s dimensions. If
                height and/or width are passed, `image` is resized according to them. If multiple ControlNets are
                specified in init, images must be passed as a list such that each element of the list can be correctly
                batched for input to a single controlnet.
            height (`int`, *optional*, defaults to the size of control_image):
                The height in pixels of the generated image. Anything below 512 pixels won't work well for
                [stabilityai/stable-diffusion-xl-base-1.0](https://huggingface.co/stabilityai/stable-diffusion-xl-base-1.0)
                and checkpoints that are not specifically fine-tuned on low resolutions.
            width (`int`, *optional*, defaults to the size of control_image):
                The width in pixels of the generated image. Anything below 512 pixels won't work well for
                [stabilityai/stable-diffusion-xl-base-1.0](https://huggingface.co/stabilityai/stable-diffusion-xl-base-1.0)
                and checkpoints that are not specifically fine-tuned on low resolutions.
            num_inference_steps (`int`, *optional*, defaults to 50):
                The number of denoising steps. More denoising steps usually lead to a higher quality image at the
                expense of slower inference.
            strength (`float`, *optional*, defaults to 0.3):
                Conceptually, indicates how much to transform the reference `image`. Must be between 0 and 1. `image`
                will be used as a starting point, adding more noise to it the larger the `strength`. The number of
                denoising steps depends on the amount of noise initially added. When `strength` is 1, added noise will
                be maximum and the denoising process will run for the full number of iterations specified in
                `num_inference_steps`.
            guidance_scale (`float`, *optional*, defaults to 7.5):
                Guidance scale as defined in [Classifier-Free Diffusion Guidance](https://arxiv.org/abs/2207.12598).
                `guidance_scale` is defined as `w` of equation 2. of [Imagen
                Paper](https://arxiv.org/pdf/2205.11487.pdf). Guidance scale is enabled by setting `guidance_scale >
                1`. Higher guidance scale encourages to generate images that are closely linked to the text `prompt`,
                usually at the expense of lower image quality.
            negative_prompt (`str` or `List[str]`, *optional*):
                The prompt or prompts not to guide the image generation. If not defined, one has to pass
                `negative_prompt_embeds` instead. Ignored when not using guidance (i.e., ignored if `guidance_scale` is
                less than `1`).
            negative_prompt_2 (`str` or `List[str]`, *optional*):
                The prompt or prompts not to guide the image generation to be sent to `tokenizer_2` and
                `text_encoder_2`. If not defined, `negative_prompt` is used in both text-encoders
            num_images_per_prompt (`int`, *optional*, defaults to 1):
                The number of images to generate per prompt.
            eta (`float`, *optional*, defaults to 0.0):
                Corresponds to parameter eta (η) in the DDIM paper: https://arxiv.org/abs/2010.02502. Only applies to
                [`schedulers.DDIMScheduler`], will be ignored for others.
            generator (`torch.Generator` or `List[torch.Generator]`, *optional*):
                One or a list of [torch generator(s)](https://pytorch.org/docs/stable/generated/torch.Generator.html)
                to make generation deterministic.
            latents (`torch.FloatTensor`, *optional*):
                Pre-generated noisy latents, sampled from a Gaussian distribution, to be used as inputs for image
                generation. Can be used to tweak the same generation with different prompts. If not provided, a latents
                tensor will ge generated by sampling using the supplied random `generator`.
            prompt_embeds (`torch.FloatTensor`, *optional*):
                Pre-generated text embeddings. Can be used to easily tweak text inputs, *e.g.* prompt weighting. If not
                provided, text embeddings will be generated from `prompt` input argument.
            negative_prompt_embeds (`torch.FloatTensor`, *optional*):
                Pre-generated negative text embeddings. Can be used to easily tweak text inputs, *e.g.* prompt
                weighting. If not provided, negative_prompt_embeds will be generated from `negative_prompt` input
                argument.
            pooled_prompt_embeds (`torch.FloatTensor`, *optional*):
                Pre-generated pooled text embeddings. Can be used to easily tweak text inputs, *e.g.* prompt weighting.
                If not provided, pooled text embeddings will be generated from `prompt` input argument.
            negative_pooled_prompt_embeds (`torch.FloatTensor`, *optional*):
                Pre-generated negative pooled text embeddings. Can be used to easily tweak text inputs, *e.g.* prompt
                weighting. If not provided, pooled negative_prompt_embeds will be generated from `negative_prompt`
                input argument.
            output_type (`str`, *optional*, defaults to `"pil"`):
                The output format of the generate image. Choose between
                [PIL](https://pillow.readthedocs.io/en/stable/): `PIL.Image.Image` or `np.array`.
            return_dict (`bool`, *optional*, defaults to `True`):
                Whether or not to return a [`~pipelines.stable_diffusion.StableDiffusionPipelineOutput`] instead of a
                plain tuple.
            callback (`Callable`, *optional*):
                A function that will be called every `callback_steps` steps during inference. The function will be
                called with the following arguments: `callback(step: int, timestep: int, latents: torch.FloatTensor)`.
            callback_steps (`int`, *optional*, defaults to 1):
                The frequency at which the `callback` function will be called. If not specified, the callback will be
                called at every step.
            cross_attention_kwargs (`dict`, *optional*):
                A kwargs dictionary that if specified is passed along to the `AttentionProcessor` as defined under
                `self.processor` in
                [diffusers.models.attention_processor](https://github.com/huggingface/diffusers/blob/main/src/diffusers/models/attention_processor.py).
            controlnet_conditioning_scale (`float` or `List[float]`, *optional*, defaults to 1.0):
                The outputs of the controlnet are multiplied by `controlnet_conditioning_scale` before they are added
                to the residual in the original unet. If multiple ControlNets are specified in init, you can set the
                corresponding scale as a list.
            guess_mode (`bool`, *optional*, defaults to `False`):
                In this mode, the ControlNet encoder will try best to recognize the content of the input image even if
                you remove all prompts. The `guidance_scale` between 3.0 and 5.0 is recommended.
            control_guidance_start (`float` or `List[float]`, *optional*, defaults to 0.0):
                The percentage of total steps at which the controlnet starts applying.
            control_guidance_end (`float` or `List[float]`, *optional*, defaults to 1.0):
                The percentage of total steps at which the controlnet stops applying.
            original_size (`Tuple[int]`, *optional*, defaults to (1024, 1024)):
                If `original_size` is not the same as `target_size` the image will appear to be down- or upsampled.
                `original_size` defaults to `(height, width)` if not specified. Part of SDXL's micro-conditioning as
                explained in section 2.2 of
                [https://huggingface.co/papers/2307.01952](https://huggingface.co/papers/2307.01952).
            crops_coords_top_left (`Tuple[int]`, *optional*, defaults to (0, 0)):
                `crops_coords_top_left` can be used to generate an image that appears to be "cropped" from the position
                `crops_coords_top_left` downwards. Favorable, well-centered images are usually achieved by setting
                `crops_coords_top_left` to (0, 0). Part of SDXL's micro-conditioning as explained in section 2.2 of
                [https://huggingface.co/papers/2307.01952](https://huggingface.co/papers/2307.01952).
            target_size (`Tuple[int]`, *optional*, defaults to (1024, 1024)):
                For most cases, `target_size` should be set to the desired height and width of the generated image. If
                not specified it will default to `(height, width)`. Part of SDXL's micro-conditioning as explained in
                section 2.2 of [https://huggingface.co/papers/2307.01952](https://huggingface.co/papers/2307.01952).
            negative_original_size (`Tuple[int]`, *optional*, defaults to (1024, 1024)):
                To negatively condition the generation process based on a specific image resolution. Part of SDXL's
                micro-conditioning as explained in section 2.2 of
                [https://huggingface.co/papers/2307.01952](https://huggingface.co/papers/2307.01952). For more
                information, refer to this issue thread: https://github.com/huggingface/diffusers/issues/4208.
            negative_crops_coords_top_left (`Tuple[int]`, *optional*, defaults to (0, 0)):
                To negatively condition the generation process based on a specific crop coordinates. Part of SDXL's
                micro-conditioning as explained in section 2.2 of
                [https://huggingface.co/papers/2307.01952](https://huggingface.co/papers/2307.01952). For more
                information, refer to this issue thread: https://github.com/huggingface/diffusers/issues/4208.
            negative_target_size (`Tuple[int]`, *optional*, defaults to (1024, 1024)):
                To negatively condition the generation process based on a target image resolution. It should be as same
                as the `target_size` for most cases. Part of SDXL's micro-conditioning as explained in section 2.2 of
                [https://huggingface.co/papers/2307.01952](https://huggingface.co/papers/2307.01952). For more
                information, refer to this issue thread: https://github.com/huggingface/diffusers/issues/4208.
            aesthetic_score (`float`, *optional*, defaults to 6.0):
                Used to simulate an aesthetic score of the generated image by influencing the positive text condition.
                Part of SDXL's micro-conditioning as explained in section 2.2 of
                [https://huggingface.co/papers/2307.01952](https://huggingface.co/papers/2307.01952).
            negative_aesthetic_score (`float`, *optional*, defaults to 2.5):
                Part of SDXL's micro-conditioning as explained in section 2.2 of
                [https://huggingface.co/papers/2307.01952](https://huggingface.co/papers/2307.01952). Can be used to
                simulate an aesthetic score of the generated image by influencing the negative text condition.
            clip_skip (`int`, *optional*):
                Number of layers to be skipped from CLIP while computing the prompt embeddings. A value of 1 means that
                the output of the pre-final layer will be used for computing the prompt embeddings.

        Examples:

        Returns:
            [`~pipelines.stable_diffusion.StableDiffusionPipelineOutput`] or `tuple`:
            [`~pipelines.stable_diffusion.StableDiffusionPipelineOutput`] if `return_dict` is True, otherwise a `tuple`
            containing the output images.
        """
        controlnet = self.controlnet._orig_mod if is_compiled_module(self.controlnet) else self.controlnet

        # align format for control guidance
        if not isinstance(control_guidance_start, list) and isinstance(control_guidance_end, list):
            control_guidance_start = len(control_guidance_end) * [control_guidance_start]
        elif not isinstance(control_guidance_end, list) and isinstance(control_guidance_start, list):
            control_guidance_end = len(control_guidance_start) * [control_guidance_end]
        elif not isinstance(control_guidance_start, list) and not isinstance(control_guidance_end, list):
            mult = len(controlnet.nets) if isinstance(controlnet, MultiControlNetModel) else 1
            control_guidance_start, control_guidance_end = mult * [control_guidance_start], mult * [
                control_guidance_end
            ]

        # 1. Check inputs. Raise error if not correct
        self.check_inputs(
            prompt,
            prompt_2,
            control_image,
            strength,
            num_inference_steps,
            callback_steps,
            negative_prompt,
            negative_prompt_2,
            prompt_embeds,
            negative_prompt_embeds,
            pooled_prompt_embeds,
            negative_pooled_prompt_embeds,
            controlnet_conditioning_scale,
            control_guidance_start,
            control_guidance_end,
        )

        # 2. Define call parameters
        if prompt is not None and isinstance(prompt, str):
            batch_size = 1
        elif prompt is not None and isinstance(prompt, list):
            batch_size = len(prompt)
        else:
            batch_size = prompt_embeds.shape[0]

        device = self._execution_device
        # here `guidance_scale` is defined analog to the guidance weight `w` of equation (2)
        # of the Imagen paper: https://arxiv.org/pdf/2205.11487.pdf . `guidance_scale = 1`
        # corresponds to doing no classifier free guidance.
        do_classifier_free_guidance = guidance_scale > 1.0

        if isinstance(controlnet, MultiControlNetModel) and isinstance(controlnet_conditioning_scale, float):
            controlnet_conditioning_scale = [controlnet_conditioning_scale] * len(controlnet.nets)

        global_pool_conditions = (
            controlnet.config.global_pool_conditions
            if isinstance(controlnet, ControlNetModel)
            else controlnet.nets[0].config.global_pool_conditions
        )
        guess_mode = guess_mode or global_pool_conditions

        # 3. Encode input prompt
        text_encoder_lora_scale = (
            cross_attention_kwargs.get("scale", None) if cross_attention_kwargs is not None else None
        )
        (
            prompt_embeds,
            negative_prompt_embeds,
            pooled_prompt_embeds,
            negative_pooled_prompt_embeds,
        ) = self.encode_prompt(
            prompt,
            prompt_2,
            device,
            num_images_per_prompt,
            do_classifier_free_guidance,
            negative_prompt,
            negative_prompt_2,
            prompt_embeds=prompt_embeds,
            negative_prompt_embeds=negative_prompt_embeds,
            pooled_prompt_embeds=pooled_prompt_embeds,
            negative_pooled_prompt_embeds=negative_pooled_prompt_embeds,
            lora_scale=text_encoder_lora_scale,
            clip_skip=clip_skip,
        )

        # 4. Prepare image and controlnet_conditioning_image
        image = self.image_processor.preprocess(image, height=height, width=width).to(dtype=torch.float32)

        if isinstance(controlnet, ControlNetModel):
            control_image = self.prepare_control_image(
                image=control_image,
                width=width,
                height=height,
                batch_size=batch_size * num_images_per_prompt,
                num_images_per_prompt=num_images_per_prompt,
                device=device,
                dtype=controlnet.dtype,
                do_classifier_free_guidance=do_classifier_free_guidance,
                guess_mode=guess_mode,
            )
            height, width = control_image.shape[-2:]
        elif isinstance(controlnet, MultiControlNetModel):
            control_images = []

            for control_image_ in control_image:
                control_image_ = self.prepare_control_image(
                    image=control_image_,
                    width=width,
                    height=height,
                    batch_size=batch_size * num_images_per_prompt,
                    num_images_per_prompt=num_images_per_prompt,
                    device=device,
                    dtype=controlnet.dtype,
                    do_classifier_free_guidance=do_classifier_free_guidance,
                    guess_mode=guess_mode,
                )

                control_images.append(control_image_)

            control_image = control_images
            height, width = control_image[0].shape[-2:]
        else:
            assert False

        # 5. Prepare timesteps
        self.scheduler.set_timesteps(num_inference_steps, device=device)
        timesteps, num_inference_steps = self.get_timesteps(num_inference_steps, strength, device)
        latent_timestep = timesteps[:1].repeat(batch_size * num_images_per_prompt)

        # 6. Prepare latent variables
        latents = self.prepare_latents(
            image,
            latent_timestep,
            batch_size,
            num_images_per_prompt,
            prompt_embeds.dtype,
            device,
            generator,
            True,
        )

        # 7. Prepare extra step kwargs. TODO: Logic should ideally just be moved out of the pipeline
        extra_step_kwargs = self.prepare_extra_step_kwargs(generator, eta)

        # 7.1 Create tensor stating which controlnets to keep
        controlnet_keep = []
        for i in range(len(timesteps)):
            keeps = [
                1.0 - float(i / len(timesteps) < s or (i + 1) / len(timesteps) > e)
                for s, e in zip(control_guidance_start, control_guidance_end)
            ]
            controlnet_keep.append(keeps[0] if isinstance(controlnet, ControlNetModel) else keeps)

        # 7.2 Prepare added time ids & embeddings
        if isinstance(control_image, list):
            original_size = original_size or control_image[0].shape[-2:]
        else:
            original_size = original_size or control_image.shape[-2:]
        target_size = target_size or (height, width)

        if negative_original_size is None:
            negative_original_size = original_size
        if negative_target_size is None:
            negative_target_size = target_size
        add_text_embeds = pooled_prompt_embeds

        if self.text_encoder_2 is None:
            text_encoder_projection_dim = int(pooled_prompt_embeds.shape[-1])
        else:
            text_encoder_projection_dim = self.text_encoder_2.config.projection_dim

        add_time_ids, add_neg_time_ids = self._get_add_time_ids(
            original_size,
            crops_coords_top_left,
            target_size,
            aesthetic_score,
            negative_aesthetic_score,
            negative_original_size,
            negative_crops_coords_top_left,
            negative_target_size,
            dtype=prompt_embeds.dtype,
            text_encoder_projection_dim=text_encoder_projection_dim,
        )
        add_time_ids = add_time_ids.repeat(batch_size * num_images_per_prompt, 1)

        if do_classifier_free_guidance:
            prompt_embeds = torch.cat([negative_prompt_embeds, prompt_embeds], dim=0)
            add_text_embeds = torch.cat([negative_pooled_prompt_embeds, add_text_embeds], dim=0)
            add_neg_time_ids = add_neg_time_ids.repeat(batch_size * num_images_per_prompt, 1)
            add_time_ids = torch.cat([add_neg_time_ids, add_time_ids], dim=0)

        prompt_embeds = prompt_embeds.to(device)
        add_text_embeds = add_text_embeds.to(device)
        add_time_ids = add_time_ids.to(device)

        # 8. Denoising loop
        num_warmup_steps = len(timesteps) - num_inference_steps * self.scheduler.order
        with self.progress_bar(total=num_inference_steps) as progress_bar:
            for i, t in enumerate(timesteps):
                # expand the latents if we are doing classifier free guidance
                latent_model_input = torch.cat([latents] * 2) if do_classifier_free_guidance else latents
                latent_model_input = self.scheduler.scale_model_input(latent_model_input, t)

                added_cond_kwargs = {"text_embeds": add_text_embeds, "time_ids": add_time_ids}

                # controlnet(s) inference
                if guess_mode and do_classifier_free_guidance:
                    # Infer ControlNet only for the conditional batch.
                    control_model_input = latents
                    control_model_input = self.scheduler.scale_model_input(control_model_input, t)
                    controlnet_prompt_embeds = prompt_embeds.chunk(2)[1]
                    controlnet_added_cond_kwargs = {
                        "text_embeds": add_text_embeds.chunk(2)[1],
                        "time_ids": add_time_ids.chunk(2)[1],
                    }
                else:
                    control_model_input = latent_model_input
                    controlnet_prompt_embeds = prompt_embeds
                    controlnet_added_cond_kwargs = added_cond_kwargs

                if isinstance(controlnet_keep[i], list):
                    cond_scale = [c * s for c, s in zip(controlnet_conditioning_scale, controlnet_keep[i])]
                else:
                    controlnet_cond_scale = controlnet_conditioning_scale
                    if isinstance(controlnet_cond_scale, list):
                        controlnet_cond_scale = controlnet_cond_scale[0]
                    cond_scale = controlnet_cond_scale * controlnet_keep[i]

                down_block_res_samples, mid_block_res_sample = self.controlnet(
                    control_model_input,
                    t,
                    encoder_hidden_states=controlnet_prompt_embeds,
                    controlnet_cond=control_image,
                    conditioning_scale=cond_scale,
                    guess_mode=guess_mode,
                    added_cond_kwargs=controlnet_added_cond_kwargs,
                    return_dict=False,
                )

                if guess_mode and do_classifier_free_guidance:
                    # Infered ControlNet only for the conditional batch.
                    # To apply the output of ControlNet to both the unconditional and conditional batches,
                    # add 0 to the unconditional batch to keep it unchanged.
                    down_block_res_samples = [torch.cat([torch.zeros_like(d), d]) for d in down_block_res_samples]
                    mid_block_res_sample = torch.cat([torch.zeros_like(mid_block_res_sample), mid_block_res_sample])

                # predict the noise residual
                noise_pred = self.unet(
                    latent_model_input,
                    t,
                    encoder_hidden_states=prompt_embeds,
                    cross_attention_kwargs=cross_attention_kwargs,
                    down_block_additional_residuals=down_block_res_samples,
                    mid_block_additional_residual=mid_block_res_sample,
                    added_cond_kwargs=added_cond_kwargs,
                    return_dict=False,
                )[0]

                # perform guidance
                if do_classifier_free_guidance:
                    noise_pred_uncond, noise_pred_text = noise_pred.chunk(2)
                    noise_pred = noise_pred_uncond + guidance_scale * (noise_pred_text - noise_pred_uncond)

                # compute the previous noisy sample x_t -> x_t-1
                latents = self.scheduler.step(noise_pred, t, latents, **extra_step_kwargs, return_dict=False)[0]

                # call the callback, if provided
                if i == len(timesteps) - 1 or ((i + 1) > num_warmup_steps and (i + 1) % self.scheduler.order == 0):
                    progress_bar.update()
                    if callback is not None and i % callback_steps == 0:
                        step_idx = i // getattr(self.scheduler, "order", 1)
                        callback(step_idx, t, latents)

        # If we do sequential model offloading, let's offload unet and controlnet
        # manually for max memory savings
        if hasattr(self, "final_offload_hook") and self.final_offload_hook is not None:
            self.unet.to("cpu")
            self.controlnet.to("cpu")
            torch.cuda.empty_cache()

        if not output_type == "latent":
            # make sure the VAE is in float32 mode, as it overflows in float16
            needs_upcasting = self.vae.dtype == torch.float16 and self.vae.config.force_upcast

            if needs_upcasting:
                self.upcast_vae()
                latents = latents.to(next(iter(self.vae.post_quant_conv.parameters())).dtype)

            image = self.vae.decode(latents / self.vae.config.scaling_factor, return_dict=False)[0]

            # cast back to fp16 if needed
            if needs_upcasting:
                self.vae.to(dtype=torch.float16)
        else:
            image = latents
            return StableDiffusionXLPipelineOutput(images=image)

        # apply watermark if available
        if self.watermark is not None:
            image = self.watermark.apply_watermark(image)

        image = self.image_processor.postprocess(image, output_type=output_type)

        # Offload last model to CPU
        if hasattr(self, "final_offload_hook") and self.final_offload_hook is not None:
            self.final_offload_hook.offload()

        if not return_dict:
            return (image,)

        return StableDiffusionXLPipelineOutput(images=image)<|MERGE_RESOLUTION|>--- conflicted
+++ resolved
@@ -485,22 +485,15 @@
                 bs_embed * num_images_per_prompt, -1
             )
 
-<<<<<<< HEAD
-        if isinstance(self, StableDiffusionXLLoraLoaderMixin) and USE_PEFT_BACKEND:
-            # Retrieve the original scale by scaling back the LoRA layers
-            unscale_lora_layers(self.text_encoder, lora_scale)
-            unscale_lora_layers(self.text_encoder_2, lora_scale)
-=======
         if self.text_encoder is not None:
             if isinstance(self, StableDiffusionXLLoraLoaderMixin) and USE_PEFT_BACKEND:
                 # Retrieve the original scale by scaling back the LoRA layers
-                unscale_lora_layers(self.text_encoder)
+                unscale_lora_layers(self.text_encoder, lora_scale)
 
         if self.text_encoder_2 is not None:
             if isinstance(self, StableDiffusionXLLoraLoaderMixin) and USE_PEFT_BACKEND:
                 # Retrieve the original scale by scaling back the LoRA layers
-                unscale_lora_layers(self.text_encoder_2)
->>>>>>> 85dccab7
+                unscale_lora_layers(self.text_encoder_2, lora_scale)
 
         return prompt_embeds, negative_prompt_embeds, pooled_prompt_embeds, negative_pooled_prompt_embeds
 
