--- conflicted
+++ resolved
@@ -1,109 +1,81 @@
-<<<<<<< HEAD
-from ...utils import (
-    OptionalDependencyNotAvailable,
-    is_flax_available,
-    is_torch_available,
-    is_transformers_available,
-)
-
-
-try:
-    if not (is_transformers_available() and is_torch_available()):
-        raise OptionalDependencyNotAvailable()
-except OptionalDependencyNotAvailable:
-    from ...utils.dummy_torch_and_transformers_objects import *  # noqa F403
-else:
-    from .multicontrolnet import MultiControlNetModel
-    from .pipeline_controlnet import StableDiffusionControlNetPipeline
-    from .pipeline_controlnet_img2img import StableDiffusionControlNetImg2ImgPipeline
-    from .pipeline_controlnet_inpaint import StableDiffusionControlNetInpaintPipeline
-    from .pipeline_controlnet_audioldm import AudioLDMControlNetPipeline
-    from .pipeline_controlnet_inpaint_sd_xl import StableDiffusionXLControlNetInpaintPipeline
-    from .pipeline_controlnet_sd_xl import StableDiffusionXLControlNetPipeline
-    from .pipeline_controlnet_sd_xl_img2img import StableDiffusionXLControlNetImg2ImgPipeline
-
-
-if is_transformers_available() and is_flax_available():
-    from .pipeline_flax_controlnet import FlaxStableDiffusionControlNetPipeline
-=======
-from typing import TYPE_CHECKING
-
-from ...utils import (
-    DIFFUSERS_SLOW_IMPORT,
-    OptionalDependencyNotAvailable,
-    _LazyModule,
-    get_objects_from_module,
-    is_flax_available,
-    is_torch_available,
-    is_transformers_available,
-)
-
-
-_dummy_objects = {}
-_import_structure = {}
-
-try:
-    if not (is_transformers_available() and is_torch_available()):
-        raise OptionalDependencyNotAvailable()
-except OptionalDependencyNotAvailable:
-    from ...utils import dummy_torch_and_transformers_objects  # noqa F403
-
-    _dummy_objects.update(get_objects_from_module(dummy_torch_and_transformers_objects))
-else:
-    _import_structure["multicontrolnet"] = ["MultiControlNetModel"]
-    _import_structure["pipeline_controlnet"] = ["StableDiffusionControlNetPipeline"]
-    _import_structure["pipeline_controlnet_blip_diffusion"] = ["BlipDiffusionControlNetPipeline"]
-    _import_structure["pipeline_controlnet_img2img"] = ["StableDiffusionControlNetImg2ImgPipeline"]
-    _import_structure["pipeline_controlnet_inpaint"] = ["StableDiffusionControlNetInpaintPipeline"]
-    _import_structure["pipeline_controlnet_inpaint_sd_xl"] = ["StableDiffusionXLControlNetInpaintPipeline"]
-    _import_structure["pipeline_controlnet_sd_xl"] = ["StableDiffusionXLControlNetPipeline"]
-    _import_structure["pipeline_controlnet_sd_xl_img2img"] = ["StableDiffusionXLControlNetImg2ImgPipeline"]
-try:
-    if not (is_transformers_available() and is_flax_available()):
-        raise OptionalDependencyNotAvailable()
-except OptionalDependencyNotAvailable:
-    from ...utils import dummy_flax_and_transformers_objects  # noqa F403
-
-    _dummy_objects.update(get_objects_from_module(dummy_flax_and_transformers_objects))
-else:
-    _import_structure["pipeline_flax_controlnet"] = ["FlaxStableDiffusionControlNetPipeline"]
-
-
-if TYPE_CHECKING or DIFFUSERS_SLOW_IMPORT:
-    try:
-        if not (is_transformers_available() and is_torch_available()):
-            raise OptionalDependencyNotAvailable()
-
-    except OptionalDependencyNotAvailable:
-        from ...utils.dummy_torch_and_transformers_objects import *
-    else:
-        from .multicontrolnet import MultiControlNetModel
-        from .pipeline_controlnet import StableDiffusionControlNetPipeline
-        from .pipeline_controlnet_blip_diffusion import BlipDiffusionControlNetPipeline
-        from .pipeline_controlnet_img2img import StableDiffusionControlNetImg2ImgPipeline
-        from .pipeline_controlnet_inpaint import StableDiffusionControlNetInpaintPipeline
-        from .pipeline_controlnet_inpaint_sd_xl import StableDiffusionXLControlNetInpaintPipeline
-        from .pipeline_controlnet_sd_xl import StableDiffusionXLControlNetPipeline
-        from .pipeline_controlnet_sd_xl_img2img import StableDiffusionXLControlNetImg2ImgPipeline
-
-    try:
-        if not (is_transformers_available() and is_flax_available()):
-            raise OptionalDependencyNotAvailable()
-    except OptionalDependencyNotAvailable:
-        from ...utils.dummy_flax_and_transformers_objects import *  # noqa F403
-    else:
-        from .pipeline_flax_controlnet import FlaxStableDiffusionControlNetPipeline
-
-
-else:
-    import sys
-
-    sys.modules[__name__] = _LazyModule(
-        __name__,
-        globals()["__file__"],
-        _import_structure,
-        module_spec=__spec__,
-    )
-    for name, value in _dummy_objects.items():
-        setattr(sys.modules[__name__], name, value)
->>>>>>> c4d66200
+from typing import TYPE_CHECKING
+
+from ...utils import (
+    DIFFUSERS_SLOW_IMPORT,
+    OptionalDependencyNotAvailable,
+    _LazyModule,
+    get_objects_from_module,
+    is_flax_available,
+    is_torch_available,
+    is_transformers_available,
+)
+
+
+_dummy_objects = {}
+_import_structure = {}
+
+try:
+    if not (is_transformers_available() and is_torch_available()):
+        raise OptionalDependencyNotAvailable()
+except OptionalDependencyNotAvailable:
+    from ...utils import dummy_torch_and_transformers_objects  # noqa F403
+
+    _dummy_objects.update(get_objects_from_module(dummy_torch_and_transformers_objects))
+else:
+    _import_structure["multicontrolnet"] = ["MultiControlNetModel"]
+    _import_structure["pipeline_controlnet"] = ["StableDiffusionControlNetPipeline"]
+    _import_structure["pipeline_controlnet_blip_diffusion"] = ["BlipDiffusionControlNetPipeline"]
+    _import_structure["pipeline_controlnet_img2img"] = ["StableDiffusionControlNetImg2ImgPipeline"]
+    _import_structure["pipeline_controlnet_inpaint"] = ["StableDiffusionControlNetInpaintPipeline"]
+    _import_structure["pipeline_controlnet_inpaint_sd_xl"] = ["StableDiffusionXLControlNetInpaintPipeline"]
+    _import_structure["pipeline_controlnet_sd_xl"] = ["StableDiffusionXLControlNetPipeline"]
+    _import_structure["pipeline_controlnet_sd_xl_img2img"] = ["StableDiffusionXLControlNetImg2ImgPipeline"]
+    _import_structure["pipeline_controlnet_audioldm"] = ["AudioLDMControlNetPipeline"]
+try:
+    if not (is_transformers_available() and is_flax_available()):
+        raise OptionalDependencyNotAvailable()
+except OptionalDependencyNotAvailable:
+    from ...utils import dummy_flax_and_transformers_objects  # noqa F403
+
+    _dummy_objects.update(get_objects_from_module(dummy_flax_and_transformers_objects))
+else:
+    _import_structure["pipeline_flax_controlnet"] = ["FlaxStableDiffusionControlNetPipeline"]
+
+
+if TYPE_CHECKING or DIFFUSERS_SLOW_IMPORT:
+    try:
+        if not (is_transformers_available() and is_torch_available()):
+            raise OptionalDependencyNotAvailable()
+
+    except OptionalDependencyNotAvailable:
+        from ...utils.dummy_torch_and_transformers_objects import *
+    else:
+        from .multicontrolnet import MultiControlNetModel
+        from .pipeline_controlnet import StableDiffusionControlNetPipeline
+        from .pipeline_controlnet_blip_diffusion import BlipDiffusionControlNetPipeline
+        from .pipeline_controlnet_img2img import StableDiffusionControlNetImg2ImgPipeline
+        from .pipeline_controlnet_inpaint import StableDiffusionControlNetInpaintPipeline
+        from .pipeline_controlnet_inpaint_sd_xl import StableDiffusionXLControlNetInpaintPipeline
+        from .pipeline_controlnet_sd_xl import StableDiffusionXLControlNetPipeline
+        from .pipeline_controlnet_sd_xl_img2img import StableDiffusionXLControlNetImg2ImgPipeline
+
+    try:
+        if not (is_transformers_available() and is_flax_available()):
+            raise OptionalDependencyNotAvailable()
+    except OptionalDependencyNotAvailable:
+        from ...utils.dummy_flax_and_transformers_objects import *  # noqa F403
+    else:
+        from .pipeline_flax_controlnet import FlaxStableDiffusionControlNetPipeline
+
+
+else:
+    import sys
+
+    sys.modules[__name__] = _LazyModule(
+        __name__,
+        globals()["__file__"],
+        _import_structure,
+        module_spec=__spec__,
+    )
+    for name, value in _dummy_objects.items():
+        setattr(sys.modules[__name__], name, value)