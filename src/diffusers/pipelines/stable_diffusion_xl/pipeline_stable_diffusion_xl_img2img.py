--- conflicted
+++ resolved
@@ -198,14 +198,10 @@
         for cpu_offloaded_model in [self.unet, self.text_encoder_2, self.vae]:
             cpu_offload(cpu_offloaded_model, device)
 
-<<<<<<< HEAD
-    def enable_model_cpu_offload(self, gpu="cuda", gpu_id=0):
-=======
         if self.text_encoder is not None:
             cpu_offload(self.text_encoder, device)
 
-    def enable_model_cpu_offload(self, gpu_id=0):
->>>>>>> 92a57a8e
+    def enable_model_cpu_offload(self, gpu="cuda", gpu_id=0):
         r"""
         Offloads all models to CPU using accelerate, reducing memory usage with a low impact on performance. Compared
         to `enable_sequential_cpu_offload`, this method moves one whole model at a time to the GPU when its `forward`
