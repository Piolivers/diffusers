# Copyright 2023 The HuggingFace Team. All rights reserved.
#
# Licensed under the Apache License, Version 2.0 (the "License");
# you may not use this file except in compliance with the License.
# You may obtain a copy of the License at
#
#     http://www.apache.org/licenses/LICENSE-2.0
#
# Unless required by applicable law or agreed to in writing, software
# distributed under the License is distributed on an "AS IS" BASIS,
# WITHOUT WARRANTIES OR CONDITIONS OF ANY KIND, either express or implied.
# See the License for the specific language governing permissions and
# limitations under the License.

import inspect
from typing import Any, Callable, Dict, List, Optional, Tuple, Union

import PIL.Image
import torch
from transformers import (
    CLIPImageProcessor,
    CLIPTextModel,
    CLIPTextModelWithProjection,
    CLIPTokenizer,
    CLIPVisionModelWithProjection,
)

from diffusers.pipelines.stable_diffusion.safety_checker import (
    StableDiffusionSafetyChecker,
)

from ...image_processor import PipelineImageInput, VaeImageProcessor
from ...loaders import (
    FromSingleFileMixin,
    IPAdapterMixin,
    StableDiffusionXLLoraLoaderMixin,
    TextualInversionLoaderMixin,
)
from ...models import AutoencoderKL, ImageProjection, UNet2DConditionModel
from ...models.attention_processor import (
    AttnProcessor2_0,
    FusedAttnProcessor2_0,
    LoRAAttnProcessor2_0,
    LoRAXFormersAttnProcessor,
    XFormersAttnProcessor,
)
from ...models.lora import adjust_lora_scale_text_encoder
from ...schedulers import KarrasDiffusionSchedulers
from ...utils import (
    USE_PEFT_BACKEND,
    deprecate,
    is_invisible_watermark_available,
    is_torch_xla_available,
    logging,
    replace_example_docstring,
    scale_lora_layers,
    unscale_lora_layers,
)
from ...utils.torch_utils import randn_tensor
from ..pipeline_utils import DiffusionPipeline
from .pipeline_output import CustomStableDiffusionXLPipelineOutput

if is_invisible_watermark_available():
    from .watermark import StableDiffusionXLWatermarker

if is_torch_xla_available():
    import torch_xla.core.xla_model as xm

    XLA_AVAILABLE = True
else:
    XLA_AVAILABLE = False


logger = logging.get_logger(__name__)  # pylint: disable=invalid-name

EXAMPLE_DOC_STRING = """
    Examples:
        ```py
        >>> import torch
        >>> from diffusers import StableDiffusionXLImg2ImgPipeline
        >>> from diffusers.utils import load_image

        >>> pipe = StableDiffusionXLImg2ImgPipeline.from_pretrained(
        ...     "stabilityai/stable-diffusion-xl-refiner-1.0", torch_dtype=torch.float16
        ... )
        >>> pipe = pipe.to("cuda")
        >>> url = "https://huggingface.co/datasets/patrickvonplaten/images/resolve/main/aa_xl/000000009.png"

        >>> init_image = load_image(url).convert("RGB")
        >>> prompt = "a photo of an astronaut riding a horse on mars"
        >>> image = pipe(prompt, image=init_image).images[0]
        ```
"""


# Copied from diffusers.pipelines.stable_diffusion.pipeline_stable_diffusion.rescale_noise_cfg
def rescale_noise_cfg(noise_cfg, noise_pred_text, guidance_rescale=0.0):
    """
    Rescale `noise_cfg` according to `guidance_rescale`. Based on findings of [Common Diffusion Noise Schedules and
    Sample Steps are Flawed](https://arxiv.org/pdf/2305.08891.pdf). See Section 3.4
    """
    std_text = noise_pred_text.std(dim=list(range(1, noise_pred_text.ndim)), keepdim=True)
    std_cfg = noise_cfg.std(dim=list(range(1, noise_cfg.ndim)), keepdim=True)
    # rescale the results from guidance (fixes overexposure)
    noise_pred_rescaled = noise_cfg * (std_text / std_cfg)
    # mix with the original results from guidance by factor guidance_rescale to avoid "plain looking" images
    noise_cfg = guidance_rescale * noise_pred_rescaled + (1 - guidance_rescale) * noise_cfg
    return noise_cfg


# Copied from diffusers.pipelines.stable_diffusion.pipeline_stable_diffusion_img2img.retrieve_latents
def retrieve_latents(
    encoder_output: torch.Tensor, generator: Optional[torch.Generator] = None, sample_mode: str = "sample"
):
    if hasattr(encoder_output, "latent_dist") and sample_mode == "sample":
        return encoder_output.latent_dist.sample(generator)
    elif hasattr(encoder_output, "latent_dist") and sample_mode == "argmax":
        return encoder_output.latent_dist.mode()
    elif hasattr(encoder_output, "latents"):
        return encoder_output.latents
    else:
        raise AttributeError("Could not access latents of provided encoder_output")


# Copied from diffusers.pipelines.stable_diffusion.pipeline_stable_diffusion.retrieve_timesteps
def retrieve_timesteps(
    scheduler,
    num_inference_steps: Optional[int] = None,
    device: Optional[Union[str, torch.device]] = None,
    timesteps: Optional[List[int]] = None,
    **kwargs,
):
    """
    Calls the scheduler's `set_timesteps` method and retrieves timesteps from the scheduler after the call. Handles
    custom timesteps. Any kwargs will be supplied to `scheduler.set_timesteps`.

    Args:
        scheduler (`SchedulerMixin`):
            The scheduler to get timesteps from.
        num_inference_steps (`int`):
            The number of diffusion steps used when generating samples with a pre-trained model. If used,
            `timesteps` must be `None`.
        device (`str` or `torch.device`, *optional*):
            The device to which the timesteps should be moved to. If `None`, the timesteps are not moved.
        timesteps (`List[int]`, *optional*):
                Custom timesteps used to support arbitrary spacing between timesteps. If `None`, then the default
                timestep spacing strategy of the scheduler is used. If `timesteps` is passed, `num_inference_steps`
                must be `None`.

    Returns:
        `Tuple[torch.Tensor, int]`: A tuple where the first element is the timestep schedule from the scheduler and the
        second element is the number of inference steps.
    """
    if timesteps is not None:
        accepts_timesteps = "timesteps" in set(inspect.signature(scheduler.set_timesteps).parameters.keys())
        if not accepts_timesteps:
            raise ValueError(
                f"The current scheduler class {scheduler.__class__}'s `set_timesteps` does not support custom"
                " timestep schedules. Please check whether you are using the correct scheduler."
            )
        scheduler.set_timesteps(timesteps=timesteps, device=device, **kwargs)
        timesteps = scheduler.timesteps
        num_inference_steps = len(timesteps)
    else:
        scheduler.set_timesteps(num_inference_steps, device=device, **kwargs)
        timesteps = scheduler.timesteps
    return timesteps, num_inference_steps


class StableDiffusionXLImg2ImgPipeline(
    DiffusionPipeline,
    TextualInversionLoaderMixin,
    FromSingleFileMixin,
    StableDiffusionXLLoraLoaderMixin,
    IPAdapterMixin,
):
    r"""
    Pipeline for text-to-image generation using Stable Diffusion XL.

    This model inherits from [`DiffusionPipeline`]. Check the superclass documentation for the generic methods the
    library implements for all the pipelines (such as downloading or saving, running on a particular device, etc.)

    The pipeline also inherits the following loading methods:
        - [`~loaders.TextualInversionLoaderMixin.load_textual_inversion`] for loading textual inversion embeddings
        - [`~loaders.FromSingleFileMixin.from_single_file`] for loading `.ckpt` files
        - [`~loaders.StableDiffusionXLLoraLoaderMixin.load_lora_weights`] for loading LoRA weights
        - [`~loaders.StableDiffusionXLLoraLoaderMixin.save_lora_weights`] for saving LoRA weights
        - [`~loaders.IPAdapterMixin.load_ip_adapter`] for loading IP Adapters

    Args:
        vae ([`AutoencoderKL`]):
            Variational Auto-Encoder (VAE) Model to encode and decode images to and from latent representations.
        text_encoder ([`CLIPTextModel`]):
            Frozen text-encoder. Stable Diffusion XL uses the text portion of
            [CLIP](https://huggingface.co/docs/transformers/model_doc/clip#transformers.CLIPTextModel), specifically
            the [clip-vit-large-patch14](https://huggingface.co/openai/clip-vit-large-patch14) variant.
        text_encoder_2 ([` CLIPTextModelWithProjection`]):
            Second frozen text-encoder. Stable Diffusion XL uses the text and pool portion of
            [CLIP](https://huggingface.co/docs/transformers/model_doc/clip#transformers.CLIPTextModelWithProjection),
            specifically the
            [laion/CLIP-ViT-bigG-14-laion2B-39B-b160k](https://huggingface.co/laion/CLIP-ViT-bigG-14-laion2B-39B-b160k)
            variant.
        tokenizer (`CLIPTokenizer`):
            Tokenizer of class
            [CLIPTokenizer](https://huggingface.co/docs/transformers/v4.21.0/en/model_doc/clip#transformers.CLIPTokenizer).
        tokenizer_2 (`CLIPTokenizer`):
            Second Tokenizer of class
            [CLIPTokenizer](https://huggingface.co/docs/transformers/v4.21.0/en/model_doc/clip#transformers.CLIPTokenizer).
        unet ([`UNet2DConditionModel`]): Conditional U-Net architecture to denoise the encoded image latents.
        scheduler ([`SchedulerMixin`]):
            A scheduler to be used in combination with `unet` to denoise the encoded image latents. Can be one of
            [`DDIMScheduler`], [`LMSDiscreteScheduler`], or [`PNDMScheduler`].
        safety_checker ([`StableDiffusionSafetyChecker`]):
            Classification module that estimates whether generated images could be considered offensive or harmful.
        requires_aesthetics_score (`bool`, *optional*, defaults to `"False"`):
            Whether the `unet` requires an `aesthetic_score` condition to be passed during inference. Also see the
            config of `stabilityai/stable-diffusion-xl-refiner-1-0`.
        force_zeros_for_empty_prompt (`bool`, *optional*, defaults to `"True"`):
            Whether the negative prompt embeddings shall be forced to always be set to 0. Also see the config of
            `stabilityai/stable-diffusion-xl-base-1-0`.
        feature_extractor ([`~transformers.CLIPImageProcessor`]):
            A `CLIPImageProcessor` to extract features from generated images; used as inputs to the `safety_checker`.
        add_watermarker (`bool`, *optional*):
            Whether to use the [invisible_watermark library](https://github.com/ShieldMnt/invisible-watermark/) to
            watermark output images. If not defined, it will default to True if the package is installed, otherwise no
            watermarker will be used.
    """

    model_cpu_offload_seq = "text_encoder->text_encoder_2->image_encoder->unet->vae"
    _optional_components = [
        "tokenizer",
        "tokenizer_2",
        "text_encoder",
        "text_encoder_2",
        "image_encoder",
        "safety_checker",
        "feature_extractor",
    ]
    _callback_tensor_inputs = [
        "latents",
        "prompt_embeds",
        "negative_prompt_embeds",
        "add_text_embeds",
        "add_time_ids",
        "negative_pooled_prompt_embeds",
        "add_neg_time_ids",
    ]

    def __init__(
        self,
        vae: AutoencoderKL,
        text_encoder: CLIPTextModel,
        text_encoder_2: CLIPTextModelWithProjection,
        tokenizer: CLIPTokenizer,
        tokenizer_2: CLIPTokenizer,
        unet: UNet2DConditionModel,
        scheduler: KarrasDiffusionSchedulers,
        image_encoder: CLIPVisionModelWithProjection = None,
        safety_checker: StableDiffusionSafetyChecker = None,
        feature_extractor: CLIPImageProcessor = None,
        requires_aesthetics_score: bool = False,
        force_zeros_for_empty_prompt: bool = True,
        add_watermarker: Optional[bool] = None,
    ):
        super().__init__()

        self.register_modules(
            vae=vae,
            text_encoder=text_encoder,
            text_encoder_2=text_encoder_2,
            tokenizer=tokenizer,
            tokenizer_2=tokenizer_2,
            unet=unet,
            image_encoder=image_encoder,
            safety_checker=safety_checker,
            feature_extractor=feature_extractor,
            scheduler=scheduler,
        )
        self.register_to_config(force_zeros_for_empty_prompt=force_zeros_for_empty_prompt)
        self.register_to_config(requires_aesthetics_score=requires_aesthetics_score)
        self.vae_scale_factor = 2 ** (len(self.vae.config.block_out_channels) - 1)
        self.image_processor = VaeImageProcessor(vae_scale_factor=self.vae_scale_factor)

        add_watermarker = add_watermarker if add_watermarker is not None else is_invisible_watermark_available()

        if add_watermarker:
            self.watermark = StableDiffusionXLWatermarker()
        else:
            self.watermark = None

    # Copied from diffusers.pipelines.stable_diffusion.pipeline_stable_diffusion.StableDiffusionPipeline.enable_vae_slicing
    def enable_vae_slicing(self):
        r"""
        Enable sliced VAE decoding. When this option is enabled, the VAE will split the input tensor in slices to
        compute decoding in several steps. This is useful to save some memory and allow larger batch sizes.
        """
        self.vae.enable_slicing()

    # Copied from diffusers.pipelines.stable_diffusion.pipeline_stable_diffusion.StableDiffusionPipeline.disable_vae_slicing
    def disable_vae_slicing(self):
        r"""
        Disable sliced VAE decoding. If `enable_vae_slicing` was previously enabled, this method will go back to
        computing decoding in one step.
        """
        self.vae.disable_slicing()

    # Copied from diffusers.pipelines.stable_diffusion.pipeline_stable_diffusion.StableDiffusionPipeline.enable_vae_tiling
    def enable_vae_tiling(self):
        r"""
        Enable tiled VAE decoding. When this option is enabled, the VAE will split the input tensor into tiles to
        compute decoding and encoding in several steps. This is useful for saving a large amount of memory and to allow
        processing larger images.
        """
        self.vae.enable_tiling()

    # Copied from diffusers.pipelines.stable_diffusion.pipeline_stable_diffusion.StableDiffusionPipeline.disable_vae_tiling
    def disable_vae_tiling(self):
        r"""
        Disable tiled VAE decoding. If `enable_vae_tiling` was previously enabled, this method will go back to
        computing decoding in one step.
        """
        self.vae.disable_tiling()

    # Copied from diffusers.pipelines.stable_diffusion_xl.pipeline_stable_diffusion_xl.StableDiffusionXLPipeline.encode_prompt
    def encode_prompt(
        self,
        prompt: str,
        prompt_2: Optional[str] = None,
        device: Optional[torch.device] = None,
        cfg_end: Optional[float] = None,
        num_images_per_prompt: int = 1,
        do_classifier_free_guidance: bool = True,
        negative_prompt: Optional[str] = None,
        negative_prompt_2: Optional[str] = None,
        prompt_embeds: Optional[torch.FloatTensor] = None,
        negative_prompt_embeds: Optional[torch.FloatTensor] = None,
        pooled_prompt_embeds: Optional[torch.FloatTensor] = None,
        negative_pooled_prompt_embeds: Optional[torch.FloatTensor] = None,
        lora_scale: Optional[float] = None,
        clip_skip: Optional[int] = None,
    ):
        r"""
        Encodes the prompt into text encoder hidden states.

        Args:
            prompt (`str` or `List[str]`, *optional*):
                prompt to be encoded
            prompt_2 (`str` or `List[str]`, *optional*):
                The prompt or prompts to be sent to the `tokenizer_2` and `text_encoder_2`. If not defined, `prompt` is
                used in both text-encoders
            device: (`torch.device`):
                torch device
            num_images_per_prompt (`int`):
                number of images that should be generated per prompt
            do_classifier_free_guidance (`bool`):
                whether to use classifier free guidance or not
            negative_prompt (`str` or `List[str]`, *optional*):
                The prompt or prompts not to guide the image generation. If not defined, one has to pass
                `negative_prompt_embeds` instead. Ignored when not using guidance (i.e., ignored if `guidance_scale` is
                less than `1`).
            negative_prompt_2 (`str` or `List[str]`, *optional*):
                The prompt or prompts not to guide the image generation to be sent to `tokenizer_2` and
                `text_encoder_2`. If not defined, `negative_prompt` is used in both text-encoders
            prompt_embeds (`torch.FloatTensor`, *optional*):
                Pre-generated text embeddings. Can be used to easily tweak text inputs, *e.g.* prompt weighting. If not
                provided, text embeddings will be generated from `prompt` input argument.
            negative_prompt_embeds (`torch.FloatTensor`, *optional*):
                Pre-generated negative text embeddings. Can be used to easily tweak text inputs, *e.g.* prompt
                weighting. If not provided, negative_prompt_embeds will be generated from `negative_prompt` input
                argument.
            pooled_prompt_embeds (`torch.FloatTensor`, *optional*):
                Pre-generated pooled text embeddings. Can be used to easily tweak text inputs, *e.g.* prompt weighting.
                If not provided, pooled text embeddings will be generated from `prompt` input argument.
            negative_pooled_prompt_embeds (`torch.FloatTensor`, *optional*):
                Pre-generated negative pooled text embeddings. Can be used to easily tweak text inputs, *e.g.* prompt
                weighting. If not provided, pooled negative_prompt_embeds will be generated from `negative_prompt`
                input argument.
            lora_scale (`float`, *optional*):
                A lora scale that will be applied to all LoRA layers of the text encoder if LoRA layers are loaded.
            clip_skip (`int`, *optional*):
                Number of layers to be skipped from CLIP while computing the prompt embeddings. A value of 1 means that
                the output of the pre-final layer will be used for computing the prompt embeddings.
        """
        device = device or self._execution_device
        cfg_end = cfg_end

        # set lora scale so that monkey patched LoRA
        # function of text encoder can correctly access it
        if lora_scale is not None and isinstance(self, StableDiffusionXLLoraLoaderMixin):
            self._lora_scale = lora_scale

            # dynamically adjust the LoRA scale
            if self.text_encoder is not None:
                if not USE_PEFT_BACKEND:
                    adjust_lora_scale_text_encoder(self.text_encoder, lora_scale)
                else:
                    scale_lora_layers(self.text_encoder, lora_scale)

            if self.text_encoder_2 is not None:
                if not USE_PEFT_BACKEND:
                    adjust_lora_scale_text_encoder(self.text_encoder_2, lora_scale)
                else:
                    scale_lora_layers(self.text_encoder_2, lora_scale)

        prompt = [prompt] if isinstance(prompt, str) else prompt

        if prompt is not None:
            batch_size = len(prompt)
        else:
            batch_size = prompt_embeds.shape[0]

        # Define tokenizers and text encoders
        tokenizers = [self.tokenizer, self.tokenizer_2] if self.tokenizer is not None else [self.tokenizer_2]
        text_encoders = (
            [self.text_encoder, self.text_encoder_2] if self.text_encoder is not None else [self.text_encoder_2]
        )

        if prompt_embeds is None:
            prompt_2 = prompt_2 or prompt
            prompt_2 = [prompt_2] if isinstance(prompt_2, str) else prompt_2

            # textual inversion: procecss multi-vector tokens if necessary
            prompt_embeds_list = []
            prompts = [prompt, prompt_2]
            for prompt, tokenizer, text_encoder in zip(prompts, tokenizers, text_encoders):
                if isinstance(self, TextualInversionLoaderMixin):
                    prompt = self.maybe_convert_prompt(prompt, tokenizer)

                text_inputs = tokenizer(
                    prompt,
                    padding="max_length",
                    max_length=tokenizer.model_max_length,
                    truncation=True,
                    return_tensors="pt",
                )

                text_input_ids = text_inputs.input_ids
                untruncated_ids = tokenizer(prompt, padding="longest", return_tensors="pt").input_ids

                if untruncated_ids.shape[-1] >= text_input_ids.shape[-1] and not torch.equal(
                    text_input_ids, untruncated_ids
                ):
                    removed_text = tokenizer.batch_decode(untruncated_ids[:, tokenizer.model_max_length - 1 : -1])
                    logger.warning(
                        "The following part of your input was truncated because CLIP can only handle sequences up to"
                        f" {tokenizer.model_max_length} tokens: {removed_text}"
                    )

                prompt_embeds = text_encoder(text_input_ids.to(device), output_hidden_states=True)

                # We are only ALWAYS interested in the pooled output of the final text encoder
                pooled_prompt_embeds = prompt_embeds[0]
                if clip_skip is None:
                    prompt_embeds = prompt_embeds.hidden_states[-2]
                else:
                    # "2" because SDXL always indexes from the penultimate layer.
                    prompt_embeds = prompt_embeds.hidden_states[-(clip_skip + 2)]

                prompt_embeds_list.append(prompt_embeds)

            prompt_embeds = torch.concat(prompt_embeds_list, dim=-1)

        # get unconditional embeddings for classifier free guidance
        zero_out_negative_prompt = negative_prompt is None and self.config.force_zeros_for_empty_prompt
        if do_classifier_free_guidance and negative_prompt_embeds is None and zero_out_negative_prompt:
            negative_prompt_embeds = torch.zeros_like(prompt_embeds)
            negative_pooled_prompt_embeds = torch.zeros_like(pooled_prompt_embeds)
        elif do_classifier_free_guidance and negative_prompt_embeds is None:
            negative_prompt = negative_prompt or ""
            negative_prompt_2 = negative_prompt_2 or negative_prompt

            # normalize str to list
            negative_prompt = batch_size * [negative_prompt] if isinstance(negative_prompt, str) else negative_prompt
            negative_prompt_2 = (
                batch_size * [negative_prompt_2] if isinstance(negative_prompt_2, str) else negative_prompt_2
            )

            uncond_tokens: List[str]
            if prompt is not None and type(prompt) is not type(negative_prompt):
                raise TypeError(
                    f"`negative_prompt` should be the same type to `prompt`, but got {type(negative_prompt)} !="
                    f" {type(prompt)}."
                )
            elif batch_size != len(negative_prompt):
                raise ValueError(
                    f"`negative_prompt`: {negative_prompt} has batch size {len(negative_prompt)}, but `prompt`:"
                    f" {prompt} has batch size {batch_size}. Please make sure that passed `negative_prompt` matches"
                    " the batch size of `prompt`."
                )
            else:
                uncond_tokens = [negative_prompt, negative_prompt_2]

            negative_prompt_embeds_list = []
            for negative_prompt, tokenizer, text_encoder in zip(uncond_tokens, tokenizers, text_encoders):
                if isinstance(self, TextualInversionLoaderMixin):
                    negative_prompt = self.maybe_convert_prompt(negative_prompt, tokenizer)

                max_length = prompt_embeds.shape[1]
                uncond_input = tokenizer(
                    negative_prompt,
                    padding="max_length",
                    max_length=max_length,
                    truncation=True,
                    return_tensors="pt",
                )

                negative_prompt_embeds = text_encoder(
                    uncond_input.input_ids.to(device),
                    output_hidden_states=True,
                )
                # We are only ALWAYS interested in the pooled output of the final text encoder
                negative_pooled_prompt_embeds = negative_prompt_embeds[0]
                negative_prompt_embeds = negative_prompt_embeds.hidden_states[-2]

                negative_prompt_embeds_list.append(negative_prompt_embeds)

            negative_prompt_embeds = torch.concat(negative_prompt_embeds_list, dim=-1)

        if self.text_encoder_2 is not None:
            prompt_embeds = prompt_embeds.to(dtype=self.text_encoder_2.dtype, device=device)
        else:
            prompt_embeds = prompt_embeds.to(dtype=self.unet.dtype, device=device)

        bs_embed, seq_len, _ = prompt_embeds.shape
        # duplicate text embeddings for each generation per prompt, using mps friendly method
        prompt_embeds = prompt_embeds.repeat(1, num_images_per_prompt, 1)
        prompt_embeds = prompt_embeds.view(bs_embed * num_images_per_prompt, seq_len, -1)

        if do_classifier_free_guidance:
            # duplicate unconditional embeddings for each generation per prompt, using mps friendly method
            seq_len = negative_prompt_embeds.shape[1]

            if self.text_encoder_2 is not None:
                negative_prompt_embeds = negative_prompt_embeds.to(dtype=self.text_encoder_2.dtype, device=device)
            else:
                negative_prompt_embeds = negative_prompt_embeds.to(dtype=self.unet.dtype, device=device)

            negative_prompt_embeds = negative_prompt_embeds.repeat(1, num_images_per_prompt, 1)
            negative_prompt_embeds = negative_prompt_embeds.view(batch_size * num_images_per_prompt, seq_len, -1)

        pooled_prompt_embeds = pooled_prompt_embeds.repeat(1, num_images_per_prompt).view(
            bs_embed * num_images_per_prompt, -1
        )
        if do_classifier_free_guidance:
            negative_pooled_prompt_embeds = negative_pooled_prompt_embeds.repeat(1, num_images_per_prompt).view(
                bs_embed * num_images_per_prompt, -1
            )

        if self.text_encoder is not None:
            if isinstance(self, StableDiffusionXLLoraLoaderMixin) and USE_PEFT_BACKEND:
                # Retrieve the original scale by scaling back the LoRA layers
                unscale_lora_layers(self.text_encoder, lora_scale)

        if self.text_encoder_2 is not None:
            if isinstance(self, StableDiffusionXLLoraLoaderMixin) and USE_PEFT_BACKEND:
                # Retrieve the original scale by scaling back the LoRA layers
                unscale_lora_layers(self.text_encoder_2, lora_scale)

        return prompt_embeds, negative_prompt_embeds, pooled_prompt_embeds, negative_pooled_prompt_embeds

    # Copied from diffusers.pipelines.stable_diffusion.pipeline_stable_diffusion.StableDiffusionPipeline.prepare_extra_step_kwargs
    def prepare_extra_step_kwargs(self, generator, eta):
        # prepare extra kwargs for the scheduler step, since not all schedulers have the same signature
        # eta (η) is only used with the DDIMScheduler, it will be ignored for other schedulers.
        # eta corresponds to η in DDIM paper: https://arxiv.org/abs/2010.02502
        # and should be between [0, 1]

        accepts_eta = "eta" in set(inspect.signature(self.scheduler.step).parameters.keys())
        extra_step_kwargs = {}
        if accepts_eta:
            extra_step_kwargs["eta"] = eta

        # check if the scheduler accepts generator
        accepts_generator = "generator" in set(inspect.signature(self.scheduler.step).parameters.keys())
        if accepts_generator:
            extra_step_kwargs["generator"] = generator
        return extra_step_kwargs

    def check_inputs(
        self,
        prompt,
        prompt_2,
        strength,
        num_inference_steps,
        callback_steps,
        negative_prompt=None,
        negative_prompt_2=None,
        prompt_embeds=None,
        negative_prompt_embeds=None,
        callback_on_step_end_tensor_inputs=None,
    ):
        if strength < 0 or strength > 1:
            raise ValueError(f"The value of strength should in [0.0, 1.0] but is {strength}")
        if num_inference_steps is None:
            raise ValueError("`num_inference_steps` cannot be None.")
        elif not isinstance(num_inference_steps, int) or num_inference_steps <= 0:
            raise ValueError(
                f"`num_inference_steps` has to be a positive integer but is {num_inference_steps} of type"
                f" {type(num_inference_steps)}."
            )
        if callback_steps is not None and (not isinstance(callback_steps, int) or callback_steps <= 0):
            raise ValueError(
                f"`callback_steps` has to be a positive integer but is {callback_steps} of type {type(callback_steps)}."
            )

        if callback_on_step_end_tensor_inputs is not None and not all(
            k in self._callback_tensor_inputs for k in callback_on_step_end_tensor_inputs
        ):
            raise ValueError(
                f"`callback_on_step_end_tensor_inputs` has to be in {self._callback_tensor_inputs}, but found"
                f" {[k for k in callback_on_step_end_tensor_inputs if k not in self._callback_tensor_inputs]}"
            )

        if prompt is not None and prompt_embeds is not None:
            raise ValueError(
                f"Cannot forward both `prompt`: {prompt} and `prompt_embeds`: {prompt_embeds}. Please make sure to"
                " only forward one of the two."
            )
        elif prompt_2 is not None and prompt_embeds is not None:
            raise ValueError(
                f"Cannot forward both `prompt_2`: {prompt_2} and `prompt_embeds`: {prompt_embeds}. Please make sure to"
                " only forward one of the two."
            )
        elif prompt is None and prompt_embeds is None:
            raise ValueError(
                "Provide either `prompt` or `prompt_embeds`. Cannot leave both `prompt` and `prompt_embeds` undefined."
            )
        elif prompt is not None and (not isinstance(prompt, str) and not isinstance(prompt, list)):
            raise ValueError(f"`prompt` has to be of type `str` or `list` but is {type(prompt)}")
        elif prompt_2 is not None and (not isinstance(prompt_2, str) and not isinstance(prompt_2, list)):
            raise ValueError(f"`prompt_2` has to be of type `str` or `list` but is {type(prompt_2)}")

        if negative_prompt is not None and negative_prompt_embeds is not None:
            raise ValueError(
                f"Cannot forward both `negative_prompt`: {negative_prompt} and `negative_prompt_embeds`:"
                f" {negative_prompt_embeds}. Please make sure to only forward one of the two."
            )
        elif negative_prompt_2 is not None and negative_prompt_embeds is not None:
            raise ValueError(
                f"Cannot forward both `negative_prompt_2`: {negative_prompt_2} and `negative_prompt_embeds`:"
                f" {negative_prompt_embeds}. Please make sure to only forward one of the two."
            )

        if prompt_embeds is not None and negative_prompt_embeds is not None:
            if prompt_embeds.shape != negative_prompt_embeds.shape:
                raise ValueError(
                    "`prompt_embeds` and `negative_prompt_embeds` must have the same shape when passed directly, but"
                    f" got: `prompt_embeds` {prompt_embeds.shape} != `negative_prompt_embeds`"
                    f" {negative_prompt_embeds.shape}."
                )

    def get_timesteps(self, num_inference_steps, strength, device, denoising_start=None):
        # get the original timestep using init_timestep
        if denoising_start is None:
            init_timestep = min(int(num_inference_steps * strength), num_inference_steps)
            t_start = max(num_inference_steps - init_timestep, 0)
        else:
            t_start = 0

        timesteps = self.scheduler.timesteps[t_start * self.scheduler.order :]

        # Strength is irrelevant if we directly request a timestep to start at;
        # that is, strength is determined by the denoising_start instead.
        if denoising_start is not None:
            discrete_timestep_cutoff = int(
                round(
                    self.scheduler.config.num_train_timesteps
                    - (denoising_start * self.scheduler.config.num_train_timesteps)
                )
            )

            num_inference_steps = (timesteps < discrete_timestep_cutoff).sum().item()
            if self.scheduler.order == 2 and num_inference_steps % 2 == 0:
                # if the scheduler is a 2nd order scheduler we might have to do +1
                # because `num_inference_steps` might be even given that every timestep
                # (except the highest one) is duplicated. If `num_inference_steps` is even it would
                # mean that we cut the timesteps in the middle of the denoising step
                # (between 1st and 2nd devirative) which leads to incorrect results. By adding 1
                # we ensure that the denoising process always ends after the 2nd derivate step of the scheduler
                num_inference_steps = num_inference_steps + 1

            # because t_n+1 >= t_n, we slice the timesteps starting from the end
            timesteps = timesteps[-num_inference_steps:]
            return timesteps, num_inference_steps

        return timesteps, num_inference_steps - t_start

    def prepare_latents(
        self, image, timestep, batch_size, num_images_per_prompt, dtype, device, generator=None, add_noise=True
    ):
        if not isinstance(image, (torch.Tensor, PIL.Image.Image, list)):
            raise ValueError(
                f"`image` has to be of type `torch.Tensor`, `PIL.Image.Image` or list but is {type(image)}"
            )

        # Offload text encoder if `enable_model_cpu_offload` was enabled
        if hasattr(self, "final_offload_hook") and self.final_offload_hook is not None:
            self.text_encoder_2.to("cpu")
            torch.cuda.empty_cache()

        image = image.to(device=device, dtype=dtype)

        batch_size = batch_size * num_images_per_prompt

        if image.shape[1] == 4:
            init_latents = image

        else:
            # make sure the VAE is in float32 mode, as it overflows in float16
            if self.vae.config.force_upcast:
                image = image.float()
                self.vae.to(dtype=torch.float32)

            if isinstance(generator, list) and len(generator) != batch_size:
                raise ValueError(
                    f"You have passed a list of generators of length {len(generator)}, but requested an effective batch"
                    f" size of {batch_size}. Make sure the batch size matches the length of the generators."
                )

            elif isinstance(generator, list):
                init_latents = [
                    retrieve_latents(self.vae.encode(image[i : i + 1]), generator=generator[i])
                    for i in range(batch_size)
                ]
                init_latents = torch.cat(init_latents, dim=0)
            else:
                init_latents = retrieve_latents(self.vae.encode(image), generator=generator)

            if self.vae.config.force_upcast:
                self.vae.to(dtype)

            init_latents = init_latents.to(dtype)
            init_latents = self.vae.config.scaling_factor * init_latents

        if batch_size > init_latents.shape[0] and batch_size % init_latents.shape[0] == 0:
            # expand init_latents for batch_size
            additional_image_per_prompt = batch_size // init_latents.shape[0]
            init_latents = torch.cat([init_latents] * additional_image_per_prompt, dim=0)
        elif batch_size > init_latents.shape[0] and batch_size % init_latents.shape[0] != 0:
            raise ValueError(
                f"Cannot duplicate `image` of batch size {init_latents.shape[0]} to {batch_size} text prompts."
            )
        else:
            init_latents = torch.cat([init_latents], dim=0)

        if add_noise:
            shape = init_latents.shape
            noise = randn_tensor(shape, generator=generator, device=device, dtype=dtype)
            # get latents
            init_latents = self.scheduler.add_noise(init_latents, noise, timestep)

        latents = init_latents

        return latents

    # Copied from diffusers.pipelines.stable_diffusion.pipeline_stable_diffusion.StableDiffusionPipeline.encode_image
    def encode_image(self, image, device, num_images_per_prompt, output_hidden_states=None):
        dtype = next(self.image_encoder.parameters()).dtype

        if not isinstance(image, torch.Tensor):
            image = self.feature_extractor(image, return_tensors="pt").pixel_values

        image = image.to(device=device, dtype=dtype)
        if output_hidden_states:
            image_enc_hidden_states = self.image_encoder(image, output_hidden_states=True).hidden_states[-2]
            image_enc_hidden_states = image_enc_hidden_states.repeat_interleave(num_images_per_prompt, dim=0)
            uncond_image_enc_hidden_states = self.image_encoder(
                torch.zeros_like(image), output_hidden_states=True
            ).hidden_states[-2]
            uncond_image_enc_hidden_states = uncond_image_enc_hidden_states.repeat_interleave(
                num_images_per_prompt, dim=0
            )
            return image_enc_hidden_states, uncond_image_enc_hidden_states
        else:
            image_embeds = self.image_encoder(image).image_embeds
            image_embeds = image_embeds.repeat_interleave(num_images_per_prompt, dim=0)
            uncond_image_embeds = torch.zeros_like(image_embeds)

            return image_embeds, uncond_image_embeds

<<<<<<< HEAD
    # Copied from diffusers.pipelines.stable_diffusion.pipeline_stable_diffusion.StableDiffusionPipeline.run_safety_checker
    def run_safety_checker(self, image, device, dtype):
        if self.safety_checker is None:
            has_nsfw_concept = None
        else:
            if torch.is_tensor(image):
                feature_extractor_input = self.image_processor.postprocess(image, output_type="pil")
            else:
                feature_extractor_input = self.image_processor.numpy_to_pil(image)
            safety_checker_input = self.feature_extractor(feature_extractor_input, return_tensors="pt").to(device)
            image, has_nsfw_concept = self.safety_checker(
                images=image, clip_input=safety_checker_input.pixel_values.to(dtype)
            )
        return image, has_nsfw_concept
=======
    # Copied from diffusers.pipelines.stable_diffusion.pipeline_stable_diffusion.StableDiffusionPipeline.prepare_ip_adapter_image_embeds
    def prepare_ip_adapter_image_embeds(self, ip_adapter_image, device, num_images_per_prompt):
        if not isinstance(ip_adapter_image, list):
            ip_adapter_image = [ip_adapter_image]

        if len(ip_adapter_image) != len(self.unet.encoder_hid_proj.image_projection_layers):
            raise ValueError(
                f"`ip_adapter_image` must have same length as the number of IP Adapters. Got {len(ip_adapter_image)} images and {len(self.unet.encoder_hid_proj.image_projection_layers)} IP Adapters."
            )

        image_embeds = []
        for single_ip_adapter_image, image_proj_layer in zip(
            ip_adapter_image, self.unet.encoder_hid_proj.image_projection_layers
        ):
            output_hidden_state = not isinstance(image_proj_layer, ImageProjection)
            single_image_embeds, single_negative_image_embeds = self.encode_image(
                single_ip_adapter_image, device, 1, output_hidden_state
            )
            single_image_embeds = torch.stack([single_image_embeds] * num_images_per_prompt, dim=0)
            single_negative_image_embeds = torch.stack([single_negative_image_embeds] * num_images_per_prompt, dim=0)

            if self.do_classifier_free_guidance:
                single_image_embeds = torch.cat([single_negative_image_embeds, single_image_embeds])
                single_image_embeds = single_image_embeds.to(device)

            image_embeds.append(single_image_embeds)

        return image_embeds
>>>>>>> adcbe674

    def _get_add_time_ids(
        self,
        original_size,
        crops_coords_top_left,
        target_size,
        aesthetic_score,
        negative_aesthetic_score,
        negative_original_size,
        negative_crops_coords_top_left,
        negative_target_size,
        dtype,
        text_encoder_projection_dim=None,
    ):
        if self.config.requires_aesthetics_score:
            add_time_ids = list(original_size + crops_coords_top_left + (aesthetic_score,))
            add_neg_time_ids = list(
                negative_original_size + negative_crops_coords_top_left + (negative_aesthetic_score,)
            )
        else:
            add_time_ids = list(original_size + crops_coords_top_left + target_size)
            add_neg_time_ids = list(negative_original_size + crops_coords_top_left + negative_target_size)

        passed_add_embed_dim = (
            self.unet.config.addition_time_embed_dim * len(add_time_ids) + text_encoder_projection_dim
        )
        expected_add_embed_dim = self.unet.add_embedding.linear_1.in_features

        if (
            expected_add_embed_dim > passed_add_embed_dim
            and (expected_add_embed_dim - passed_add_embed_dim) == self.unet.config.addition_time_embed_dim
        ):
            raise ValueError(
                f"Model expects an added time embedding vector of length {expected_add_embed_dim}, but a vector of"
                f" {passed_add_embed_dim} was created. Please make sure to enable `requires_aesthetics_score` with"
                " `pipe.register_to_config(requires_aesthetics_score=True)` to make sure `aesthetic_score`"
                f" {aesthetic_score} and `negative_aesthetic_score` {negative_aesthetic_score} is correctly used by the"
                " model."
            )
        elif (
            expected_add_embed_dim < passed_add_embed_dim
            and (passed_add_embed_dim - expected_add_embed_dim) == self.unet.config.addition_time_embed_dim
        ):
            raise ValueError(
                f"Model expects an added time embedding vector of length {expected_add_embed_dim}, but a vector of"
                f" {passed_add_embed_dim} was created. Please make sure to disable `requires_aesthetics_score` with"
                " `pipe.register_to_config(requires_aesthetics_score=False)` to make sure `target_size`"
                f" {target_size} is correctly used by the model."
            )
        elif expected_add_embed_dim != passed_add_embed_dim:
            raise ValueError(
                f"Model expects an added time embedding vector of length {expected_add_embed_dim}, but a vector of"
                f" {passed_add_embed_dim} was created. The model has an incorrect config. Please check"
                " `unet.config.time_embedding_type` and `text_encoder_2.config.projection_dim`."
            )

        add_time_ids = torch.tensor([add_time_ids], dtype=dtype)
        add_neg_time_ids = torch.tensor([add_neg_time_ids], dtype=dtype)

        return add_time_ids, add_neg_time_ids

    # Copied from diffusers.pipelines.stable_diffusion.pipeline_stable_diffusion_upscale.StableDiffusionUpscalePipeline.upcast_vae
    def upcast_vae(self):
        dtype = self.vae.dtype
        self.vae.to(dtype=torch.float32)
        use_torch_2_0_or_xformers = isinstance(
            self.vae.decoder.mid_block.attentions[0].processor,
            (
                AttnProcessor2_0,
                XFormersAttnProcessor,
                LoRAXFormersAttnProcessor,
                LoRAAttnProcessor2_0,
            ),
        )
        # if xformers or torch_2_0 is used attention block does not need
        # to be in float32 which can save lots of memory
        if use_torch_2_0_or_xformers:
            self.vae.post_quant_conv.to(dtype)
            self.vae.decoder.conv_in.to(dtype)
            self.vae.decoder.mid_block.to(dtype)

    # Copied from diffusers.pipelines.stable_diffusion.pipeline_stable_diffusion.StableDiffusionPipeline.enable_freeu
    def enable_freeu(self, s1: float, s2: float, b1: float, b2: float):
        r"""Enables the FreeU mechanism as in https://arxiv.org/abs/2309.11497.

        The suffixes after the scaling factors represent the stages where they are being applied.

        Please refer to the [official repository](https://github.com/ChenyangSi/FreeU) for combinations of the values
        that are known to work well for different pipelines such as Stable Diffusion v1, v2, and Stable Diffusion XL.

        Args:
            s1 (`float`):
                Scaling factor for stage 1 to attenuate the contributions of the skip features. This is done to
                mitigate "oversmoothing effect" in the enhanced denoising process.
            s2 (`float`):
                Scaling factor for stage 2 to attenuate the contributions of the skip features. This is done to
                mitigate "oversmoothing effect" in the enhanced denoising process.
            b1 (`float`): Scaling factor for stage 1 to amplify the contributions of backbone features.
            b2 (`float`): Scaling factor for stage 2 to amplify the contributions of backbone features.
        """
        if not hasattr(self, "unet"):
            raise ValueError("The pipeline must have `unet` for using FreeU.")
        self.unet.enable_freeu(s1=s1, s2=s2, b1=b1, b2=b2)

    # Copied from diffusers.pipelines.stable_diffusion.pipeline_stable_diffusion.StableDiffusionPipeline.disable_freeu
    def disable_freeu(self):
        """Disables the FreeU mechanism if enabled."""
        self.unet.disable_freeu()

    # Copied from diffusers.pipelines.stable_diffusion_xl.pipeline_stable_diffusion_xl.StableDiffusionXLPipeline.fuse_qkv_projections
    def fuse_qkv_projections(self, unet: bool = True, vae: bool = True):
        """
        Enables fused QKV projections. For self-attention modules, all projection matrices (i.e., query,
        key, value) are fused. For cross-attention modules, key and value projection matrices are fused.

        <Tip warning={true}>

        This API is 🧪 experimental.

        </Tip>

        Args:
            unet (`bool`, defaults to `True`): To apply fusion on the UNet.
            vae (`bool`, defaults to `True`): To apply fusion on the VAE.
        """
        self.fusing_unet = False
        self.fusing_vae = False

        if unet:
            self.fusing_unet = True
            self.unet.fuse_qkv_projections()
            self.unet.set_attn_processor(FusedAttnProcessor2_0())

        if vae:
            if not isinstance(self.vae, AutoencoderKL):
                raise ValueError("`fuse_qkv_projections()` is only supported for the VAE of type `AutoencoderKL`.")

            self.fusing_vae = True
            self.vae.fuse_qkv_projections()
            self.vae.set_attn_processor(FusedAttnProcessor2_0())

    # Copied from diffusers.pipelines.stable_diffusion_xl.pipeline_stable_diffusion_xl.StableDiffusionXLPipeline.unfuse_qkv_projections
    def unfuse_qkv_projections(self, unet: bool = True, vae: bool = True):
        """Disable QKV projection fusion if enabled.

        <Tip warning={true}>

        This API is 🧪 experimental.

        </Tip>

        Args:
            unet (`bool`, defaults to `True`): To apply fusion on the UNet.
            vae (`bool`, defaults to `True`): To apply fusion on the VAE.

        """
        if unet:
            if not self.fusing_unet:
                logger.warning("The UNet was not initially fused for QKV projections. Doing nothing.")
            else:
                self.unet.unfuse_qkv_projections()
                self.fusing_unet = False

        if vae:
            if not self.fusing_vae:
                logger.warning("The VAE was not initially fused for QKV projections. Doing nothing.")
            else:
                self.vae.unfuse_qkv_projections()
                self.fusing_vae = False

    # Copied from diffusers.pipelines.latent_consistency_models.pipeline_latent_consistency_text2img.LatentConsistencyModelPipeline.get_guidance_scale_embedding
    def get_guidance_scale_embedding(self, w, embedding_dim=512, dtype=torch.float32):
        """
        See https://github.com/google-research/vdm/blob/dc27b98a554f65cdc654b800da5aa1846545d41b/model_vdm.py#L298

        Args:
            timesteps (`torch.Tensor`):
                generate embedding vectors at these timesteps
            embedding_dim (`int`, *optional*, defaults to 512):
                dimension of the embeddings to generate
            dtype:
                data type of the generated embeddings

        Returns:
            `torch.FloatTensor`: Embedding vectors with shape `(len(timesteps), embedding_dim)`
        """
        assert len(w.shape) == 1
        w = w * 1000.0

        half_dim = embedding_dim // 2
        emb = torch.log(torch.tensor(10000.0)) / (half_dim - 1)
        emb = torch.exp(torch.arange(half_dim, dtype=dtype) * -emb)
        emb = w.to(dtype)[:, None] * emb[None, :]
        emb = torch.cat([torch.sin(emb), torch.cos(emb)], dim=1)
        if embedding_dim % 2 == 1:  # zero pad
            emb = torch.nn.functional.pad(emb, (0, 1))
        assert emb.shape == (w.shape[0], embedding_dim)
        return emb

    @property
    def guidance_scale(self):
        return self._guidance_scale

    @property
    def guidance_rescale(self):
        return self._guidance_rescale

    @property
    def clip_skip(self):
        return self._clip_skip

    # here `guidance_scale` is defined analog to the guidance weight `w` of equation (2)
    # of the Imagen paper: https://arxiv.org/pdf/2205.11487.pdf . `guidance_scale = 1`
    # corresponds to doing no classifier free guidance.
    @property
    def do_classifier_free_guidance(self):
        return self._guidance_scale > 1 and self.unet.config.time_cond_proj_dim is None

    @do_classifier_free_guidance.setter
    def do_classifier_free_guidance(self, value):
        if value:
            self._guidance_scale = 5.0
        else:
            self._guidance_scale = 1.0

    @property
    def cross_attention_kwargs(self):
        return self._cross_attention_kwargs

    @property
    def denoising_end(self):
        return self._denoising_end

    @property
    def denoising_start(self):
        return self._denoising_start

    @property
    def num_timesteps(self):
        return self._num_timesteps

    @property
    def interrupt(self):
        return self._interrupt

    @torch.no_grad()
    @replace_example_docstring(EXAMPLE_DOC_STRING)
    def __call__(
        self,
        prompt: Union[str, List[str]] = None,
        prompt_2: Optional[Union[str, List[str]]] = None,
        image: PipelineImageInput = None,
        strength: float = 0.3,
        num_inference_steps: int = 50,
        timesteps: List[int] = None,
        denoising_start: Optional[float] = None,
        denoising_end: Optional[float] = None,
        guidance_scale: float = 5.0,
        cfg_end: Optional[float] = None,
        negative_prompt: Optional[Union[str, List[str]]] = None,
        negative_prompt_2: Optional[Union[str, List[str]]] = None,
        num_images_per_prompt: Optional[int] = 1,
        eta: float = 0.0,
        generator: Optional[Union[torch.Generator, List[torch.Generator]]] = None,
        latents: Optional[torch.FloatTensor] = None,
        prompt_embeds: Optional[torch.FloatTensor] = None,
        negative_prompt_embeds: Optional[torch.FloatTensor] = None,
        pooled_prompt_embeds: Optional[torch.FloatTensor] = None,
        negative_pooled_prompt_embeds: Optional[torch.FloatTensor] = None,
        ip_adapter_image: Optional[PipelineImageInput] = None,
        output_type: Optional[str] = "pil",
        return_dict: bool = True,
        cross_attention_kwargs: Optional[Dict[str, Any]] = None,
        guidance_rescale: float = 0.0,
        original_size: Tuple[int, int] = None,
        crops_coords_top_left: Tuple[int, int] = (0, 0),
        target_size: Tuple[int, int] = None,
        negative_original_size: Optional[Tuple[int, int]] = None,
        negative_crops_coords_top_left: Tuple[int, int] = (0, 0),
        negative_target_size: Optional[Tuple[int, int]] = None,
        aesthetic_score: float = 6.0,
        negative_aesthetic_score: float = 2.5,
        clip_skip: Optional[int] = None,
        callback_on_step_end: Optional[Callable[[int, int, Dict], None]] = None,
        callback_on_step_end_tensor_inputs: List[str] = ["latents"],
        **kwargs,
    ):
        r"""
        Function invoked when calling the pipeline for generation.

        Args:
            prompt (`str` or `List[str]`, *optional*):
                The prompt or prompts to guide the image generation. If not defined, one has to pass `prompt_embeds`.
                instead.
            prompt_2 (`str` or `List[str]`, *optional*):
                The prompt or prompts to be sent to the `tokenizer_2` and `text_encoder_2`. If not defined, `prompt` is
                used in both text-encoders
            image (`torch.FloatTensor` or `PIL.Image.Image` or `np.ndarray` or `List[torch.FloatTensor]` or `List[PIL.Image.Image]` or `List[np.ndarray]`):
                The image(s) to modify with the pipeline.
            strength (`float`, *optional*, defaults to 0.3):
                Conceptually, indicates how much to transform the reference `image`. Must be between 0 and 1. `image`
                will be used as a starting point, adding more noise to it the larger the `strength`. The number of
                denoising steps depends on the amount of noise initially added. When `strength` is 1, added noise will
                be maximum and the denoising process will run for the full number of iterations specified in
                `num_inference_steps`. A value of 1, therefore, essentially ignores `image`. Note that in the case of
                `denoising_start` being declared as an integer, the value of `strength` will be ignored.
            num_inference_steps (`int`, *optional*, defaults to 50):
                The number of denoising steps. More denoising steps usually lead to a higher quality image at the
                expense of slower inference.
            timesteps (`List[int]`, *optional*):
                Custom timesteps to use for the denoising process with schedulers which support a `timesteps` argument
                in their `set_timesteps` method. If not defined, the default behavior when `num_inference_steps` is
                passed will be used. Must be in descending order.
            denoising_start (`float`, *optional*):
                When specified, indicates the fraction (between 0.0 and 1.0) of the total denoising process to be
                bypassed before it is initiated. Consequently, the initial part of the denoising process is skipped and
                it is assumed that the passed `image` is a partly denoised image. Note that when this is specified,
                strength will be ignored. The `denoising_start` parameter is particularly beneficial when this pipeline
                is integrated into a "Mixture of Denoisers" multi-pipeline setup, as detailed in [**Refine Image
                Quality**](https://huggingface.co/docs/diffusers/using-diffusers/sdxl#refine-image-quality).
            denoising_end (`float`, *optional*):
                When specified, determines the fraction (between 0.0 and 1.0) of the total denoising process to be
                completed before it is intentionally prematurely terminated. As a result, the returned sample will
                still retain a substantial amount of noise (ca. final 20% of timesteps still needed) and should be
                denoised by a successor pipeline that has `denoising_start` set to 0.8 so that it only denoises the
                final 20% of the scheduler. The denoising_end parameter should ideally be utilized when this pipeline
                forms a part of a "Mixture of Denoisers" multi-pipeline setup, as elaborated in [**Refine Image
                Quality**](https://huggingface.co/docs/diffusers/using-diffusers/sdxl#refine-image-quality).
            guidance_scale (`float`, *optional*, defaults to 7.5):
                Guidance scale as defined in [Classifier-Free Diffusion Guidance](https://arxiv.org/abs/2207.12598).
                `guidance_scale` is defined as `w` of equation 2. of [Imagen
                Paper](https://arxiv.org/pdf/2205.11487.pdf). Guidance scale is enabled by setting `guidance_scale >
                1`. Higher guidance scale encourages to generate images that are closely linked to the text `prompt`,
                usually at the expense of lower image quality.
            negative_prompt (`str` or `List[str]`, *optional*):
                The prompt or prompts not to guide the image generation. If not defined, one has to pass
                `negative_prompt_embeds` instead. Ignored when not using guidance (i.e., ignored if `guidance_scale` is
                less than `1`).
            negative_prompt_2 (`str` or `List[str]`, *optional*):
                The prompt or prompts not to guide the image generation to be sent to `tokenizer_2` and
                `text_encoder_2`. If not defined, `negative_prompt` is used in both text-encoders
            num_images_per_prompt (`int`, *optional*, defaults to 1):
                The number of images to generate per prompt.
            eta (`float`, *optional*, defaults to 0.0):
                Corresponds to parameter eta (η) in the DDIM paper: https://arxiv.org/abs/2010.02502. Only applies to
                [`schedulers.DDIMScheduler`], will be ignored for others.
            generator (`torch.Generator` or `List[torch.Generator]`, *optional*):
                One or a list of [torch generator(s)](https://pytorch.org/docs/stable/generated/torch.Generator.html)
                to make generation deterministic.
            latents (`torch.FloatTensor`, *optional*):
                Pre-generated noisy latents, sampled from a Gaussian distribution, to be used as inputs for image
                generation. Can be used to tweak the same generation with different prompts. If not provided, a latents
                tensor will ge generated by sampling using the supplied random `generator`.
            prompt_embeds (`torch.FloatTensor`, *optional*):
                Pre-generated text embeddings. Can be used to easily tweak text inputs, *e.g.* prompt weighting. If not
                provided, text embeddings will be generated from `prompt` input argument.
            negative_prompt_embeds (`torch.FloatTensor`, *optional*):
                Pre-generated negative text embeddings. Can be used to easily tweak text inputs, *e.g.* prompt
                weighting. If not provided, negative_prompt_embeds will be generated from `negative_prompt` input
                argument.
            pooled_prompt_embeds (`torch.FloatTensor`, *optional*):
                Pre-generated pooled text embeddings. Can be used to easily tweak text inputs, *e.g.* prompt weighting.
                If not provided, pooled text embeddings will be generated from `prompt` input argument.
            negative_pooled_prompt_embeds (`torch.FloatTensor`, *optional*):
                Pre-generated negative pooled text embeddings. Can be used to easily tweak text inputs, *e.g.* prompt
                weighting. If not provided, pooled negative_prompt_embeds will be generated from `negative_prompt`
                input argument.
            ip_adapter_image: (`PipelineImageInput`, *optional*): Optional image input to work with IP Adapters.
            output_type (`str`, *optional*, defaults to `"pil"`):
                The output format of the generate image. Choose between
                [PIL](https://pillow.readthedocs.io/en/stable/): `PIL.Image.Image` or `np.array`.
            return_dict (`bool`, *optional*, defaults to `True`):
                Whether or not to return a [`~pipelines.stable_diffusion.StableDiffusionXLPipelineOutput`] instead of a
                plain tuple.
            cross_attention_kwargs (`dict`, *optional*):
                A kwargs dictionary that if specified is passed along to the `AttentionProcessor` as defined under
                `self.processor` in
                [diffusers.models.attention_processor](https://github.com/huggingface/diffusers/blob/main/src/diffusers/models/attention_processor.py).
            guidance_rescale (`float`, *optional*, defaults to 0.0):
                Guidance rescale factor proposed by [Common Diffusion Noise Schedules and Sample Steps are
                Flawed](https://arxiv.org/pdf/2305.08891.pdf) `guidance_scale` is defined as `φ` in equation 16. of
                [Common Diffusion Noise Schedules and Sample Steps are Flawed](https://arxiv.org/pdf/2305.08891.pdf).
                Guidance rescale factor should fix overexposure when using zero terminal SNR.
            original_size (`Tuple[int]`, *optional*, defaults to (1024, 1024)):
                If `original_size` is not the same as `target_size` the image will appear to be down- or upsampled.
                `original_size` defaults to `(height, width)` if not specified. Part of SDXL's micro-conditioning as
                explained in section 2.2 of
                [https://huggingface.co/papers/2307.01952](https://huggingface.co/papers/2307.01952).
            crops_coords_top_left (`Tuple[int]`, *optional*, defaults to (0, 0)):
                `crops_coords_top_left` can be used to generate an image that appears to be "cropped" from the position
                `crops_coords_top_left` downwards. Favorable, well-centered images are usually achieved by setting
                `crops_coords_top_left` to (0, 0). Part of SDXL's micro-conditioning as explained in section 2.2 of
                [https://huggingface.co/papers/2307.01952](https://huggingface.co/papers/2307.01952).
            target_size (`Tuple[int]`, *optional*, defaults to (1024, 1024)):
                For most cases, `target_size` should be set to the desired height and width of the generated image. If
                not specified it will default to `(height, width)`. Part of SDXL's micro-conditioning as explained in
                section 2.2 of [https://huggingface.co/papers/2307.01952](https://huggingface.co/papers/2307.01952).
            negative_original_size (`Tuple[int]`, *optional*, defaults to (1024, 1024)):
                To negatively condition the generation process based on a specific image resolution. Part of SDXL's
                micro-conditioning as explained in section 2.2 of
                [https://huggingface.co/papers/2307.01952](https://huggingface.co/papers/2307.01952). For more
                information, refer to this issue thread: https://github.com/huggingface/diffusers/issues/4208.
            negative_crops_coords_top_left (`Tuple[int]`, *optional*, defaults to (0, 0)):
                To negatively condition the generation process based on a specific crop coordinates. Part of SDXL's
                micro-conditioning as explained in section 2.2 of
                [https://huggingface.co/papers/2307.01952](https://huggingface.co/papers/2307.01952). For more
                information, refer to this issue thread: https://github.com/huggingface/diffusers/issues/4208.
            negative_target_size (`Tuple[int]`, *optional*, defaults to (1024, 1024)):
                To negatively condition the generation process based on a target image resolution. It should be as same
                as the `target_size` for most cases. Part of SDXL's micro-conditioning as explained in section 2.2 of
                [https://huggingface.co/papers/2307.01952](https://huggingface.co/papers/2307.01952). For more
                information, refer to this issue thread: https://github.com/huggingface/diffusers/issues/4208.
            aesthetic_score (`float`, *optional*, defaults to 6.0):
                Used to simulate an aesthetic score of the generated image by influencing the positive text condition.
                Part of SDXL's micro-conditioning as explained in section 2.2 of
                [https://huggingface.co/papers/2307.01952](https://huggingface.co/papers/2307.01952).
            negative_aesthetic_score (`float`, *optional*, defaults to 2.5):
                Part of SDXL's micro-conditioning as explained in section 2.2 of
                [https://huggingface.co/papers/2307.01952](https://huggingface.co/papers/2307.01952). Can be used to
                simulate an aesthetic score of the generated image by influencing the negative text condition.
            clip_skip (`int`, *optional*):
                Number of layers to be skipped from CLIP while computing the prompt embeddings. A value of 1 means that
                the output of the pre-final layer will be used for computing the prompt embeddings.
            callback_on_step_end (`Callable`, *optional*):
                A function that calls at the end of each denoising steps during the inference. The function is called
                with the following arguments: `callback_on_step_end(self: DiffusionPipeline, step: int, timestep: int,
                callback_kwargs: Dict)`. `callback_kwargs` will include a list of all tensors as specified by
                `callback_on_step_end_tensor_inputs`.
            callback_on_step_end_tensor_inputs (`List`, *optional*):
                The list of tensor inputs for the `callback_on_step_end` function. The tensors specified in the list
                will be passed as `callback_kwargs` argument. You will only be able to include variables listed in the
                `._callback_tensor_inputs` attribute of your pipeline class.

        Examples:

        Returns:
            [`~pipelines.stable_diffusion.StableDiffusionXLPipelineOutput`] or `tuple`:
            [`~pipelines.stable_diffusion.StableDiffusionXLPipelineOutput`] if `return_dict` is True, otherwise a
            `tuple. When returning a tuple, the first element is a list with the generated images.
        """

        callback = kwargs.pop("callback", None)
        callback_steps = kwargs.pop("callback_steps", None)

        if callback is not None:
            deprecate(
                "callback",
                "1.0.0",
                "Passing `callback` as an input argument to `__call__` is deprecated, consider use"
                " `callback_on_step_end`",
            )
        if callback_steps is not None:
            deprecate(
                "callback_steps",
                "1.0.0",
                "Passing `callback_steps` as an input argument to `__call__` is deprecated, consider use"
                " `callback_on_step_end`",
            )

        # 1. Check inputs. Raise error if not correct
        self.check_inputs(
            prompt,
            prompt_2,
            strength,
            num_inference_steps,
            callback_steps,
            negative_prompt,
            negative_prompt_2,
            prompt_embeds,
            negative_prompt_embeds,
            callback_on_step_end_tensor_inputs,
        )

        self._guidance_scale = guidance_scale
        self._guidance_rescale = guidance_rescale
        self._clip_skip = clip_skip
        self._cross_attention_kwargs = cross_attention_kwargs
        self._denoising_end = denoising_end
        self._denoising_start = denoising_start
        self._interrupt = False

        # 2. Define call parameters
        if prompt is not None and isinstance(prompt, str):
            batch_size = 1
        elif prompt is not None and isinstance(prompt, list):
            batch_size = len(prompt)
        else:
            batch_size = prompt_embeds.shape[0]

        device = self._execution_device

        # 3. Encode input prompt
        text_encoder_lora_scale = (
            self.cross_attention_kwargs.get("scale", None) if self.cross_attention_kwargs is not None else None
        )
        (
            prompt_embeds,
            negative_prompt_embeds,
            pooled_prompt_embeds,
            negative_pooled_prompt_embeds,
        ) = self.encode_prompt(
            prompt=prompt,
            prompt_2=prompt_2,
            device=device,
            num_images_per_prompt=num_images_per_prompt,
            do_classifier_free_guidance=self.do_classifier_free_guidance,
            cfg_end=cfg_end,
            negative_prompt=negative_prompt,
            negative_prompt_2=negative_prompt_2,
            prompt_embeds=prompt_embeds,
            negative_prompt_embeds=negative_prompt_embeds,
            pooled_prompt_embeds=pooled_prompt_embeds,
            negative_pooled_prompt_embeds=negative_pooled_prompt_embeds,
            lora_scale=text_encoder_lora_scale,
            clip_skip=self.clip_skip,
        )

        # 4. Preprocess image
        image = self.image_processor.preprocess(image)

        # 5. Prepare timesteps
        def denoising_value_valid(dnv):
            return isinstance(self.denoising_end, float) and 0 < dnv < 1

        timesteps, num_inference_steps = retrieve_timesteps(self.scheduler, num_inference_steps, device, timesteps)
        timesteps, num_inference_steps = self.get_timesteps(
            num_inference_steps,
            strength,
            device,
            denoising_start=self.denoising_start if denoising_value_valid else None,
        )
        latent_timestep = timesteps[:1].repeat(batch_size * num_images_per_prompt)

        add_noise = True if self.denoising_start is None else False
        # 6. Prepare latent variables
        latents = self.prepare_latents(
            image,
            latent_timestep,
            batch_size,
            num_images_per_prompt,
            prompt_embeds.dtype,
            device,
            generator,
            add_noise,
        )
        # 7. Prepare extra step kwargs.
        extra_step_kwargs = self.prepare_extra_step_kwargs(generator, eta)

        height, width = latents.shape[-2:]
        height = height * self.vae_scale_factor
        width = width * self.vae_scale_factor

        original_size = original_size or (height, width)
        target_size = target_size or (height, width)

        # 8. Prepare added time ids & embeddings
        if negative_original_size is None:
            negative_original_size = original_size
        if negative_target_size is None:
            negative_target_size = target_size

        add_text_embeds = pooled_prompt_embeds
        if self.text_encoder_2 is None:
            text_encoder_projection_dim = int(pooled_prompt_embeds.shape[-1])
        else:
            text_encoder_projection_dim = self.text_encoder_2.config.projection_dim

        add_time_ids, add_neg_time_ids = self._get_add_time_ids(
            original_size,
            crops_coords_top_left,
            target_size,
            aesthetic_score,
            negative_aesthetic_score,
            negative_original_size,
            negative_crops_coords_top_left,
            negative_target_size,
            dtype=prompt_embeds.dtype,
            text_encoder_projection_dim=text_encoder_projection_dim,
        )
        add_time_ids = add_time_ids.repeat(batch_size * num_images_per_prompt, 1)

        if self.do_classifier_free_guidance:
            prompt_embeds = torch.cat([negative_prompt_embeds, prompt_embeds], dim=0)
            add_text_embeds = torch.cat([negative_pooled_prompt_embeds, add_text_embeds], dim=0)
            add_neg_time_ids = add_neg_time_ids.repeat(batch_size * num_images_per_prompt, 1)
            add_time_ids = torch.cat([add_neg_time_ids, add_time_ids], dim=0)

        prompt_embeds = prompt_embeds.to(device)
        add_text_embeds = add_text_embeds.to(device)
        add_time_ids = add_time_ids.to(device)

        if ip_adapter_image is not None:
            image_embeds = self.prepare_ip_adapter_image_embeds(
                ip_adapter_image, device, batch_size * num_images_per_prompt
            )

        # 9. Denoising loop
        num_warmup_steps = max(len(timesteps) - num_inference_steps * self.scheduler.order, 0)

        # 9.1 Apply denoising_end
        if (
            self.denoising_end is not None
            and self.denoising_start is not None
            and denoising_value_valid(self.denoising_end)
            and denoising_value_valid(self.denoising_start)
            and self.denoising_start >= self.denoising_end
        ):
            raise ValueError(
                f"`denoising_start`: {self.denoising_start} cannot be larger than or equal to `denoising_end`: "
                + f" {self.denoising_end} when using type float."
            )
        elif self.denoising_end is not None and denoising_value_valid(self.denoising_end):
            discrete_timestep_cutoff = int(
                round(
                    self.scheduler.config.num_train_timesteps
                    - (self.denoising_end * self.scheduler.config.num_train_timesteps)
                )
            )
            num_inference_steps = len(list(filter(lambda ts: ts >= discrete_timestep_cutoff, timesteps)))
            timesteps = timesteps[:num_inference_steps]

        # 9.2 Optionally get Guidance Scale Embedding
        timestep_cond = None
        if self.unet.config.time_cond_proj_dim is not None:
            guidance_scale_tensor = torch.tensor(self.guidance_scale - 1).repeat(batch_size * num_images_per_prompt)
            timestep_cond = self.get_guidance_scale_embedding(
                guidance_scale_tensor, embedding_dim=self.unet.config.time_cond_proj_dim
            ).to(device=device, dtype=latents.dtype)

        self._num_timesteps = len(timesteps)
        with self.progress_bar(total=num_inference_steps) as progress_bar:
            for i, t in enumerate(timesteps):
                if self.interrupt:
                    continue

                if cfg_end is not None and i / num_inference_steps > cfg_end and self.do_classifier_free_guidance:
                    self.do_classifier_free_guidance = False
                    prompt_embeds = torch.chunk(prompt_embeds, 2, dim=0)[-1]
                    add_text_embeds = torch.chunk(add_text_embeds, 2, dim=0)[-1]
                    add_time_ids = torch.chunk(add_time_ids, 2, dim=0)[-1]
                # expand the latents if we are doing classifier free guidance
                latent_model_input = torch.cat([latents] * 2) if self.do_classifier_free_guidance else latents

                latent_model_input = self.scheduler.scale_model_input(latent_model_input, t)

                # predict the noise residual
                added_cond_kwargs = {"text_embeds": add_text_embeds, "time_ids": add_time_ids}
                if ip_adapter_image is not None:
                    added_cond_kwargs["image_embeds"] = image_embeds
                noise_pred = self.unet(
                    latent_model_input,
                    t,
                    encoder_hidden_states=prompt_embeds,
                    timestep_cond=timestep_cond,
                    cross_attention_kwargs=self.cross_attention_kwargs,
                    added_cond_kwargs=added_cond_kwargs,
                    return_dict=False,
                )[0]

                # perform guidance
                if self.do_classifier_free_guidance:
                    noise_pred_uncond, noise_pred_text = noise_pred.chunk(2)
                    noise_pred = noise_pred_uncond + self.guidance_scale * (noise_pred_text - noise_pred_uncond)

                if self.do_classifier_free_guidance and self.guidance_rescale > 0.0:
                    # Based on 3.4. in https://arxiv.org/pdf/2305.08891.pdf
                    noise_pred = rescale_noise_cfg(noise_pred, noise_pred_text, guidance_rescale=self.guidance_rescale)

                # compute the previous noisy sample x_t -> x_t-1
                latents = self.scheduler.step(noise_pred, t, latents, **extra_step_kwargs, return_dict=False)[0]

                if callback_on_step_end is not None:
                    callback_kwargs = {}
                    for k in callback_on_step_end_tensor_inputs:
                        callback_kwargs[k] = locals()[k]
                    callback_outputs = callback_on_step_end(self, i, t, callback_kwargs)

                    latents = callback_outputs.pop("latents", latents)
                    prompt_embeds = callback_outputs.pop("prompt_embeds", prompt_embeds)
                    negative_prompt_embeds = callback_outputs.pop("negative_prompt_embeds", negative_prompt_embeds)
                    add_text_embeds = callback_outputs.pop("add_text_embeds", add_text_embeds)
                    negative_pooled_prompt_embeds = callback_outputs.pop(
                        "negative_pooled_prompt_embeds", negative_pooled_prompt_embeds
                    )
                    add_time_ids = callback_outputs.pop("add_time_ids", add_time_ids)
                    add_neg_time_ids = callback_outputs.pop("add_neg_time_ids", add_neg_time_ids)

                # call the callback, if provided
                if i == len(timesteps) - 1 or ((i + 1) > num_warmup_steps and (i + 1) % self.scheduler.order == 0):
                    progress_bar.update()
                    if callback is not None and i % callback_steps == 0:
                        step_idx = i // getattr(self.scheduler, "order", 1)
                        callback(step_idx, t, latents)

                if XLA_AVAILABLE:
                    xm.mark_step()

        if not output_type == "latent":
            # make sure the VAE is in float32 mode, as it overflows in float16
            needs_upcasting = self.vae.dtype == torch.float16 and self.vae.config.force_upcast

            if needs_upcasting:
                self.upcast_vae()
                latents = latents.to(next(iter(self.vae.post_quant_conv.parameters())).dtype)

            image = self.vae.decode(latents / self.vae.config.scaling_factor, return_dict=False)[0]

            image, has_nsfw_concept = self.run_safety_checker(image, device, prompt_embeds.dtype)

            # cast back to fp16 if needed
            if needs_upcasting:
                self.vae.to(dtype=torch.float16)
        else:
            image = latents
            has_nsfw_concept = None
            return CustomStableDiffusionXLPipelineOutput(images=image, nsfw_content_detected=has_nsfw_concept)

        if has_nsfw_concept is None:
            do_denormalize = [True] * image.shape[0]
        else:
            do_denormalize = [not has_nsfw for has_nsfw in has_nsfw_concept]
        # apply watermark if available
        if self.watermark is not None:
            image = self.watermark.apply_watermark(image)

        image = self.image_processor.postprocess(image, output_type=output_type, do_denormalize=do_denormalize)

        # Offload all models
        self.maybe_free_model_hooks()

        if not return_dict:
            return (image, has_nsfw_concept)

        return CustomStableDiffusionXLPipelineOutput(images=image, nsfw_content_detected=has_nsfw_concept)<|MERGE_RESOLUTION|>--- conflicted
+++ resolved
@@ -60,6 +60,7 @@
 from ..pipeline_utils import DiffusionPipeline
 from .pipeline_output import CustomStableDiffusionXLPipelineOutput
 
+
 if is_invisible_watermark_available():
     from .watermark import StableDiffusionXLWatermarker
 
@@ -156,7 +157,7 @@
         if not accepts_timesteps:
             raise ValueError(
                 f"The current scheduler class {scheduler.__class__}'s `set_timesteps` does not support custom"
-                " timestep schedules. Please check whether you are using the correct scheduler."
+                f" timestep schedules. Please check whether you are using the correct scheduler."
             )
         scheduler.set_timesteps(timesteps=timesteps, device=device, **kwargs)
         timesteps = scheduler.timesteps
@@ -778,7 +779,6 @@
 
             return image_embeds, uncond_image_embeds
 
-<<<<<<< HEAD
     # Copied from diffusers.pipelines.stable_diffusion.pipeline_stable_diffusion.StableDiffusionPipeline.run_safety_checker
     def run_safety_checker(self, image, device, dtype):
         if self.safety_checker is None:
@@ -793,7 +793,7 @@
                 images=image, clip_input=safety_checker_input.pixel_values.to(dtype)
             )
         return image, has_nsfw_concept
-=======
+
     # Copied from diffusers.pipelines.stable_diffusion.pipeline_stable_diffusion.StableDiffusionPipeline.prepare_ip_adapter_image_embeds
     def prepare_ip_adapter_image_embeds(self, ip_adapter_image, device, num_images_per_prompt):
         if not isinstance(ip_adapter_image, list):
@@ -822,7 +822,6 @@
             image_embeds.append(single_image_embeds)
 
         return image_embeds
->>>>>>> adcbe674
 
     def _get_add_time_ids(
         self,
