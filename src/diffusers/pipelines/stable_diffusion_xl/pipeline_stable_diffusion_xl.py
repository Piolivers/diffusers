# Copyright 2023 The HuggingFace Team. All rights reserved.
#
# Licensed under the Apache License, Version 2.0 (the "License");
# you may not use this file except in compliance with the License.
# You may obtain a copy of the License at
#
#     http://www.apache.org/licenses/LICENSE-2.0
#
# Unless required by applicable law or agreed to in writing, software
# distributed under the License is distributed on an "AS IS" BASIS,
# WITHOUT WARRANTIES OR CONDITIONS OF ANY KIND, either express or implied.
# See the License for the specific language governing permissions and
# limitations under the License.

import inspect
from typing import Any, Callable, Dict, List, Optional, Tuple, Union

import torch
from transformers import (
    CLIPImageProcessor,
    CLIPTextModel,
    CLIPTextModelWithProjection,
    CLIPTokenizer,
    CLIPVisionModelWithProjection,
)

from diffusers.pipelines.stable_diffusion.safety_checker import (
    StableDiffusionSafetyChecker,
)

from ...image_processor import PipelineImageInput, VaeImageProcessor
from ...loaders import (
    FromSingleFileMixin,
    IPAdapterMixin,
    StableDiffusionXLLoraLoaderMixin,
    TextualInversionLoaderMixin,
)
from ...models import AutoencoderKL, ImageProjection, UNet2DConditionModel
from ...models.attention_processor import (
    AttnProcessor2_0,
    FusedAttnProcessor2_0,
    LoRAAttnProcessor2_0,
    LoRAXFormersAttnProcessor,
    XFormersAttnProcessor,
)
from ...models.lora import adjust_lora_scale_text_encoder
from ...schedulers import KarrasDiffusionSchedulers
from ...utils import (
    USE_PEFT_BACKEND,
    deprecate,
    is_invisible_watermark_available,
    is_torch_xla_available,
    logging,
    replace_example_docstring,
    scale_lora_layers,
    unscale_lora_layers,
)
from ...utils.torch_utils import randn_tensor
from ..pipeline_utils import DiffusionPipeline
from .pipeline_output import CustomStableDiffusionXLPipelineOutput

if is_invisible_watermark_available():
    from .watermark import StableDiffusionXLWatermarker

if is_torch_xla_available():
    import torch_xla.core.xla_model as xm

    XLA_AVAILABLE = True
else:
    XLA_AVAILABLE = False


logger = logging.get_logger(__name__)  # pylint: disable=invalid-name

EXAMPLE_DOC_STRING = """
    Examples:
        ```py
        >>> import torch
        >>> from diffusers import StableDiffusionXLPipeline

        >>> pipe = StableDiffusionXLPipeline.from_pretrained(
        ...     "stabilityai/stable-diffusion-xl-base-1.0", torch_dtype=torch.float16
        ... )
        >>> pipe = pipe.to("cuda")

        >>> prompt = "a photo of an astronaut riding a horse on mars"
        >>> image = pipe(prompt).images[0]
        ```
"""


# Copied from diffusers.pipelines.stable_diffusion.pipeline_stable_diffusion.rescale_noise_cfg
def rescale_noise_cfg(noise_cfg, noise_pred_text, guidance_rescale=0.0):
    """
    Rescale `noise_cfg` according to `guidance_rescale`. Based on findings of [Common Diffusion Noise Schedules and
    Sample Steps are Flawed](https://arxiv.org/pdf/2305.08891.pdf). See Section 3.4
    """
    std_text = noise_pred_text.std(dim=list(range(1, noise_pred_text.ndim)), keepdim=True)
    std_cfg = noise_cfg.std(dim=list(range(1, noise_cfg.ndim)), keepdim=True)
    # rescale the results from guidance (fixes overexposure)
    noise_pred_rescaled = noise_cfg * (std_text / std_cfg)
    # mix with the original results from guidance by factor guidance_rescale to avoid "plain looking" images
    noise_cfg = guidance_rescale * noise_pred_rescaled + (1 - guidance_rescale) * noise_cfg
    return noise_cfg


# Copied from diffusers.pipelines.stable_diffusion.pipeline_stable_diffusion.retrieve_timesteps
def retrieve_timesteps(
    scheduler,
    num_inference_steps: Optional[int] = None,
    device: Optional[Union[str, torch.device]] = None,
    timesteps: Optional[List[int]] = None,
    **kwargs,
):
    """
    Calls the scheduler's `set_timesteps` method and retrieves timesteps from the scheduler after the call. Handles
    custom timesteps. Any kwargs will be supplied to `scheduler.set_timesteps`.

    Args:
        scheduler (`SchedulerMixin`):
            The scheduler to get timesteps from.
        num_inference_steps (`int`):
            The number of diffusion steps used when generating samples with a pre-trained model. If used,
            `timesteps` must be `None`.
        device (`str` or `torch.device`, *optional*):
            The device to which the timesteps should be moved to. If `None`, the timesteps are not moved.
        timesteps (`List[int]`, *optional*):
                Custom timesteps used to support arbitrary spacing between timesteps. If `None`, then the default
                timestep spacing strategy of the scheduler is used. If `timesteps` is passed, `num_inference_steps`
                must be `None`.

    Returns:
        `Tuple[torch.Tensor, int]`: A tuple where the first element is the timestep schedule from the scheduler and the
        second element is the number of inference steps.
    """
    if timesteps is not None:
        accepts_timesteps = "timesteps" in set(inspect.signature(scheduler.set_timesteps).parameters.keys())
        if not accepts_timesteps:
            raise ValueError(
                f"The current scheduler class {scheduler.__class__}'s `set_timesteps` does not support custom"
                " timestep schedules. Please check whether you are using the correct scheduler."
            )
        scheduler.set_timesteps(timesteps=timesteps, device=device, **kwargs)
        timesteps = scheduler.timesteps
        num_inference_steps = len(timesteps)
    else:
        scheduler.set_timesteps(num_inference_steps, device=device, **kwargs)
        timesteps = scheduler.timesteps
    return timesteps, num_inference_steps


class StableDiffusionXLPipeline(
    DiffusionPipeline,
    FromSingleFileMixin,
    StableDiffusionXLLoraLoaderMixin,
    TextualInversionLoaderMixin,
    IPAdapterMixin,
):
    r"""
    Pipeline for text-to-image generation using Stable Diffusion XL.

    This model inherits from [`DiffusionPipeline`]. Check the superclass documentation for the generic methods the
    library implements for all the pipelines (such as downloading or saving, running on a particular device, etc.)

    The pipeline also inherits the following loading methods:
        - [`~loaders.TextualInversionLoaderMixin.load_textual_inversion`] for loading textual inversion embeddings
        - [`~loaders.FromSingleFileMixin.from_single_file`] for loading `.ckpt` files
        - [`~loaders.StableDiffusionXLLoraLoaderMixin.load_lora_weights`] for loading LoRA weights
        - [`~loaders.StableDiffusionXLLoraLoaderMixin.save_lora_weights`] for saving LoRA weights
        - [`~loaders.IPAdapterMixin.load_ip_adapter`] for loading IP Adapters

    Args:
        vae ([`AutoencoderKL`]):
            Variational Auto-Encoder (VAE) Model to encode and decode images to and from latent representations.
        text_encoder ([`CLIPTextModel`]):
            Frozen text-encoder. Stable Diffusion XL uses the text portion of
            [CLIP](https://huggingface.co/docs/transformers/model_doc/clip#transformers.CLIPTextModel), specifically
            the [clip-vit-large-patch14](https://huggingface.co/openai/clip-vit-large-patch14) variant.
        text_encoder_2 ([` CLIPTextModelWithProjection`]):
            Second frozen text-encoder. Stable Diffusion XL uses the text and pool portion of
            [CLIP](https://huggingface.co/docs/transformers/model_doc/clip#transformers.CLIPTextModelWithProjection),
            specifically the
            [laion/CLIP-ViT-bigG-14-laion2B-39B-b160k](https://huggingface.co/laion/CLIP-ViT-bigG-14-laion2B-39B-b160k)
            variant.
        tokenizer (`CLIPTokenizer`):
            Tokenizer of class
            [CLIPTokenizer](https://huggingface.co/docs/transformers/v4.21.0/en/model_doc/clip#transformers.CLIPTokenizer).
        tokenizer_2 (`CLIPTokenizer`):
            Second Tokenizer of class
            [CLIPTokenizer](https://huggingface.co/docs/transformers/v4.21.0/en/model_doc/clip#transformers.CLIPTokenizer).
        unet ([`UNet2DConditionModel`]): Conditional U-Net architecture to denoise the encoded image latents.
        scheduler ([`SchedulerMixin`]):
            A scheduler to be used in combination with `unet` to denoise the encoded image latents. Can be one of
            [`DDIMScheduler`], [`LMSDiscreteScheduler`], or [`PNDMScheduler`].
        safety_checker ([`StableDiffusionSafetyChecker`]):
            Classification module that estimates whether generated images could be considered offensive or harmful.
        force_zeros_for_empty_prompt (`bool`, *optional*, defaults to `"True"`):
            Whether the negative prompt embeddings shall be forced to always be set to 0. Also see the config of
            `stabilityai/stable-diffusion-xl-base-1-0`.
        feature_extractor ([`~transformers.CLIPImageProcessor`]):
            A `CLIPImageProcessor` to extract features from generated images; used as inputs to the `safety_checker`.
        add_watermarker (`bool`, *optional*):
            Whether to use the [invisible_watermark library](https://github.com/ShieldMnt/invisible-watermark/) to
            watermark output images. If not defined, it will default to True if the package is installed, otherwise no
            watermarker will be used.
    """

    model_cpu_offload_seq = "text_encoder->text_encoder_2->image_encoder->unet->vae"
    _optional_components = [
        "tokenizer",
        "tokenizer_2",
        "text_encoder",
        "text_encoder_2",
        "image_encoder",
        "safety_checker",
        "feature_extractor",
    ]
    _callback_tensor_inputs = [
        "latents",
        "prompt_embeds",
        "negative_prompt_embeds",
        "add_text_embeds",
        "add_time_ids",
        "negative_pooled_prompt_embeds",
        "negative_add_time_ids",
    ]

    def __init__(
        self,
        vae: AutoencoderKL,
        text_encoder: CLIPTextModel,
        text_encoder_2: CLIPTextModelWithProjection,
        tokenizer: CLIPTokenizer,
        tokenizer_2: CLIPTokenizer,
        unet: UNet2DConditionModel,
        scheduler: KarrasDiffusionSchedulers,
        image_encoder: CLIPVisionModelWithProjection = None,
        safety_checker: StableDiffusionSafetyChecker = None,
        feature_extractor: CLIPImageProcessor = None,
        force_zeros_for_empty_prompt: bool = True,
        add_watermarker: Optional[bool] = None,
    ):
        super().__init__()

        self.register_modules(
            vae=vae,
            text_encoder=text_encoder,
            text_encoder_2=text_encoder_2,
            tokenizer=tokenizer,
            tokenizer_2=tokenizer_2,
            unet=unet,
            scheduler=scheduler,
            image_encoder=image_encoder,
            safety_checker=safety_checker,
            feature_extractor=feature_extractor,
        )
        self.register_to_config(force_zeros_for_empty_prompt=force_zeros_for_empty_prompt)
        self.vae_scale_factor = 2 ** (len(self.vae.config.block_out_channels) - 1)
        self.image_processor = VaeImageProcessor(vae_scale_factor=self.vae_scale_factor)

        self.default_sample_size = self.unet.config.sample_size

        add_watermarker = add_watermarker if add_watermarker is not None else is_invisible_watermark_available()

        if add_watermarker:
            self.watermark = StableDiffusionXLWatermarker()
        else:
            self.watermark = None

    # Copied from diffusers.pipelines.stable_diffusion.pipeline_stable_diffusion.StableDiffusionPipeline.enable_vae_slicing
    def enable_vae_slicing(self):
        r"""
        Enable sliced VAE decoding. When this option is enabled, the VAE will split the input tensor in slices to
        compute decoding in several steps. This is useful to save some memory and allow larger batch sizes.
        """
        self.vae.enable_slicing()

    # Copied from diffusers.pipelines.stable_diffusion.pipeline_stable_diffusion.StableDiffusionPipeline.disable_vae_slicing
    def disable_vae_slicing(self):
        r"""
        Disable sliced VAE decoding. If `enable_vae_slicing` was previously enabled, this method will go back to
        computing decoding in one step.
        """
        self.vae.disable_slicing()

    # Copied from diffusers.pipelines.stable_diffusion.pipeline_stable_diffusion.StableDiffusionPipeline.enable_vae_tiling
    def enable_vae_tiling(self):
        r"""
        Enable tiled VAE decoding. When this option is enabled, the VAE will split the input tensor into tiles to
        compute decoding and encoding in several steps. This is useful for saving a large amount of memory and to allow
        processing larger images.
        """
        self.vae.enable_tiling()

    # Copied from diffusers.pipelines.stable_diffusion.pipeline_stable_diffusion.StableDiffusionPipeline.disable_vae_tiling
    def disable_vae_tiling(self):
        r"""
        Disable tiled VAE decoding. If `enable_vae_tiling` was previously enabled, this method will go back to
        computing decoding in one step.
        """
        self.vae.disable_tiling()

    def encode_prompt(
        self,
        prompt: str,
        prompt_2: Optional[str] = None,
        device: Optional[torch.device] = None,
        cfg_end: Optional[float] = None,
        num_images_per_prompt: int = 1,
        do_classifier_free_guidance: bool = True,
        negative_prompt: Optional[str] = None,
        negative_prompt_2: Optional[str] = None,
        prompt_embeds: Optional[torch.FloatTensor] = None,
        negative_prompt_embeds: Optional[torch.FloatTensor] = None,
        pooled_prompt_embeds: Optional[torch.FloatTensor] = None,
        negative_pooled_prompt_embeds: Optional[torch.FloatTensor] = None,
        lora_scale: Optional[float] = None,
        clip_skip: Optional[int] = None,
    ):
        r"""
        Encodes the prompt into text encoder hidden states.

        Args:
            prompt (`str` or `List[str]`, *optional*):
                prompt to be encoded
            prompt_2 (`str` or `List[str]`, *optional*):
                The prompt or prompts to be sent to the `tokenizer_2` and `text_encoder_2`. If not defined, `prompt` is
                used in both text-encoders
            device: (`torch.device`):
                torch device
            num_images_per_prompt (`int`):
                number of images that should be generated per prompt
            do_classifier_free_guidance (`bool`):
                whether to use classifier free guidance or not
            negative_prompt (`str` or `List[str]`, *optional*):
                The prompt or prompts not to guide the image generation. If not defined, one has to pass
                `negative_prompt_embeds` instead. Ignored when not using guidance (i.e., ignored if `guidance_scale` is
                less than `1`).
            negative_prompt_2 (`str` or `List[str]`, *optional*):
                The prompt or prompts not to guide the image generation to be sent to `tokenizer_2` and
                `text_encoder_2`. If not defined, `negative_prompt` is used in both text-encoders
            prompt_embeds (`torch.FloatTensor`, *optional*):
                Pre-generated text embeddings. Can be used to easily tweak text inputs, *e.g.* prompt weighting. If not
                provided, text embeddings will be generated from `prompt` input argument.
            negative_prompt_embeds (`torch.FloatTensor`, *optional*):
                Pre-generated negative text embeddings. Can be used to easily tweak text inputs, *e.g.* prompt
                weighting. If not provided, negative_prompt_embeds will be generated from `negative_prompt` input
                argument.
            pooled_prompt_embeds (`torch.FloatTensor`, *optional*):
                Pre-generated pooled text embeddings. Can be used to easily tweak text inputs, *e.g.* prompt weighting.
                If not provided, pooled text embeddings will be generated from `prompt` input argument.
            negative_pooled_prompt_embeds (`torch.FloatTensor`, *optional*):
                Pre-generated negative pooled text embeddings. Can be used to easily tweak text inputs, *e.g.* prompt
                weighting. If not provided, pooled negative_prompt_embeds will be generated from `negative_prompt`
                input argument.
            lora_scale (`float`, *optional*):
                A lora scale that will be applied to all LoRA layers of the text encoder if LoRA layers are loaded.
            clip_skip (`int`, *optional*):
                Number of layers to be skipped from CLIP while computing the prompt embeddings. A value of 1 means that
                the output of the pre-final layer will be used for computing the prompt embeddings.
        """
        device = device or self._execution_device
        cfg_end = cfg_end

        # set lora scale so that monkey patched LoRA
        # function of text encoder can correctly access it
        if lora_scale is not None and isinstance(self, StableDiffusionXLLoraLoaderMixin):
            self._lora_scale = lora_scale

            # dynamically adjust the LoRA scale
            if self.text_encoder is not None:
                if not USE_PEFT_BACKEND:
                    adjust_lora_scale_text_encoder(self.text_encoder, lora_scale)
                else:
                    scale_lora_layers(self.text_encoder, lora_scale)

            if self.text_encoder_2 is not None:
                if not USE_PEFT_BACKEND:
                    adjust_lora_scale_text_encoder(self.text_encoder_2, lora_scale)
                else:
                    scale_lora_layers(self.text_encoder_2, lora_scale)

        prompt = [prompt] if isinstance(prompt, str) else prompt

        if prompt is not None:
            batch_size = len(prompt)
        else:
            batch_size = prompt_embeds.shape[0]

        # Define tokenizers and text encoders
        tokenizers = [self.tokenizer, self.tokenizer_2] if self.tokenizer is not None else [self.tokenizer_2]
        text_encoders = (
            [self.text_encoder, self.text_encoder_2] if self.text_encoder is not None else [self.text_encoder_2]
        )

        if prompt_embeds is None:
            prompt_2 = prompt_2 or prompt
            prompt_2 = [prompt_2] if isinstance(prompt_2, str) else prompt_2

            # textual inversion: procecss multi-vector tokens if necessary
            prompt_embeds_list = []
            prompts = [prompt, prompt_2]
            for prompt, tokenizer, text_encoder in zip(prompts, tokenizers, text_encoders):
                if isinstance(self, TextualInversionLoaderMixin):
                    prompt = self.maybe_convert_prompt(prompt, tokenizer)

                text_inputs = tokenizer(
                    prompt,
                    padding="max_length",
                    max_length=tokenizer.model_max_length,
                    truncation=True,
                    return_tensors="pt",
                )

                text_input_ids = text_inputs.input_ids
                untruncated_ids = tokenizer(prompt, padding="longest", return_tensors="pt").input_ids

                if untruncated_ids.shape[-1] >= text_input_ids.shape[-1] and not torch.equal(
                    text_input_ids, untruncated_ids
                ):
                    removed_text = tokenizer.batch_decode(untruncated_ids[:, tokenizer.model_max_length - 1 : -1])
                    logger.warning(
                        "The following part of your input was truncated because CLIP can only handle sequences up to"
                        f" {tokenizer.model_max_length} tokens: {removed_text}"
                    )

                prompt_embeds = text_encoder(text_input_ids.to(device), output_hidden_states=True)

                # We are only ALWAYS interested in the pooled output of the final text encoder
                pooled_prompt_embeds = prompt_embeds[0]
                if clip_skip is None:
                    prompt_embeds = prompt_embeds.hidden_states[-2]
                else:
                    # "2" because SDXL always indexes from the penultimate layer.
                    prompt_embeds = prompt_embeds.hidden_states[-(clip_skip + 2)]

                prompt_embeds_list.append(prompt_embeds)

            prompt_embeds = torch.concat(prompt_embeds_list, dim=-1)

        # get unconditional embeddings for classifier free guidance
        zero_out_negative_prompt = negative_prompt is None and self.config.force_zeros_for_empty_prompt
        if do_classifier_free_guidance and negative_prompt_embeds is None and zero_out_negative_prompt:
            negative_prompt_embeds = torch.zeros_like(prompt_embeds)
            negative_pooled_prompt_embeds = torch.zeros_like(pooled_prompt_embeds)
        elif do_classifier_free_guidance and negative_prompt_embeds is None:
            negative_prompt = negative_prompt or ""
            negative_prompt_2 = negative_prompt_2 or negative_prompt

            # normalize str to list
            negative_prompt = batch_size * [negative_prompt] if isinstance(negative_prompt, str) else negative_prompt
            negative_prompt_2 = (
                batch_size * [negative_prompt_2] if isinstance(negative_prompt_2, str) else negative_prompt_2
            )

            uncond_tokens: List[str]
            if prompt is not None and type(prompt) is not type(negative_prompt):
                raise TypeError(
                    f"`negative_prompt` should be the same type to `prompt`, but got {type(negative_prompt)} !="
                    f" {type(prompt)}."
                )
            elif batch_size != len(negative_prompt):
                raise ValueError(
                    f"`negative_prompt`: {negative_prompt} has batch size {len(negative_prompt)}, but `prompt`:"
                    f" {prompt} has batch size {batch_size}. Please make sure that passed `negative_prompt` matches"
                    " the batch size of `prompt`."
                )
            else:
                uncond_tokens = [negative_prompt, negative_prompt_2]

            negative_prompt_embeds_list = []
            for negative_prompt, tokenizer, text_encoder in zip(uncond_tokens, tokenizers, text_encoders):
                if isinstance(self, TextualInversionLoaderMixin):
                    negative_prompt = self.maybe_convert_prompt(negative_prompt, tokenizer)

                max_length = prompt_embeds.shape[1]
                uncond_input = tokenizer(
                    negative_prompt,
                    padding="max_length",
                    max_length=max_length,
                    truncation=True,
                    return_tensors="pt",
                )

                negative_prompt_embeds = text_encoder(
                    uncond_input.input_ids.to(device),
                    output_hidden_states=True,
                )
                # We are only ALWAYS interested in the pooled output of the final text encoder
                negative_pooled_prompt_embeds = negative_prompt_embeds[0]
                negative_prompt_embeds = negative_prompt_embeds.hidden_states[-2]

                negative_prompt_embeds_list.append(negative_prompt_embeds)

            negative_prompt_embeds = torch.concat(negative_prompt_embeds_list, dim=-1)

        if self.text_encoder_2 is not None:
            prompt_embeds = prompt_embeds.to(dtype=self.text_encoder_2.dtype, device=device)
        else:
            prompt_embeds = prompt_embeds.to(dtype=self.unet.dtype, device=device)

        bs_embed, seq_len, _ = prompt_embeds.shape
        # duplicate text embeddings for each generation per prompt, using mps friendly method
        prompt_embeds = prompt_embeds.repeat(1, num_images_per_prompt, 1)
        prompt_embeds = prompt_embeds.view(bs_embed * num_images_per_prompt, seq_len, -1)

        if do_classifier_free_guidance:
            # duplicate unconditional embeddings for each generation per prompt, using mps friendly method
            seq_len = negative_prompt_embeds.shape[1]

            if self.text_encoder_2 is not None:
                negative_prompt_embeds = negative_prompt_embeds.to(dtype=self.text_encoder_2.dtype, device=device)
            else:
                negative_prompt_embeds = negative_prompt_embeds.to(dtype=self.unet.dtype, device=device)

            negative_prompt_embeds = negative_prompt_embeds.repeat(1, num_images_per_prompt, 1)
            negative_prompt_embeds = negative_prompt_embeds.view(batch_size * num_images_per_prompt, seq_len, -1)

        pooled_prompt_embeds = pooled_prompt_embeds.repeat(1, num_images_per_prompt).view(
            bs_embed * num_images_per_prompt, -1
        )
        if do_classifier_free_guidance:
            negative_pooled_prompt_embeds = negative_pooled_prompt_embeds.repeat(1, num_images_per_prompt).view(
                bs_embed * num_images_per_prompt, -1
            )

        if self.text_encoder is not None:
            if isinstance(self, StableDiffusionXLLoraLoaderMixin) and USE_PEFT_BACKEND:
                # Retrieve the original scale by scaling back the LoRA layers
                unscale_lora_layers(self.text_encoder, lora_scale)

        if self.text_encoder_2 is not None:
            if isinstance(self, StableDiffusionXLLoraLoaderMixin) and USE_PEFT_BACKEND:
                # Retrieve the original scale by scaling back the LoRA layers
                unscale_lora_layers(self.text_encoder_2, lora_scale)

        return prompt_embeds, negative_prompt_embeds, pooled_prompt_embeds, negative_pooled_prompt_embeds

    # Copied from diffusers.pipelines.stable_diffusion.pipeline_stable_diffusion.StableDiffusionPipeline.encode_image
    def encode_image(self, image, device, num_images_per_prompt, output_hidden_states=None):
        dtype = next(self.image_encoder.parameters()).dtype

        if not isinstance(image, torch.Tensor):
            image = self.feature_extractor(image, return_tensors="pt").pixel_values

        image = image.to(device=device, dtype=dtype)
        if output_hidden_states:
            image_enc_hidden_states = self.image_encoder(image, output_hidden_states=True).hidden_states[-2]
            image_enc_hidden_states = image_enc_hidden_states.repeat_interleave(num_images_per_prompt, dim=0)
            uncond_image_enc_hidden_states = self.image_encoder(
                torch.zeros_like(image), output_hidden_states=True
            ).hidden_states[-2]
            uncond_image_enc_hidden_states = uncond_image_enc_hidden_states.repeat_interleave(
                num_images_per_prompt, dim=0
            )
            return image_enc_hidden_states, uncond_image_enc_hidden_states
        else:
            image_embeds = self.image_encoder(image).image_embeds
            image_embeds = image_embeds.repeat_interleave(num_images_per_prompt, dim=0)
            uncond_image_embeds = torch.zeros_like(image_embeds)

            return image_embeds, uncond_image_embeds

<<<<<<< HEAD
    # Copied from diffusers.pipelines.stable_diffusion.pipeline_stable_diffusion.StableDiffusionPipeline.run_safety_checker
    def run_safety_checker(self, image, device, dtype):
        if self.safety_checker is None:
            has_nsfw_concept = None
        else:
            if torch.is_tensor(image):
                feature_extractor_input = self.image_processor.postprocess(image, output_type="pil")
            else:
                feature_extractor_input = self.image_processor.numpy_to_pil(image)
            safety_checker_input = self.feature_extractor(feature_extractor_input, return_tensors="pt").to(device)
            image, has_nsfw_concept = self.safety_checker(
                images=image, clip_input=safety_checker_input.pixel_values.to(dtype)
            )
        return image, has_nsfw_concept
=======
    # Copied from diffusers.pipelines.stable_diffusion.pipeline_stable_diffusion.StableDiffusionPipeline.prepare_ip_adapter_image_embeds
    def prepare_ip_adapter_image_embeds(self, ip_adapter_image, device, num_images_per_prompt):
        if not isinstance(ip_adapter_image, list):
            ip_adapter_image = [ip_adapter_image]

        if len(ip_adapter_image) != len(self.unet.encoder_hid_proj.image_projection_layers):
            raise ValueError(
                f"`ip_adapter_image` must have same length as the number of IP Adapters. Got {len(ip_adapter_image)} images and {len(self.unet.encoder_hid_proj.image_projection_layers)} IP Adapters."
            )

        image_embeds = []
        for single_ip_adapter_image, image_proj_layer in zip(
            ip_adapter_image, self.unet.encoder_hid_proj.image_projection_layers
        ):
            output_hidden_state = not isinstance(image_proj_layer, ImageProjection)
            single_image_embeds, single_negative_image_embeds = self.encode_image(
                single_ip_adapter_image, device, 1, output_hidden_state
            )
            single_image_embeds = torch.stack([single_image_embeds] * num_images_per_prompt, dim=0)
            single_negative_image_embeds = torch.stack([single_negative_image_embeds] * num_images_per_prompt, dim=0)

            if self.do_classifier_free_guidance:
                single_image_embeds = torch.cat([single_negative_image_embeds, single_image_embeds])
                single_image_embeds = single_image_embeds.to(device)

            image_embeds.append(single_image_embeds)

        return image_embeds
>>>>>>> adcbe674

    # Copied from diffusers.pipelines.stable_diffusion.pipeline_stable_diffusion.StableDiffusionPipeline.prepare_extra_step_kwargs
    def prepare_extra_step_kwargs(self, generator, eta):
        # prepare extra kwargs for the scheduler step, since not all schedulers have the same signature
        # eta (η) is only used with the DDIMScheduler, it will be ignored for other schedulers.
        # eta corresponds to η in DDIM paper: https://arxiv.org/abs/2010.02502
        # and should be between [0, 1]

        accepts_eta = "eta" in set(inspect.signature(self.scheduler.step).parameters.keys())
        extra_step_kwargs = {}
        if accepts_eta:
            extra_step_kwargs["eta"] = eta

        # check if the scheduler accepts generator
        accepts_generator = "generator" in set(inspect.signature(self.scheduler.step).parameters.keys())
        if accepts_generator:
            extra_step_kwargs["generator"] = generator
        return extra_step_kwargs

    def check_inputs(
        self,
        prompt,
        prompt_2,
        height,
        width,
        callback_steps,
        negative_prompt=None,
        negative_prompt_2=None,
        prompt_embeds=None,
        negative_prompt_embeds=None,
        pooled_prompt_embeds=None,
        negative_pooled_prompt_embeds=None,
        callback_on_step_end_tensor_inputs=None,
    ):
        if height % 8 != 0 or width % 8 != 0:
            raise ValueError(f"`height` and `width` have to be divisible by 8 but are {height} and {width}.")

        if callback_steps is not None and (not isinstance(callback_steps, int) or callback_steps <= 0):
            raise ValueError(
                f"`callback_steps` has to be a positive integer but is {callback_steps} of type {type(callback_steps)}."
            )

        if callback_on_step_end_tensor_inputs is not None and not all(
            k in self._callback_tensor_inputs for k in callback_on_step_end_tensor_inputs
        ):
            raise ValueError(
                f"`callback_on_step_end_tensor_inputs` has to be in {self._callback_tensor_inputs}, but found"
                f" {[k for k in callback_on_step_end_tensor_inputs if k not in self._callback_tensor_inputs]}"
            )

        if prompt is not None and prompt_embeds is not None:
            raise ValueError(
                f"Cannot forward both `prompt`: {prompt} and `prompt_embeds`: {prompt_embeds}. Please make sure to"
                " only forward one of the two."
            )
        elif prompt_2 is not None and prompt_embeds is not None:
            raise ValueError(
                f"Cannot forward both `prompt_2`: {prompt_2} and `prompt_embeds`: {prompt_embeds}. Please make sure to"
                " only forward one of the two."
            )
        elif prompt is None and prompt_embeds is None:
            raise ValueError(
                "Provide either `prompt` or `prompt_embeds`. Cannot leave both `prompt` and `prompt_embeds` undefined."
            )
        elif prompt is not None and (not isinstance(prompt, str) and not isinstance(prompt, list)):
            raise ValueError(f"`prompt` has to be of type `str` or `list` but is {type(prompt)}")
        elif prompt_2 is not None and (not isinstance(prompt_2, str) and not isinstance(prompt_2, list)):
            raise ValueError(f"`prompt_2` has to be of type `str` or `list` but is {type(prompt_2)}")

        if negative_prompt is not None and negative_prompt_embeds is not None:
            raise ValueError(
                f"Cannot forward both `negative_prompt`: {negative_prompt} and `negative_prompt_embeds`:"
                f" {negative_prompt_embeds}. Please make sure to only forward one of the two."
            )
        elif negative_prompt_2 is not None and negative_prompt_embeds is not None:
            raise ValueError(
                f"Cannot forward both `negative_prompt_2`: {negative_prompt_2} and `negative_prompt_embeds`:"
                f" {negative_prompt_embeds}. Please make sure to only forward one of the two."
            )

        if prompt_embeds is not None and negative_prompt_embeds is not None:
            if prompt_embeds.shape != negative_prompt_embeds.shape:
                raise ValueError(
                    "`prompt_embeds` and `negative_prompt_embeds` must have the same shape when passed directly, but"
                    f" got: `prompt_embeds` {prompt_embeds.shape} != `negative_prompt_embeds`"
                    f" {negative_prompt_embeds.shape}."
                )

        if prompt_embeds is not None and pooled_prompt_embeds is None:
            raise ValueError(
                "If `prompt_embeds` are provided, `pooled_prompt_embeds` also have to be passed. Make sure to generate"
                " `pooled_prompt_embeds` from the same text encoder that was used to generate `prompt_embeds`."
            )

        if negative_prompt_embeds is not None and negative_pooled_prompt_embeds is None:
            raise ValueError(
                "If `negative_prompt_embeds` are provided, `negative_pooled_prompt_embeds` also have to be passed. Make"
                " sure to generate `negative_pooled_prompt_embeds` from the same text encoder that was used to generate"
                " `negative_prompt_embeds`."
            )

    # Copied from diffusers.pipelines.stable_diffusion.pipeline_stable_diffusion.StableDiffusionPipeline.prepare_latents
    def prepare_latents(self, batch_size, num_channels_latents, height, width, dtype, device, generator, latents=None):
        shape = (batch_size, num_channels_latents, height // self.vae_scale_factor, width // self.vae_scale_factor)
        if isinstance(generator, list) and len(generator) != batch_size:
            raise ValueError(
                f"You have passed a list of generators of length {len(generator)}, but requested an effective batch"
                f" size of {batch_size}. Make sure the batch size matches the length of the generators."
            )

        if latents is None:
            latents = randn_tensor(shape, generator=generator, device=device, dtype=dtype)
        else:
            latents = latents.to(device)

        # scale the initial noise by the standard deviation required by the scheduler
        latents = latents * self.scheduler.init_noise_sigma
        return latents

    def _get_add_time_ids(
        self, original_size, crops_coords_top_left, target_size, dtype, text_encoder_projection_dim=None
    ):
        add_time_ids = list(original_size + crops_coords_top_left + target_size)

        passed_add_embed_dim = (
            self.unet.config.addition_time_embed_dim * len(add_time_ids) + text_encoder_projection_dim
        )
        expected_add_embed_dim = self.unet.add_embedding.linear_1.in_features

        if expected_add_embed_dim != passed_add_embed_dim:
            raise ValueError(
                f"Model expects an added time embedding vector of length {expected_add_embed_dim}, but a vector of"
                f" {passed_add_embed_dim} was created. The model has an incorrect config. Please check"
                " `unet.config.time_embedding_type` and `text_encoder_2.config.projection_dim`."
            )

        add_time_ids = torch.tensor([add_time_ids], dtype=dtype)
        return add_time_ids

    def upcast_vae(self):
        dtype = self.vae.dtype
        self.vae.to(dtype=torch.float32)
        use_torch_2_0_or_xformers = isinstance(
            self.vae.decoder.mid_block.attentions[0].processor,
            (
                AttnProcessor2_0,
                XFormersAttnProcessor,
                LoRAXFormersAttnProcessor,
                LoRAAttnProcessor2_0,
                FusedAttnProcessor2_0,
            ),
        )
        # if xformers or torch_2_0 is used attention block does not need
        # to be in float32 which can save lots of memory
        if use_torch_2_0_or_xformers:
            self.vae.post_quant_conv.to(dtype)
            self.vae.decoder.conv_in.to(dtype)
            self.vae.decoder.mid_block.to(dtype)

    # Copied from diffusers.pipelines.stable_diffusion.pipeline_stable_diffusion.StableDiffusionPipeline.enable_freeu
    def enable_freeu(self, s1: float, s2: float, b1: float, b2: float):
        r"""Enables the FreeU mechanism as in https://arxiv.org/abs/2309.11497.

        The suffixes after the scaling factors represent the stages where they are being applied.

        Please refer to the [official repository](https://github.com/ChenyangSi/FreeU) for combinations of the values
        that are known to work well for different pipelines such as Stable Diffusion v1, v2, and Stable Diffusion XL.

        Args:
            s1 (`float`):
                Scaling factor for stage 1 to attenuate the contributions of the skip features. This is done to
                mitigate "oversmoothing effect" in the enhanced denoising process.
            s2 (`float`):
                Scaling factor for stage 2 to attenuate the contributions of the skip features. This is done to
                mitigate "oversmoothing effect" in the enhanced denoising process.
            b1 (`float`): Scaling factor for stage 1 to amplify the contributions of backbone features.
            b2 (`float`): Scaling factor for stage 2 to amplify the contributions of backbone features.
        """
        if not hasattr(self, "unet"):
            raise ValueError("The pipeline must have `unet` for using FreeU.")
        self.unet.enable_freeu(s1=s1, s2=s2, b1=b1, b2=b2)

    # Copied from diffusers.pipelines.stable_diffusion.pipeline_stable_diffusion.StableDiffusionPipeline.disable_freeu
    def disable_freeu(self):
        """Disables the FreeU mechanism if enabled."""
        self.unet.disable_freeu()

    def fuse_qkv_projections(self, unet: bool = True, vae: bool = True):
        """
        Enables fused QKV projections. For self-attention modules, all projection matrices (i.e., query,
        key, value) are fused. For cross-attention modules, key and value projection matrices are fused.

        <Tip warning={true}>

        This API is 🧪 experimental.

        </Tip>

        Args:
            unet (`bool`, defaults to `True`): To apply fusion on the UNet.
            vae (`bool`, defaults to `True`): To apply fusion on the VAE.
        """
        self.fusing_unet = False
        self.fusing_vae = False

        if unet:
            self.fusing_unet = True
            self.unet.fuse_qkv_projections()
            self.unet.set_attn_processor(FusedAttnProcessor2_0())

        if vae:
            if not isinstance(self.vae, AutoencoderKL):
                raise ValueError("`fuse_qkv_projections()` is only supported for the VAE of type `AutoencoderKL`.")

            self.fusing_vae = True
            self.vae.fuse_qkv_projections()
            self.vae.set_attn_processor(FusedAttnProcessor2_0())

    def unfuse_qkv_projections(self, unet: bool = True, vae: bool = True):
        """Disable QKV projection fusion if enabled.

        <Tip warning={true}>

        This API is 🧪 experimental.

        </Tip>

        Args:
            unet (`bool`, defaults to `True`): To apply fusion on the UNet.
            vae (`bool`, defaults to `True`): To apply fusion on the VAE.

        """
        if unet:
            if not self.fusing_unet:
                logger.warning("The UNet was not initially fused for QKV projections. Doing nothing.")
            else:
                self.unet.unfuse_qkv_projections()
                self.fusing_unet = False

        if vae:
            if not self.fusing_vae:
                logger.warning("The VAE was not initially fused for QKV projections. Doing nothing.")
            else:
                self.vae.unfuse_qkv_projections()
                self.fusing_vae = False

    # Copied from diffusers.pipelines.latent_consistency_models.pipeline_latent_consistency_text2img.LatentConsistencyModelPipeline.get_guidance_scale_embedding
    def get_guidance_scale_embedding(self, w, embedding_dim=512, dtype=torch.float32):
        """
        See https://github.com/google-research/vdm/blob/dc27b98a554f65cdc654b800da5aa1846545d41b/model_vdm.py#L298

        Args:
            timesteps (`torch.Tensor`):
                generate embedding vectors at these timesteps
            embedding_dim (`int`, *optional*, defaults to 512):
                dimension of the embeddings to generate
            dtype:
                data type of the generated embeddings

        Returns:
            `torch.FloatTensor`: Embedding vectors with shape `(len(timesteps), embedding_dim)`
        """
        assert len(w.shape) == 1
        w = w * 1000.0

        half_dim = embedding_dim // 2
        emb = torch.log(torch.tensor(10000.0)) / (half_dim - 1)
        emb = torch.exp(torch.arange(half_dim, dtype=dtype) * -emb)
        emb = w.to(dtype)[:, None] * emb[None, :]
        emb = torch.cat([torch.sin(emb), torch.cos(emb)], dim=1)
        if embedding_dim % 2 == 1:  # zero pad
            emb = torch.nn.functional.pad(emb, (0, 1))
        assert emb.shape == (w.shape[0], embedding_dim)
        return emb

    @property
    def guidance_scale(self):
        return self._guidance_scale

    @property
    def guidance_rescale(self):
        return self._guidance_rescale

    @property
    def clip_skip(self):
        return self._clip_skip

    # here `guidance_scale` is defined analog to the guidance weight `w` of equation (2)
    # of the Imagen paper: https://arxiv.org/pdf/2205.11487.pdf . `guidance_scale = 1`
    # corresponds to doing no classifier free guidance.
    @property
    def do_classifier_free_guidance(self):
        return self._guidance_scale > 1 and self.unet.config.time_cond_proj_dim is None

    @do_classifier_free_guidance.setter
    def do_classifier_free_guidance(self, value):
        if value:
            self._guidance_scale = 5.0
        else:
            self._guidance_scale = 1.0

    @property
    def cross_attention_kwargs(self):
        return self._cross_attention_kwargs

    @property
    def denoising_end(self):
        return self._denoising_end

    @property
    def num_timesteps(self):
        return self._num_timesteps

    @property
    def interrupt(self):
        return self._interrupt

    @torch.no_grad()
    @replace_example_docstring(EXAMPLE_DOC_STRING)
    def __call__(
        self,
        prompt: Union[str, List[str]] = None,
        prompt_2: Optional[Union[str, List[str]]] = None,
        height: Optional[int] = None,
        width: Optional[int] = None,
        num_inference_steps: int = 50,
        timesteps: List[int] = None,
        denoising_end: Optional[float] = None,
        guidance_scale: float = 5.0,
        cfg_end: Optional[float] = None,
        negative_prompt: Optional[Union[str, List[str]]] = None,
        negative_prompt_2: Optional[Union[str, List[str]]] = None,
        num_images_per_prompt: Optional[int] = 1,
        eta: float = 0.0,
        generator: Optional[Union[torch.Generator, List[torch.Generator]]] = None,
        latents: Optional[torch.FloatTensor] = None,
        prompt_embeds: Optional[torch.FloatTensor] = None,
        negative_prompt_embeds: Optional[torch.FloatTensor] = None,
        pooled_prompt_embeds: Optional[torch.FloatTensor] = None,
        negative_pooled_prompt_embeds: Optional[torch.FloatTensor] = None,
        ip_adapter_image: Optional[PipelineImageInput] = None,
        output_type: Optional[str] = "pil",
        return_dict: bool = True,
        cross_attention_kwargs: Optional[Dict[str, Any]] = None,
        guidance_rescale: float = 0.0,
        original_size: Optional[Tuple[int, int]] = None,
        crops_coords_top_left: Tuple[int, int] = (0, 0),
        target_size: Optional[Tuple[int, int]] = None,
        negative_original_size: Optional[Tuple[int, int]] = None,
        negative_crops_coords_top_left: Tuple[int, int] = (0, 0),
        negative_target_size: Optional[Tuple[int, int]] = None,
        clip_skip: Optional[int] = None,
        callback_on_step_end: Optional[Callable[[int, int, Dict], None]] = None,
        callback_on_step_end_tensor_inputs: List[str] = ["latents"],
        **kwargs,
    ):
        r"""
        Function invoked when calling the pipeline for generation.

        Args:
            prompt (`str` or `List[str]`, *optional*):
                The prompt or prompts to guide the image generation. If not defined, one has to pass `prompt_embeds`.
                instead.
            prompt_2 (`str` or `List[str]`, *optional*):
                The prompt or prompts to be sent to the `tokenizer_2` and `text_encoder_2`. If not defined, `prompt` is
                used in both text-encoders
            height (`int`, *optional*, defaults to self.unet.config.sample_size * self.vae_scale_factor):
                The height in pixels of the generated image. This is set to 1024 by default for the best results.
                Anything below 512 pixels won't work well for
                [stabilityai/stable-diffusion-xl-base-1.0](https://huggingface.co/stabilityai/stable-diffusion-xl-base-1.0)
                and checkpoints that are not specifically fine-tuned on low resolutions.
            width (`int`, *optional*, defaults to self.unet.config.sample_size * self.vae_scale_factor):
                The width in pixels of the generated image. This is set to 1024 by default for the best results.
                Anything below 512 pixels won't work well for
                [stabilityai/stable-diffusion-xl-base-1.0](https://huggingface.co/stabilityai/stable-diffusion-xl-base-1.0)
                and checkpoints that are not specifically fine-tuned on low resolutions.
            num_inference_steps (`int`, *optional*, defaults to 50):
                The number of denoising steps. More denoising steps usually lead to a higher quality image at the
                expense of slower inference.
            timesteps (`List[int]`, *optional*):
                Custom timesteps to use for the denoising process with schedulers which support a `timesteps` argument
                in their `set_timesteps` method. If not defined, the default behavior when `num_inference_steps` is
                passed will be used. Must be in descending order.
            denoising_end (`float`, *optional*):
                When specified, determines the fraction (between 0.0 and 1.0) of the total denoising process to be
                completed before it is intentionally prematurely terminated. As a result, the returned sample will
                still retain a substantial amount of noise as determined by the discrete timesteps selected by the
                scheduler. The denoising_end parameter should ideally be utilized when this pipeline forms a part of a
                "Mixture of Denoisers" multi-pipeline setup, as elaborated in [**Refining the Image
                Output**](https://huggingface.co/docs/diffusers/api/pipelines/stable_diffusion/stable_diffusion_xl#refining-the-image-output)
            guidance_scale (`float`, *optional*, defaults to 5.0):
                Guidance scale as defined in [Classifier-Free Diffusion Guidance](https://arxiv.org/abs/2207.12598).
                `guidance_scale` is defined as `w` of equation 2. of [Imagen
                Paper](https://arxiv.org/pdf/2205.11487.pdf). Guidance scale is enabled by setting `guidance_scale >
                1`. Higher guidance scale encourages to generate images that are closely linked to the text `prompt`,
                usually at the expense of lower image quality.
            negative_prompt (`str` or `List[str]`, *optional*):
                The prompt or prompts not to guide the image generation. If not defined, one has to pass
                `negative_prompt_embeds` instead. Ignored when not using guidance (i.e., ignored if `guidance_scale` is
                less than `1`).
            negative_prompt_2 (`str` or `List[str]`, *optional*):
                The prompt or prompts not to guide the image generation to be sent to `tokenizer_2` and
                `text_encoder_2`. If not defined, `negative_prompt` is used in both text-encoders
            num_images_per_prompt (`int`, *optional*, defaults to 1):
                The number of images to generate per prompt.
            eta (`float`, *optional*, defaults to 0.0):
                Corresponds to parameter eta (η) in the DDIM paper: https://arxiv.org/abs/2010.02502. Only applies to
                [`schedulers.DDIMScheduler`], will be ignored for others.
            generator (`torch.Generator` or `List[torch.Generator]`, *optional*):
                One or a list of [torch generator(s)](https://pytorch.org/docs/stable/generated/torch.Generator.html)
                to make generation deterministic.
            latents (`torch.FloatTensor`, *optional*):
                Pre-generated noisy latents, sampled from a Gaussian distribution, to be used as inputs for image
                generation. Can be used to tweak the same generation with different prompts. If not provided, a latents
                tensor will ge generated by sampling using the supplied random `generator`.
            prompt_embeds (`torch.FloatTensor`, *optional*):
                Pre-generated text embeddings. Can be used to easily tweak text inputs, *e.g.* prompt weighting. If not
                provided, text embeddings will be generated from `prompt` input argument.
            negative_prompt_embeds (`torch.FloatTensor`, *optional*):
                Pre-generated negative text embeddings. Can be used to easily tweak text inputs, *e.g.* prompt
                weighting. If not provided, negative_prompt_embeds will be generated from `negative_prompt` input
                argument.
            pooled_prompt_embeds (`torch.FloatTensor`, *optional*):
                Pre-generated pooled text embeddings. Can be used to easily tweak text inputs, *e.g.* prompt weighting.
                If not provided, pooled text embeddings will be generated from `prompt` input argument.
            negative_pooled_prompt_embeds (`torch.FloatTensor`, *optional*):
                Pre-generated negative pooled text embeddings. Can be used to easily tweak text inputs, *e.g.* prompt
                weighting. If not provided, pooled negative_prompt_embeds will be generated from `negative_prompt`
                input argument.
            ip_adapter_image: (`PipelineImageInput`, *optional*): Optional image input to work with IP Adapters.
            output_type (`str`, *optional*, defaults to `"pil"`):
                The output format of the generate image. Choose between
                [PIL](https://pillow.readthedocs.io/en/stable/): `PIL.Image.Image` or `np.array`.
            return_dict (`bool`, *optional*, defaults to `True`):
                Whether or not to return a [`~pipelines.stable_diffusion_xl.StableDiffusionXLPipelineOutput`] instead
                of a plain tuple.
            cross_attention_kwargs (`dict`, *optional*):
                A kwargs dictionary that if specified is passed along to the `AttentionProcessor` as defined under
                `self.processor` in
                [diffusers.models.attention_processor](https://github.com/huggingface/diffusers/blob/main/src/diffusers/models/attention_processor.py).
            guidance_rescale (`float`, *optional*, defaults to 0.0):
                Guidance rescale factor proposed by [Common Diffusion Noise Schedules and Sample Steps are
                Flawed](https://arxiv.org/pdf/2305.08891.pdf) `guidance_scale` is defined as `φ` in equation 16. of
                [Common Diffusion Noise Schedules and Sample Steps are Flawed](https://arxiv.org/pdf/2305.08891.pdf).
                Guidance rescale factor should fix overexposure when using zero terminal SNR.
            original_size (`Tuple[int]`, *optional*, defaults to (1024, 1024)):
                If `original_size` is not the same as `target_size` the image will appear to be down- or upsampled.
                `original_size` defaults to `(height, width)` if not specified. Part of SDXL's micro-conditioning as
                explained in section 2.2 of
                [https://huggingface.co/papers/2307.01952](https://huggingface.co/papers/2307.01952).
            crops_coords_top_left (`Tuple[int]`, *optional*, defaults to (0, 0)):
                `crops_coords_top_left` can be used to generate an image that appears to be "cropped" from the position
                `crops_coords_top_left` downwards. Favorable, well-centered images are usually achieved by setting
                `crops_coords_top_left` to (0, 0). Part of SDXL's micro-conditioning as explained in section 2.2 of
                [https://huggingface.co/papers/2307.01952](https://huggingface.co/papers/2307.01952).
            target_size (`Tuple[int]`, *optional*, defaults to (1024, 1024)):
                For most cases, `target_size` should be set to the desired height and width of the generated image. If
                not specified it will default to `(height, width)`. Part of SDXL's micro-conditioning as explained in
                section 2.2 of [https://huggingface.co/papers/2307.01952](https://huggingface.co/papers/2307.01952).
            negative_original_size (`Tuple[int]`, *optional*, defaults to (1024, 1024)):
                To negatively condition the generation process based on a specific image resolution. Part of SDXL's
                micro-conditioning as explained in section 2.2 of
                [https://huggingface.co/papers/2307.01952](https://huggingface.co/papers/2307.01952). For more
                information, refer to this issue thread: https://github.com/huggingface/diffusers/issues/4208.
            negative_crops_coords_top_left (`Tuple[int]`, *optional*, defaults to (0, 0)):
                To negatively condition the generation process based on a specific crop coordinates. Part of SDXL's
                micro-conditioning as explained in section 2.2 of
                [https://huggingface.co/papers/2307.01952](https://huggingface.co/papers/2307.01952). For more
                information, refer to this issue thread: https://github.com/huggingface/diffusers/issues/4208.
            negative_target_size (`Tuple[int]`, *optional*, defaults to (1024, 1024)):
                To negatively condition the generation process based on a target image resolution. It should be as same
                as the `target_size` for most cases. Part of SDXL's micro-conditioning as explained in section 2.2 of
                [https://huggingface.co/papers/2307.01952](https://huggingface.co/papers/2307.01952). For more
                information, refer to this issue thread: https://github.com/huggingface/diffusers/issues/4208.
            callback_on_step_end (`Callable`, *optional*):
                A function that calls at the end of each denoising steps during the inference. The function is called
                with the following arguments: `callback_on_step_end(self: DiffusionPipeline, step: int, timestep: int,
                callback_kwargs: Dict)`. `callback_kwargs` will include a list of all tensors as specified by
                `callback_on_step_end_tensor_inputs`.
            callback_on_step_end_tensor_inputs (`List`, *optional*):
                The list of tensor inputs for the `callback_on_step_end` function. The tensors specified in the list
                will be passed as `callback_kwargs` argument. You will only be able to include variables listed in the
                `._callback_tensor_inputs` attribute of your pipeline class.

        Examples:

        Returns:
            [`~pipelines.stable_diffusion_xl.StableDiffusionXLPipelineOutput`] or `tuple`:
            [`~pipelines.stable_diffusion_xl.StableDiffusionXLPipelineOutput`] if `return_dict` is True, otherwise a
            `tuple`. When returning a tuple, the first element is a list with the generated images.
        """

        callback = kwargs.pop("callback", None)
        callback_steps = kwargs.pop("callback_steps", None)

        if callback is not None:
            deprecate(
                "callback",
                "1.0.0",
                "Passing `callback` as an input argument to `__call__` is deprecated, consider use"
                " `callback_on_step_end`",
            )
        if callback_steps is not None:
            deprecate(
                "callback_steps",
                "1.0.0",
                "Passing `callback_steps` as an input argument to `__call__` is deprecated, consider use"
                " `callback_on_step_end`",
            )

        # 0. Default height and width to unet
        height = height or self.default_sample_size * self.vae_scale_factor
        width = width or self.default_sample_size * self.vae_scale_factor

        original_size = original_size or (height, width)
        target_size = target_size or (height, width)

        # 1. Check inputs. Raise error if not correct
        self.check_inputs(
            prompt,
            prompt_2,
            height,
            width,
            callback_steps,
            negative_prompt,
            negative_prompt_2,
            prompt_embeds,
            negative_prompt_embeds,
            pooled_prompt_embeds,
            negative_pooled_prompt_embeds,
            callback_on_step_end_tensor_inputs,
        )

        self._guidance_scale = guidance_scale
        self._guidance_rescale = guidance_rescale
        self._clip_skip = clip_skip
        self._cross_attention_kwargs = cross_attention_kwargs
        self._denoising_end = denoising_end
        self._interrupt = False

        # 2. Define call parameters
        if prompt is not None and isinstance(prompt, str):
            batch_size = 1
        elif prompt is not None and isinstance(prompt, list):
            batch_size = len(prompt)
        else:
            batch_size = prompt_embeds.shape[0]

        device = self._execution_device

        # 3. Encode input prompt
        lora_scale = self.cross_attention_kwargs.get("scale", None) if self.cross_attention_kwargs is not None else None

        (
            prompt_embeds,
            negative_prompt_embeds,
            pooled_prompt_embeds,
            negative_pooled_prompt_embeds,
        ) = self.encode_prompt(
            prompt=prompt,
            prompt_2=prompt_2,
            device=device,
            num_images_per_prompt=num_images_per_prompt,
            do_classifier_free_guidance=self.do_classifier_free_guidance,
            cfg_end=cfg_end,
            negative_prompt=negative_prompt,
            negative_prompt_2=negative_prompt_2,
            prompt_embeds=prompt_embeds,
            negative_prompt_embeds=negative_prompt_embeds,
            pooled_prompt_embeds=pooled_prompt_embeds,
            negative_pooled_prompt_embeds=negative_pooled_prompt_embeds,
            lora_scale=lora_scale,
            clip_skip=self.clip_skip,
        )

        # 4. Prepare timesteps
        timesteps, num_inference_steps = retrieve_timesteps(self.scheduler, num_inference_steps, device, timesteps)

        # 5. Prepare latent variables
        num_channels_latents = self.unet.config.in_channels
        latents = self.prepare_latents(
            batch_size * num_images_per_prompt,
            num_channels_latents,
            height,
            width,
            prompt_embeds.dtype,
            device,
            generator,
            latents,
        )

        # 6. Prepare extra step kwargs. TODO: Logic should ideally just be moved out of the pipeline
        extra_step_kwargs = self.prepare_extra_step_kwargs(generator, eta)

        # 7. Prepare added time ids & embeddings
        add_text_embeds = pooled_prompt_embeds
        if self.text_encoder_2 is None:
            text_encoder_projection_dim = int(pooled_prompt_embeds.shape[-1])
        else:
            text_encoder_projection_dim = self.text_encoder_2.config.projection_dim

        add_time_ids = self._get_add_time_ids(
            original_size,
            crops_coords_top_left,
            target_size,
            dtype=prompt_embeds.dtype,
            text_encoder_projection_dim=text_encoder_projection_dim,
        )
        if negative_original_size is not None and negative_target_size is not None:
            negative_add_time_ids = self._get_add_time_ids(
                negative_original_size,
                negative_crops_coords_top_left,
                negative_target_size,
                dtype=prompt_embeds.dtype,
                text_encoder_projection_dim=text_encoder_projection_dim,
            )
        else:
            negative_add_time_ids = add_time_ids

        if self.do_classifier_free_guidance:
            prompt_embeds = torch.cat([negative_prompt_embeds, prompt_embeds], dim=0)
            add_text_embeds = torch.cat([negative_pooled_prompt_embeds, add_text_embeds], dim=0)
            add_time_ids = torch.cat([negative_add_time_ids, add_time_ids], dim=0)

        prompt_embeds = prompt_embeds.to(device)
        add_text_embeds = add_text_embeds.to(device)
        add_time_ids = add_time_ids.to(device).repeat(batch_size * num_images_per_prompt, 1)

        if ip_adapter_image is not None:
            image_embeds = self.prepare_ip_adapter_image_embeds(
                ip_adapter_image, device, batch_size * num_images_per_prompt
            )

        # 8. Denoising loop
        num_warmup_steps = max(len(timesteps) - num_inference_steps * self.scheduler.order, 0)

        # 8.1 Apply denoising_end
        if (
            self.denoising_end is not None
            and isinstance(self.denoising_end, float)
            and self.denoising_end > 0
            and self.denoising_end < 1
        ):
            discrete_timestep_cutoff = int(
                round(
                    self.scheduler.config.num_train_timesteps
                    - (self.denoising_end * self.scheduler.config.num_train_timesteps)
                )
            )
            num_inference_steps = len(list(filter(lambda ts: ts >= discrete_timestep_cutoff, timesteps)))
            timesteps = timesteps[:num_inference_steps]

        # 9. Optionally get Guidance Scale Embedding
        timestep_cond = None
        if self.unet.config.time_cond_proj_dim is not None:
            guidance_scale_tensor = torch.tensor(self.guidance_scale - 1).repeat(batch_size * num_images_per_prompt)
            timestep_cond = self.get_guidance_scale_embedding(
                guidance_scale_tensor, embedding_dim=self.unet.config.time_cond_proj_dim
            ).to(device=device, dtype=latents.dtype)

        self._num_timesteps = len(timesteps)
        with self.progress_bar(total=num_inference_steps) as progress_bar:
            for i, t in enumerate(timesteps):
                if self.interrupt:
                    continue

                if cfg_end is not None and i / num_inference_steps > cfg_end and self.do_classifier_free_guidance:
                    self.do_classifier_free_guidance = False
                    prompt_embeds = torch.chunk(prompt_embeds, 2, dim=0)[-1]
                    add_text_embeds = torch.chunk(add_text_embeds, 2, dim=0)[-1]
                    add_time_ids = torch.chunk(add_time_ids, 2, dim=0)[-1]
                # expand the latents if we are doing classifier free guidance
                latent_model_input = torch.cat([latents] * 2) if self.do_classifier_free_guidance else latents

                latent_model_input = self.scheduler.scale_model_input(latent_model_input, t)

                # predict the noise residual
                added_cond_kwargs = {"text_embeds": add_text_embeds, "time_ids": add_time_ids}
                if ip_adapter_image is not None:
                    added_cond_kwargs["image_embeds"] = image_embeds
                noise_pred = self.unet(
                    latent_model_input,
                    t,
                    encoder_hidden_states=prompt_embeds,
                    timestep_cond=timestep_cond,
                    cross_attention_kwargs=self.cross_attention_kwargs,
                    added_cond_kwargs=added_cond_kwargs,
                    return_dict=False,
                )[0]

                # perform guidance
                if self.do_classifier_free_guidance:
                    noise_pred_uncond, noise_pred_text = noise_pred.chunk(2)
                    noise_pred = noise_pred_uncond + self.guidance_scale * (noise_pred_text - noise_pred_uncond)

                if self.do_classifier_free_guidance and self.guidance_rescale > 0.0:
                    # Based on 3.4. in https://arxiv.org/pdf/2305.08891.pdf
                    noise_pred = rescale_noise_cfg(noise_pred, noise_pred_text, guidance_rescale=self.guidance_rescale)

                # compute the previous noisy sample x_t -> x_t-1
                latents = self.scheduler.step(noise_pred, t, latents, **extra_step_kwargs, return_dict=False)[0]

                if callback_on_step_end is not None:
                    callback_kwargs = {}
                    for k in callback_on_step_end_tensor_inputs:
                        callback_kwargs[k] = locals()[k]
                    callback_outputs = callback_on_step_end(self, i, t, callback_kwargs)

                    latents = callback_outputs.pop("latents", latents)
                    prompt_embeds = callback_outputs.pop("prompt_embeds", prompt_embeds)
                    negative_prompt_embeds = callback_outputs.pop("negative_prompt_embeds", negative_prompt_embeds)
                    add_text_embeds = callback_outputs.pop("add_text_embeds", add_text_embeds)
                    negative_pooled_prompt_embeds = callback_outputs.pop(
                        "negative_pooled_prompt_embeds", negative_pooled_prompt_embeds
                    )
                    add_time_ids = callback_outputs.pop("add_time_ids", add_time_ids)
                    negative_add_time_ids = callback_outputs.pop("negative_add_time_ids", negative_add_time_ids)

                # call the callback, if provided
                if i == len(timesteps) - 1 or ((i + 1) > num_warmup_steps and (i + 1) % self.scheduler.order == 0):
                    progress_bar.update()
                    if callback is not None and i % callback_steps == 0:
                        step_idx = i // getattr(self.scheduler, "order", 1)
                        callback(step_idx, t, latents)

                if XLA_AVAILABLE:
                    xm.mark_step()

        if not output_type == "latent":
            # make sure the VAE is in float32 mode, as it overflows in float16
            needs_upcasting = self.vae.dtype == torch.float16 and self.vae.config.force_upcast

            if needs_upcasting:
                self.upcast_vae()
                latents = latents.to(next(iter(self.vae.post_quant_conv.parameters())).dtype)

            image = self.vae.decode(latents / self.vae.config.scaling_factor, return_dict=False)[0]

            image, has_nsfw_concept = self.run_safety_checker(image, device, prompt_embeds.dtype)

            # cast back to fp16 if needed
            if needs_upcasting:
                self.vae.to(dtype=torch.float16)
        else:
            image = latents
            has_nsfw_concept = None

        if has_nsfw_concept is None:
            do_denormalize = [True] * image.shape[0]
        else:
            do_denormalize = [not has_nsfw for has_nsfw in has_nsfw_concept]

        if not output_type == "latent":
            # apply watermark if available
            if self.watermark is not None:
                image = self.watermark.apply_watermark(image)

            image = self.image_processor.postprocess(image, output_type=output_type, do_denormalize=do_denormalize)

        # Offload all models
        self.maybe_free_model_hooks()

        if not return_dict:
            return (image, has_nsfw_concept)

        return CustomStableDiffusionXLPipelineOutput(images=image, nsfw_content_detected=has_nsfw_concept)<|MERGE_RESOLUTION|>--- conflicted
+++ resolved
@@ -59,6 +59,7 @@
 from ..pipeline_utils import DiffusionPipeline
 from .pipeline_output import CustomStableDiffusionXLPipelineOutput
 
+
 if is_invisible_watermark_available():
     from .watermark import StableDiffusionXLWatermarker
 
@@ -138,7 +139,7 @@
         if not accepts_timesteps:
             raise ValueError(
                 f"The current scheduler class {scheduler.__class__}'s `set_timesteps` does not support custom"
-                " timestep schedules. Please check whether you are using the correct scheduler."
+                f" timestep schedules. Please check whether you are using the correct scheduler."
             )
         scheduler.set_timesteps(timesteps=timesteps, device=device, **kwargs)
         timesteps = scheduler.timesteps
@@ -561,7 +562,6 @@
 
             return image_embeds, uncond_image_embeds
 
-<<<<<<< HEAD
     # Copied from diffusers.pipelines.stable_diffusion.pipeline_stable_diffusion.StableDiffusionPipeline.run_safety_checker
     def run_safety_checker(self, image, device, dtype):
         if self.safety_checker is None:
@@ -576,7 +576,7 @@
                 images=image, clip_input=safety_checker_input.pixel_values.to(dtype)
             )
         return image, has_nsfw_concept
-=======
+
     # Copied from diffusers.pipelines.stable_diffusion.pipeline_stable_diffusion.StableDiffusionPipeline.prepare_ip_adapter_image_embeds
     def prepare_ip_adapter_image_embeds(self, ip_adapter_image, device, num_images_per_prompt):
         if not isinstance(ip_adapter_image, list):
@@ -605,7 +605,6 @@
             image_embeds.append(single_image_embeds)
 
         return image_embeds
->>>>>>> adcbe674
 
     # Copied from diffusers.pipelines.stable_diffusion.pipeline_stable_diffusion.StableDiffusionPipeline.prepare_extra_step_kwargs
     def prepare_extra_step_kwargs(self, generator, eta):
@@ -1157,7 +1156,9 @@
         device = self._execution_device
 
         # 3. Encode input prompt
-        lora_scale = self.cross_attention_kwargs.get("scale", None) if self.cross_attention_kwargs is not None else None
+        lora_scale = (
+            self.cross_attention_kwargs.get("scale", None) if self.cross_attention_kwargs is not None else None
+        )
 
         (
             prompt_embeds,
