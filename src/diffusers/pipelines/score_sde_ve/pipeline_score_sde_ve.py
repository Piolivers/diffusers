--- conflicted
+++ resolved
@@ -1,8 +1,4 @@
 #!/usr/bin/env python3
-<<<<<<< HEAD
-import warnings
-=======
->>>>>>> 147b9fda
 from typing import Optional, Tuple, Union
 
 import torch
@@ -55,32 +51,13 @@
             `return_dict` is True, otherwise a `tuple. When returning a tuple, the first element is a list with the
             generated images.
         """
-<<<<<<< HEAD
-
-        if "torch_device" in kwargs:
-            device = kwargs.pop("torch_device")
-            warnings.warn(
-                "`torch_device` is deprecated as an input argument to `__call__` and will be removed in v0.3.0."
-                " Consider using `pipe.to(torch_device)` instead."
-            )
-
-            # Set device as before (to be removed in 0.3.0)
-            if device is None:
-                device = "cuda" if torch.cuda.is_available() else "cpu"
-            self.to(device)
-=======
->>>>>>> 147b9fda
 
         img_size = self.unet.config.sample_size
         shape = (batch_size, 3, img_size, img_size)
 
         model = self.unet
 
-<<<<<<< HEAD
-        sample = torch.randn(*shape, generator=generator) * self.scheduler.config.sigma_max
-=======
         sample = torch.randn(*shape, generator=generator) * self.scheduler.init_noise_sigma
->>>>>>> 147b9fda
         sample = sample.to(self.device)
 
         self.scheduler.set_timesteps(num_inference_steps)
