from ..utils import (
    OptionalDependencyNotAvailable,
    is_flax_available,
    is_k_diffusion_available,
    is_librosa_available,
    is_onnx_available,
    is_torch_available,
    is_transformers_available,
)


try:
    if not is_torch_available():
        raise OptionalDependencyNotAvailable()
except OptionalDependencyNotAvailable:
    from ..utils.dummy_pt_objects import *  # noqa F403
else:
    from .dance_diffusion import DanceDiffusionPipeline
    from .ddim import DDIMPipeline
    from .ddpm import DDPMPipeline
    from .dit import DiTPipeline
    from .latent_diffusion import LDMSuperResolutionPipeline
    from .latent_diffusion_uncond import LDMPipeline
    from .pipeline_utils import AudioPipelineOutput, DiffusionPipeline, ImagePipelineOutput
    from .pndm import PNDMPipeline
    from .repaint import RePaintPipeline
    from .score_sde_ve import ScoreSdeVePipeline
    from .stochastic_karras_ve import KarrasVePipeline

try:
    if not (is_torch_available() and is_librosa_available()):
        raise OptionalDependencyNotAvailable()
except OptionalDependencyNotAvailable:
    from ..utils.dummy_torch_and_librosa_objects import *  # noqa F403
else:
    from .audio_diffusion import AudioDiffusionPipeline, Mel

try:
    if not (is_torch_available() and is_transformers_available()):
        raise OptionalDependencyNotAvailable()
except OptionalDependencyNotAvailable:
    from ..utils.dummy_torch_and_transformers_objects import *  # noqa F403
else:
    from .alt_diffusion import AltDiffusionImg2ImgPipeline, AltDiffusionPipeline
    from .latent_diffusion import LDMTextToImagePipeline
    from .paint_by_example import PaintByExamplePipeline
    from .stable_diffusion import (
        CycleDiffusionPipeline,
        StableDiffusionDepth2ImgPipeline,
        StableDiffusionImageVariationPipeline,
        StableDiffusionImg2ImgPipeline,
        StableDiffusionInpaintPipeline,
        StableDiffusionInpaintPipelineLegacy,
        StableDiffusionInstructPix2PixPipeline,
        StableDiffusionLatentUpscalePipeline,
        StableDiffusionPipeline,
<<<<<<< HEAD
        StableDiffusionSAGPipeline,
=======
        StableDiffusionPix2PixZeroPipeline,
>>>>>>> fd3d5502
        StableDiffusionUpscalePipeline,
        StableUnCLIPImg2ImgPipeline,
        StableUnCLIPPipeline,
    )
    from .stable_diffusion_safe import StableDiffusionPipelineSafe
    from .unclip import UnCLIPImageVariationPipeline, UnCLIPPipeline
    from .versatile_diffusion import (
        VersatileDiffusionDualGuidedPipeline,
        VersatileDiffusionImageVariationPipeline,
        VersatileDiffusionPipeline,
        VersatileDiffusionTextToImagePipeline,
    )
    from .vq_diffusion import VQDiffusionPipeline

try:
    if not is_onnx_available():
        raise OptionalDependencyNotAvailable()
except OptionalDependencyNotAvailable:
    from ..utils.dummy_onnx_objects import *  # noqa F403
else:
    from .onnx_utils import OnnxRuntimeModel

try:
    if not (is_torch_available() and is_transformers_available() and is_onnx_available()):
        raise OptionalDependencyNotAvailable()
except OptionalDependencyNotAvailable:
    from ..utils.dummy_torch_and_transformers_and_onnx_objects import *  # noqa F403
else:
    from .stable_diffusion import (
        OnnxStableDiffusionImg2ImgPipeline,
        OnnxStableDiffusionInpaintPipeline,
        OnnxStableDiffusionInpaintPipelineLegacy,
        OnnxStableDiffusionPipeline,
        StableDiffusionOnnxPipeline,
    )

try:
    if not (is_torch_available() and is_transformers_available() and is_k_diffusion_available()):
        raise OptionalDependencyNotAvailable()
except OptionalDependencyNotAvailable:
    from ..utils.dummy_torch_and_transformers_and_k_diffusion_objects import *  # noqa F403
else:
    from .stable_diffusion import StableDiffusionKDiffusionPipeline

try:
    if not is_flax_available():
        raise OptionalDependencyNotAvailable()
except OptionalDependencyNotAvailable:
    from ..utils.dummy_flax_objects import *  # noqa F403
else:
    from .pipeline_flax_utils import FlaxDiffusionPipeline


try:
    if not (is_flax_available() and is_transformers_available()):
        raise OptionalDependencyNotAvailable()
except OptionalDependencyNotAvailable:
    from ..utils.dummy_flax_and_transformers_objects import *  # noqa F403
else:
    from .stable_diffusion import (
        FlaxStableDiffusionImg2ImgPipeline,
        FlaxStableDiffusionInpaintPipeline,
        FlaxStableDiffusionPipeline,
    )<|MERGE_RESOLUTION|>--- conflicted
+++ resolved
@@ -54,11 +54,8 @@
         StableDiffusionInstructPix2PixPipeline,
         StableDiffusionLatentUpscalePipeline,
         StableDiffusionPipeline,
-<<<<<<< HEAD
+        StableDiffusionPix2PixZeroPipeline,
         StableDiffusionSAGPipeline,
-=======
-        StableDiffusionPix2PixZeroPipeline,
->>>>>>> fd3d5502
         StableDiffusionUpscalePipeline,
         StableUnCLIPImg2ImgPipeline,
         StableUnCLIPPipeline,
