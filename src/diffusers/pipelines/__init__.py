from typing import TYPE_CHECKING

from ..utils import (
    DIFFUSERS_SLOW_IMPORT,
    OptionalDependencyNotAvailable,
    _LazyModule,
    get_objects_from_module,
    is_flax_available,
    is_k_diffusion_available,
    is_librosa_available,
    is_note_seq_available,
    is_onnx_available,
    is_torch_available,
    is_torch_npu_available,
    is_transformers_available,
)


# These modules contain pipelines from multiple libraries/frameworks
_dummy_objects = {}
_import_structure = {
    "controlnet": [],
    "controlnet_hunyuandit": [],
    "controlnet_sd3": [],
    "controlnet_xs": [],
    "deprecated": [],
    "latent_diffusion": [],
    "ledits_pp": [],
    "marigold": [],
    "pag": [],
    "stable_diffusion": [],
    "stable_diffusion_xl": [],
}

try:
    if not is_torch_available():
        raise OptionalDependencyNotAvailable()
except OptionalDependencyNotAvailable:
    from ..utils import dummy_pt_objects  # noqa F403

    _dummy_objects.update(get_objects_from_module(dummy_pt_objects))
else:
    _import_structure["auto_pipeline"] = [
        "AutoPipelineForImage2Image",
        "AutoPipelineForInpainting",
        "AutoPipelineForText2Image",
    ]
    _import_structure["consistency_models"] = ["ConsistencyModelPipeline"]
    _import_structure["dance_diffusion"] = ["DanceDiffusionPipeline"]
    _import_structure["ddim"] = ["DDIMPipeline"]
    _import_structure["ddpm"] = ["DDPMPipeline"]
    _import_structure["dit"] = ["DiTPipeline"]
    _import_structure["latent_diffusion"].extend(["LDMSuperResolutionPipeline"])
    _import_structure["pipeline_utils"] = [
        "AudioPipelineOutput",
        "DiffusionPipeline",
        "StableDiffusionMixin",
        "ImagePipelineOutput",
    ]
    _import_structure["deprecated"].extend(
        [
            "PNDMPipeline",
            "LDMPipeline",
            "RePaintPipeline",
            "ScoreSdeVePipeline",
            "KarrasVePipeline",
        ]
    )
try:
    if not (is_torch_available() and is_librosa_available()):
        raise OptionalDependencyNotAvailable()
except OptionalDependencyNotAvailable:
    from ..utils import dummy_torch_and_librosa_objects  # noqa F403

    _dummy_objects.update(get_objects_from_module(dummy_torch_and_librosa_objects))
else:
    _import_structure["deprecated"].extend(["AudioDiffusionPipeline", "Mel"])

try:
    if not (is_transformers_available() and is_torch_available() and is_note_seq_available()):
        raise OptionalDependencyNotAvailable()
except OptionalDependencyNotAvailable:
    from ..utils import dummy_transformers_and_torch_and_note_seq_objects  # noqa F403

    _dummy_objects.update(get_objects_from_module(dummy_transformers_and_torch_and_note_seq_objects))
else:
    _import_structure["deprecated"].extend(
        [
            "MidiProcessor",
            "SpectrogramDiffusionPipeline",
        ]
    )

try:
    if not (is_torch_available() and is_transformers_available()):
        raise OptionalDependencyNotAvailable()
except OptionalDependencyNotAvailable:
    from ..utils import dummy_torch_and_transformers_objects  # noqa F403

    _dummy_objects.update(get_objects_from_module(dummy_torch_and_transformers_objects))
else:
    _import_structure["deprecated"].extend(
        [
            "VQDiffusionPipeline",
            "AltDiffusionPipeline",
            "AltDiffusionImg2ImgPipeline",
            "CycleDiffusionPipeline",
            "StableDiffusionInpaintPipelineLegacy",
            "StableDiffusionPix2PixZeroPipeline",
            "StableDiffusionParadigmsPipeline",
            "StableDiffusionModelEditingPipeline",
            "VersatileDiffusionDualGuidedPipeline",
            "VersatileDiffusionImageVariationPipeline",
            "VersatileDiffusionPipeline",
            "VersatileDiffusionTextToImagePipeline",
        ]
    )
    _import_structure["amused"] = ["AmusedImg2ImgPipeline", "AmusedInpaintPipeline", "AmusedPipeline"]
    _import_structure["animatediff"] = [
        "AnimateDiffPipeline",
        "AnimateDiffControlNetPipeline",
        "AnimateDiffSDXLPipeline",
        "AnimateDiffSparseControlNetPipeline",
        "AnimateDiffVideoToVideoPipeline",
    ]
    _import_structure["flux"] = ["FluxPipeline"]
    _import_structure["audioldm"] = ["AudioLDMPipeline"]
    _import_structure["audioldm2"] = [
        "AudioLDM2Pipeline",
        "AudioLDM2ProjectionModel",
        "AudioLDM2UNet2DConditionModel",
    ]
    _import_structure["blip_diffusion"] = ["BlipDiffusionPipeline"]
    _import_structure["controlnet"].extend(
        [
            "BlipDiffusionControlNetPipeline",
            "StableDiffusionControlNetImg2ImgPipeline",
            "StableDiffusionControlNetInpaintPipeline",
            "StableDiffusionControlNetPipeline",
            "StableDiffusionXLControlNetImg2ImgPipeline",
            "StableDiffusionXLControlNetInpaintPipeline",
            "StableDiffusionXLControlNetPipeline",
        ]
    )
    _import_structure["pag"].extend(
        [
            "AnimateDiffPAGPipeline",
            "StableDiffusionPAGPipeline",
            "StableDiffusionControlNetPAGPipeline",
            "StableDiffusionXLPAGPipeline",
            "StableDiffusionXLPAGInpaintPipeline",
            "StableDiffusionXLControlNetPAGPipeline",
            "StableDiffusionXLPAGImg2ImgPipeline",
            "PixArtSigmaPAGPipeline",
        ]
    )
    _import_structure["controlnet_xs"].extend(
        [
            "StableDiffusionControlNetXSPipeline",
            "StableDiffusionXLControlNetXSPipeline",
        ]
    )
    _import_structure["controlnet_hunyuandit"].extend(
        [
            "HunyuanDiTControlNetPipeline",
        ]
    )
    _import_structure["controlnet_sd3"].extend(
        [
            "StableDiffusion3ControlNetPipeline",
        ]
    )
    _import_structure["deepfloyd_if"] = [
        "IFImg2ImgPipeline",
        "IFImg2ImgSuperResolutionPipeline",
        "IFInpaintingPipeline",
        "IFInpaintingSuperResolutionPipeline",
        "IFPipeline",
        "IFSuperResolutionPipeline",
    ]
    _import_structure["hunyuandit"] = ["HunyuanDiTPipeline"]
    _import_structure["kandinsky"] = [
        "KandinskyCombinedPipeline",
        "KandinskyImg2ImgCombinedPipeline",
        "KandinskyImg2ImgPipeline",
        "KandinskyInpaintCombinedPipeline",
        "KandinskyInpaintPipeline",
        "KandinskyPipeline",
        "KandinskyPriorPipeline",
    ]
    _import_structure["kandinsky2_2"] = [
        "KandinskyV22CombinedPipeline",
        "KandinskyV22ControlnetImg2ImgPipeline",
        "KandinskyV22ControlnetPipeline",
        "KandinskyV22Img2ImgCombinedPipeline",
        "KandinskyV22Img2ImgPipeline",
        "KandinskyV22InpaintCombinedPipeline",
        "KandinskyV22InpaintPipeline",
        "KandinskyV22Pipeline",
        "KandinskyV22PriorEmb2EmbPipeline",
        "KandinskyV22PriorPipeline",
    ]
    _import_structure["kandinsky3"] = [
        "Kandinsky3Img2ImgPipeline",
        "Kandinsky3Pipeline",
    ]
    _import_structure["kolors"] = [
        "KolorsPipeline",
        "KolorsImg2ImgPipeline",
        "ChatGLMModel",
        "ChatGLMTokenizer",
    ]
    _import_structure["latent_consistency_models"] = [
        "LatentConsistencyModelImg2ImgPipeline",
        "LatentConsistencyModelPipeline",
    ]
    _import_structure["latent_diffusion"].extend(["LDMTextToImagePipeline"])
    _import_structure["ledits_pp"].extend(
        [
            "LEditsPPPipelineStableDiffusion",
            "LEditsPPPipelineStableDiffusionXL",
        ]
    )
    _import_structure["latte"] = ["LattePipeline"]
    _import_structure["lumina"] = ["LuminaText2ImgPipeline"]
    _import_structure["marigold"].extend(
        [
            "MarigoldDepthPipeline",
            "MarigoldNormalsPipeline",
        ]
    )
    _import_structure["musicldm"] = ["MusicLDMPipeline"]
    _import_structure["paint_by_example"] = ["PaintByExamplePipeline"]
    _import_structure["pia"] = ["PIAPipeline"]
    _import_structure["pixart_alpha"] = ["PixArtAlphaPipeline", "PixArtSigmaPipeline"]
    _import_structure["semantic_stable_diffusion"] = ["SemanticStableDiffusionPipeline"]
    _import_structure["shap_e"] = ["ShapEImg2ImgPipeline", "ShapEPipeline"]
    _import_structure["stable_audio"] = [
        "StableAudioProjectionModel",
        "StableAudioPipeline",
    ]
    _import_structure["stable_cascade"] = [
        "StableCascadeCombinedPipeline",
        "StableCascadeDecoderPipeline",
        "StableCascadePriorPipeline",
    ]
    _import_structure["stable_diffusion"].extend(
        [
            "CLIPImageProjection",
            "StableDiffusionDepth2ImgPipeline",
            "StableDiffusionImageVariationPipeline",
            "StableDiffusionImg2ImgPipeline",
            "StableDiffusionInpaintPipeline",
            "StableDiffusionInstructPix2PixPipeline",
            "StableDiffusionLatentUpscalePipeline",
            "StableDiffusionPipeline",
            "StableDiffusionUpscalePipeline",
            "StableUnCLIPImg2ImgPipeline",
            "StableUnCLIPPipeline",
            "StableDiffusionLDM3DPipeline",
        ]
    )
    _import_structure["aura_flow"] = ["AuraFlowPipeline"]
    _import_structure["stable_diffusion_3"] = [
        "StableDiffusion3Pipeline",
        "StableDiffusion3Img2ImgPipeline",
        "StableDiffusion3InpaintPipeline",
    ]
    _import_structure["stable_diffusion_attend_and_excite"] = ["StableDiffusionAttendAndExcitePipeline"]
    _import_structure["stable_diffusion_safe"] = ["StableDiffusionPipelineSafe"]
    _import_structure["stable_diffusion_sag"] = ["StableDiffusionSAGPipeline"]
    _import_structure["stable_diffusion_gligen"] = [
        "StableDiffusionGLIGENPipeline",
        "StableDiffusionGLIGENTextImagePipeline",
    ]
    _import_structure["stable_video_diffusion"] = ["StableVideoDiffusionPipeline"]
    _import_structure["stable_diffusion_xl"].extend(
        [
            "StableDiffusionXLImg2ImgPipeline",
            "StableDiffusionXLInpaintPipeline",
            "StableDiffusionXLInstructPix2PixPipeline",
            "StableDiffusionXLPipeline",
        ]
    )
    _import_structure["stable_diffusion_diffedit"] = ["StableDiffusionDiffEditPipeline"]
    _import_structure["stable_diffusion_ldm3d"] = ["StableDiffusionLDM3DPipeline"]
    _import_structure["stable_diffusion_panorama"] = ["StableDiffusionPanoramaPipeline"]
    _import_structure["t2i_adapter"] = [
        "StableDiffusionAdapterPipeline",
        "StableDiffusionXLAdapterPipeline",
    ]
    _import_structure["text_to_video_synthesis"] = [
        "TextToVideoSDPipeline",
        "TextToVideoZeroPipeline",
        "TextToVideoZeroSDXLPipeline",
        "VideoToVideoSDPipeline",
    ]
    _import_structure["i2vgen_xl"] = ["I2VGenXLPipeline"]
    _import_structure["unclip"] = ["UnCLIPImageVariationPipeline", "UnCLIPPipeline"]
    _import_structure["unidiffuser"] = [
        "ImageTextPipelineOutput",
        "UniDiffuserModel",
        "UniDiffuserPipeline",
        "UniDiffuserTextDecoder",
    ]
    _import_structure["wuerstchen"] = [
        "WuerstchenCombinedPipeline",
        "WuerstchenDecoderPipeline",
        "WuerstchenPriorPipeline",
    ]
try:
    if not is_onnx_available():
        raise OptionalDependencyNotAvailable()
except OptionalDependencyNotAvailable:
    from ..utils import dummy_onnx_objects  # noqa F403

    _dummy_objects.update(get_objects_from_module(dummy_onnx_objects))
else:
    _import_structure["onnx_utils"] = ["OnnxRuntimeModel"]
try:
    if not (is_torch_available() and is_transformers_available() and is_onnx_available()):
        raise OptionalDependencyNotAvailable()
except OptionalDependencyNotAvailable:
    from ..utils import dummy_torch_and_transformers_and_onnx_objects  # noqa F403

    _dummy_objects.update(get_objects_from_module(dummy_torch_and_transformers_and_onnx_objects))
else:
    _import_structure["stable_diffusion"].extend(
        [
            "OnnxStableDiffusionImg2ImgPipeline",
            "OnnxStableDiffusionInpaintPipeline",
            "OnnxStableDiffusionPipeline",
            "OnnxStableDiffusionUpscalePipeline",
            "StableDiffusionOnnxPipeline",
        ]
    )

try:
    if not (is_torch_available() and is_transformers_available() and is_k_diffusion_available()):
        raise OptionalDependencyNotAvailable()
except OptionalDependencyNotAvailable:
    from ..utils import (
        dummy_torch_and_transformers_and_k_diffusion_objects,
    )

    _dummy_objects.update(get_objects_from_module(dummy_torch_and_transformers_and_k_diffusion_objects))
else:
    _import_structure["stable_diffusion_k_diffusion"] = [
        "StableDiffusionKDiffusionPipeline",
        "StableDiffusionXLKDiffusionPipeline",
    ]
try:
    if not is_flax_available():
        raise OptionalDependencyNotAvailable()
except OptionalDependencyNotAvailable:
    from ..utils import dummy_flax_objects  # noqa F403

    _dummy_objects.update(get_objects_from_module(dummy_flax_objects))
else:
    _import_structure["pipeline_flax_utils"] = ["FlaxDiffusionPipeline"]
try:
    if not (is_flax_available() and is_transformers_available()):
        raise OptionalDependencyNotAvailable()
except OptionalDependencyNotAvailable:
    from ..utils import dummy_flax_and_transformers_objects  # noqa F403

    _dummy_objects.update(get_objects_from_module(dummy_flax_and_transformers_objects))
else:
    _import_structure["controlnet"].extend(["FlaxStableDiffusionControlNetPipeline"])
    _import_structure["stable_diffusion"].extend(
        [
            "FlaxStableDiffusionImg2ImgPipeline",
            "FlaxStableDiffusionInpaintPipeline",
            "FlaxStableDiffusionPipeline",
        ]
    )
    _import_structure["stable_diffusion_xl"].extend(
        [
            "FlaxStableDiffusionXLPipeline",
        ]
    )

if TYPE_CHECKING or DIFFUSERS_SLOW_IMPORT:
    try:
        if not is_torch_available():
            raise OptionalDependencyNotAvailable()
    except OptionalDependencyNotAvailable:
        from ..utils.dummy_pt_objects import *  # noqa F403

    else:
        from .auto_pipeline import (
            AutoPipelineForImage2Image,
            AutoPipelineForInpainting,
            AutoPipelineForText2Image,
        )
        from .consistency_models import ConsistencyModelPipeline
        from .dance_diffusion import DanceDiffusionPipeline
        from .ddim import DDIMPipeline
        from .ddpm import DDPMPipeline
        from .deprecated import KarrasVePipeline, LDMPipeline, PNDMPipeline, RePaintPipeline, ScoreSdeVePipeline
        from .dit import DiTPipeline
        from .latent_diffusion import LDMSuperResolutionPipeline
        from .pipeline_utils import (
            AudioPipelineOutput,
            DiffusionPipeline,
            ImagePipelineOutput,
            StableDiffusionMixin,
        )

    try:
        if not (is_torch_available() and is_librosa_available()):
            raise OptionalDependencyNotAvailable()
    except OptionalDependencyNotAvailable:
        from ..utils.dummy_torch_and_librosa_objects import *
    else:
        from .deprecated import AudioDiffusionPipeline, Mel

    try:
        if not (is_torch_available() and is_transformers_available()):
            raise OptionalDependencyNotAvailable()
    except OptionalDependencyNotAvailable:
        from ..utils.dummy_torch_and_transformers_objects import *
    else:
        from .amused import AmusedImg2ImgPipeline, AmusedInpaintPipeline, AmusedPipeline
        from .animatediff import (
            AnimateDiffControlNetPipeline,
            AnimateDiffPipeline,
            AnimateDiffSDXLPipeline,
            AnimateDiffSparseControlNetPipeline,
            AnimateDiffVideoToVideoPipeline,
        )
        from .audioldm import AudioLDMPipeline
        from .audioldm2 import (
            AudioLDM2Pipeline,
            AudioLDM2ProjectionModel,
            AudioLDM2UNet2DConditionModel,
        )
        from .aura_flow import AuraFlowPipeline
        from .blip_diffusion import BlipDiffusionPipeline
        from .controlnet import (
            BlipDiffusionControlNetPipeline,
            StableDiffusionControlNetImg2ImgPipeline,
            StableDiffusionControlNetInpaintPipeline,
            StableDiffusionControlNetPipeline,
            StableDiffusionXLControlNetImg2ImgPipeline,
            StableDiffusionXLControlNetInpaintPipeline,
            StableDiffusionXLControlNetPipeline,
        )
        from .controlnet_hunyuandit import (
            HunyuanDiTControlNetPipeline,
        )
        from .controlnet_sd3 import (
            StableDiffusion3ControlNetPipeline,
        )
        from .controlnet_xs import (
            StableDiffusionControlNetXSPipeline,
            StableDiffusionXLControlNetXSPipeline,
        )
        from .deepfloyd_if import (
            IFImg2ImgPipeline,
            IFImg2ImgSuperResolutionPipeline,
            IFInpaintingPipeline,
            IFInpaintingSuperResolutionPipeline,
            IFPipeline,
            IFSuperResolutionPipeline,
        )
        from .deprecated import (
            AltDiffusionImg2ImgPipeline,
            AltDiffusionPipeline,
            CycleDiffusionPipeline,
            StableDiffusionInpaintPipelineLegacy,
            StableDiffusionModelEditingPipeline,
            StableDiffusionParadigmsPipeline,
            StableDiffusionPix2PixZeroPipeline,
            VersatileDiffusionDualGuidedPipeline,
            VersatileDiffusionImageVariationPipeline,
            VersatileDiffusionPipeline,
            VersatileDiffusionTextToImagePipeline,
            VQDiffusionPipeline,
        )
        from .flux import FluxPipeline
        from .hunyuandit import HunyuanDiTPipeline
        from .i2vgen_xl import I2VGenXLPipeline
        from .kandinsky import (
            KandinskyCombinedPipeline,
            KandinskyImg2ImgCombinedPipeline,
            KandinskyImg2ImgPipeline,
            KandinskyInpaintCombinedPipeline,
            KandinskyInpaintPipeline,
            KandinskyPipeline,
            KandinskyPriorPipeline,
        )
        from .kandinsky2_2 import (
            KandinskyV22CombinedPipeline,
            KandinskyV22ControlnetImg2ImgPipeline,
            KandinskyV22ControlnetPipeline,
            KandinskyV22Img2ImgCombinedPipeline,
            KandinskyV22Img2ImgPipeline,
            KandinskyV22InpaintCombinedPipeline,
            KandinskyV22InpaintPipeline,
            KandinskyV22Pipeline,
            KandinskyV22PriorEmb2EmbPipeline,
            KandinskyV22PriorPipeline,
        )
        from .kandinsky3 import (
            Kandinsky3Img2ImgPipeline,
            Kandinsky3Pipeline,
        )
        from .kolors import (
            ChatGLMModel,
            ChatGLMTokenizer,
            KolorsImg2ImgPipeline,
            KolorsPipeline,
        )
        from .latent_consistency_models import (
            LatentConsistencyModelImg2ImgPipeline,
            LatentConsistencyModelPipeline,
        )
        from .latent_diffusion import LDMTextToImagePipeline
        from .latte import LattePipeline
        from .ledits_pp import (
            LEditsPPDiffusionPipelineOutput,
            LEditsPPInversionPipelineOutput,
            LEditsPPPipelineStableDiffusion,
            LEditsPPPipelineStableDiffusionXL,
        )
        from .lumina import LuminaText2ImgPipeline
        from .marigold import (
            MarigoldDepthPipeline,
            MarigoldNormalsPipeline,
        )
        from .musicldm import MusicLDMPipeline
        from .pag import (
<<<<<<< HEAD
            PixArtSigmaPAGPipeline,
=======
            AnimateDiffPAGPipeline,
>>>>>>> 27637a54
            StableDiffusionControlNetPAGPipeline,
            StableDiffusionPAGPipeline,
            StableDiffusionXLControlNetPAGPipeline,
            StableDiffusionXLPAGImg2ImgPipeline,
            StableDiffusionXLPAGInpaintPipeline,
            StableDiffusionXLPAGPipeline,
        )
        from .paint_by_example import PaintByExamplePipeline
        from .pia import PIAPipeline
        from .pixart_alpha import PixArtAlphaPipeline, PixArtSigmaPipeline
        from .semantic_stable_diffusion import SemanticStableDiffusionPipeline
        from .shap_e import ShapEImg2ImgPipeline, ShapEPipeline
        from .stable_audio import StableAudioPipeline, StableAudioProjectionModel
        from .stable_cascade import (
            StableCascadeCombinedPipeline,
            StableCascadeDecoderPipeline,
            StableCascadePriorPipeline,
        )
        from .stable_diffusion import (
            CLIPImageProjection,
            StableDiffusionDepth2ImgPipeline,
            StableDiffusionImageVariationPipeline,
            StableDiffusionImg2ImgPipeline,
            StableDiffusionInpaintPipeline,
            StableDiffusionInstructPix2PixPipeline,
            StableDiffusionLatentUpscalePipeline,
            StableDiffusionPipeline,
            StableDiffusionUpscalePipeline,
            StableUnCLIPImg2ImgPipeline,
            StableUnCLIPPipeline,
        )
        from .stable_diffusion_3 import (
            StableDiffusion3Img2ImgPipeline,
            StableDiffusion3InpaintPipeline,
            StableDiffusion3Pipeline,
        )
        from .stable_diffusion_attend_and_excite import StableDiffusionAttendAndExcitePipeline
        from .stable_diffusion_diffedit import StableDiffusionDiffEditPipeline
        from .stable_diffusion_gligen import StableDiffusionGLIGENPipeline, StableDiffusionGLIGENTextImagePipeline
        from .stable_diffusion_ldm3d import StableDiffusionLDM3DPipeline
        from .stable_diffusion_panorama import StableDiffusionPanoramaPipeline
        from .stable_diffusion_safe import StableDiffusionPipelineSafe
        from .stable_diffusion_sag import StableDiffusionSAGPipeline
        from .stable_diffusion_xl import (
            StableDiffusionXLImg2ImgPipeline,
            StableDiffusionXLInpaintPipeline,
            StableDiffusionXLInstructPix2PixPipeline,
            StableDiffusionXLPipeline,
        )
        from .stable_video_diffusion import StableVideoDiffusionPipeline
        from .t2i_adapter import (
            StableDiffusionAdapterPipeline,
            StableDiffusionXLAdapterPipeline,
        )
        from .text_to_video_synthesis import (
            TextToVideoSDPipeline,
            TextToVideoZeroPipeline,
            TextToVideoZeroSDXLPipeline,
            VideoToVideoSDPipeline,
        )
        from .unclip import UnCLIPImageVariationPipeline, UnCLIPPipeline
        from .unidiffuser import (
            ImageTextPipelineOutput,
            UniDiffuserModel,
            UniDiffuserPipeline,
            UniDiffuserTextDecoder,
        )
        from .wuerstchen import (
            WuerstchenCombinedPipeline,
            WuerstchenDecoderPipeline,
            WuerstchenPriorPipeline,
        )

        try:
            if not is_onnx_available():
                raise OptionalDependencyNotAvailable()
        except OptionalDependencyNotAvailable:
            from ..utils.dummy_onnx_objects import *  # noqa F403

        else:
            from .onnx_utils import OnnxRuntimeModel

        try:
            if not (is_torch_available() and is_transformers_available() and is_onnx_available()):
                raise OptionalDependencyNotAvailable()
        except OptionalDependencyNotAvailable:
            from ..utils.dummy_torch_and_transformers_and_onnx_objects import *
        else:
            from .stable_diffusion import (
                OnnxStableDiffusionImg2ImgPipeline,
                OnnxStableDiffusionInpaintPipeline,
                OnnxStableDiffusionPipeline,
                OnnxStableDiffusionUpscalePipeline,
                StableDiffusionOnnxPipeline,
            )

        try:
            if not (is_torch_available() and is_transformers_available() and is_k_diffusion_available()):
                raise OptionalDependencyNotAvailable()
        except OptionalDependencyNotAvailable:
            from ..utils.dummy_torch_and_transformers_and_k_diffusion_objects import *
        else:
            from .stable_diffusion_k_diffusion import (
                StableDiffusionKDiffusionPipeline,
                StableDiffusionXLKDiffusionPipeline,
            )

        try:
            if not is_flax_available():
                raise OptionalDependencyNotAvailable()
        except OptionalDependencyNotAvailable:
            from ..utils.dummy_flax_objects import *  # noqa F403
        else:
            from .pipeline_flax_utils import FlaxDiffusionPipeline

        try:
            if not (is_flax_available() and is_transformers_available()):
                raise OptionalDependencyNotAvailable()
        except OptionalDependencyNotAvailable:
            from ..utils.dummy_flax_and_transformers_objects import *
        else:
            from .controlnet import FlaxStableDiffusionControlNetPipeline
            from .stable_diffusion import (
                FlaxStableDiffusionImg2ImgPipeline,
                FlaxStableDiffusionInpaintPipeline,
                FlaxStableDiffusionPipeline,
            )
            from .stable_diffusion_xl import (
                FlaxStableDiffusionXLPipeline,
            )

        try:
            if not (is_transformers_available() and is_torch_available() and is_note_seq_available()):
                raise OptionalDependencyNotAvailable()
        except OptionalDependencyNotAvailable:
            from ..utils.dummy_transformers_and_torch_and_note_seq_objects import *  # noqa F403

        else:
            from .deprecated import (
                MidiProcessor,
                SpectrogramDiffusionPipeline,
            )

else:
    import sys

    sys.modules[__name__] = _LazyModule(
        __name__,
        globals()["__file__"],
        _import_structure,
        module_spec=__spec__,
    )
    for name, value in _dummy_objects.items():
        setattr(sys.modules[__name__], name, value)<|MERGE_RESOLUTION|>--- conflicted
+++ resolved
@@ -531,11 +531,8 @@
         )
         from .musicldm import MusicLDMPipeline
         from .pag import (
-<<<<<<< HEAD
+            AnimateDiffPAGPipeline,
             PixArtSigmaPAGPipeline,
-=======
-            AnimateDiffPAGPipeline,
->>>>>>> 27637a54
             StableDiffusionControlNetPAGPipeline,
             StableDiffusionPAGPipeline,
             StableDiffusionXLControlNetPAGPipeline,
