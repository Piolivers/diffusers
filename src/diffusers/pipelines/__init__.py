from typing import TYPE_CHECKING

from ..utils import (
    DIFFUSERS_SLOW_IMPORT,
    OptionalDependencyNotAvailable,
    _LazyModule,
    get_objects_from_module,
    is_flax_available,
    is_k_diffusion_available,
    is_librosa_available,
    is_note_seq_available,
    is_onnx_available,
    is_torch_available,
    is_transformers_available,
)


# These modules contain pipelines from multiple libraries/frameworks
_dummy_objects = {}
_import_structure = {
    "controlnet": [],
    "controlnet_xs": [],
    "deprecated": [],
    "latent_diffusion": [],
    "stable_diffusion": [],
    "stable_diffusion_xl": [],
}

try:
    if not is_torch_available():
        raise OptionalDependencyNotAvailable()
except OptionalDependencyNotAvailable:
    from ..utils import dummy_pt_objects  # noqa F403

    _dummy_objects.update(get_objects_from_module(dummy_pt_objects))
else:
    _import_structure["auto_pipeline"] = [
        "AutoPipelineForImage2Image",
        "AutoPipelineForInpainting",
        "AutoPipelineForText2Image",
    ]
    _import_structure["consistency_models"] = ["ConsistencyModelPipeline"]
    _import_structure["dance_diffusion"] = ["DanceDiffusionPipeline"]
    _import_structure["ddim"] = ["DDIMPipeline"]
    _import_structure["ddpm"] = ["DDPMPipeline"]
    _import_structure["dit"] = ["DiTPipeline"]
    _import_structure["latent_diffusion"].extend(["LDMSuperResolutionPipeline"])
    _import_structure["pipeline_utils"] = [
        "AudioPipelineOutput",
        "DiffusionPipeline",
        "ImagePipelineOutput",
    ]
    _import_structure["deprecated"].extend(
        [
            "PNDMPipeline",
            "LDMPipeline",
            "RePaintPipeline",
            "ScoreSdeVePipeline",
            "KarrasVePipeline",
        ]
    )
try:
    if not (is_torch_available() and is_librosa_available()):
        raise OptionalDependencyNotAvailable()
except OptionalDependencyNotAvailable:
    from ..utils import dummy_torch_and_librosa_objects  # noqa F403

    _dummy_objects.update(get_objects_from_module(dummy_torch_and_librosa_objects))
else:
    _import_structure["deprecated"].extend(["AudioDiffusionPipeline", "Mel"])

try:
    if not (is_transformers_available() and is_torch_available() and is_note_seq_available()):
        raise OptionalDependencyNotAvailable()
except OptionalDependencyNotAvailable:
    from ..utils import dummy_transformers_and_torch_and_note_seq_objects  # noqa F403

    _dummy_objects.update(get_objects_from_module(dummy_transformers_and_torch_and_note_seq_objects))
else:
    _import_structure["deprecated"].extend(
        [
            "MidiProcessor",
            "SpectrogramDiffusionPipeline",
        ]
    )

try:
    if not (is_torch_available() and is_transformers_available()):
        raise OptionalDependencyNotAvailable()
except OptionalDependencyNotAvailable:
    from ..utils import dummy_torch_and_transformers_objects  # noqa F403

    _dummy_objects.update(get_objects_from_module(dummy_torch_and_transformers_objects))
else:
    _import_structure["deprecated"].extend(
        [
            "VQDiffusionPipeline",
            "AltDiffusionPipeline",
            "AltDiffusionImg2ImgPipeline",
            "CycleDiffusionPipeline",
            "StableDiffusionInpaintPipelineLegacy",
            "StableDiffusionPix2PixZeroPipeline",
            "StableDiffusionParadigmsPipeline",
            "StableDiffusionModelEditingPipeline",
            "VersatileDiffusionDualGuidedPipeline",
            "VersatileDiffusionImageVariationPipeline",
            "VersatileDiffusionPipeline",
            "VersatileDiffusionTextToImagePipeline",
        ]
    )
    _import_structure["animatediff"] = ["AnimateDiffPipeline"]
    _import_structure["audioldm"] = ["AudioLDMPipeline"]
    _import_structure["audioldm2"] = [
        "AudioLDM2Pipeline",
        "AudioLDM2ProjectionModel",
        "AudioLDM2UNet2DConditionModel",
    ]
    _import_structure["blip_diffusion"] = ["BlipDiffusionPipeline"]
    _import_structure["controlnet"].extend(
        [
            "BlipDiffusionControlNetPipeline",
            "StableDiffusionControlNetImg2ImgPipeline",
            "StableDiffusionControlNetInpaintPipeline",
            "StableDiffusionControlNetPipeline",
            "StableDiffusionXLControlNetImg2ImgPipeline",
            "StableDiffusionXLControlNetInpaintPipeline",
            "StableDiffusionXLControlNetPipeline",
        ]
    )
    _import_structure["controlnet_xs"].extend(
        [
            "StableDiffusionControlNetXSPipeline",
            "StableDiffusionXLControlNetXSPipeline",
        ]
    )
    _import_structure["deepfloyd_if"] = [
        "IFImg2ImgPipeline",
        "IFImg2ImgSuperResolutionPipeline",
        "IFInpaintingPipeline",
        "IFInpaintingSuperResolutionPipeline",
        "IFPipeline",
        "IFSuperResolutionPipeline",
    ]
    _import_structure["kandinsky"] = [
        "KandinskyCombinedPipeline",
        "KandinskyImg2ImgCombinedPipeline",
        "KandinskyImg2ImgPipeline",
        "KandinskyInpaintCombinedPipeline",
        "KandinskyInpaintPipeline",
        "KandinskyPipeline",
        "KandinskyPriorPipeline",
    ]
    _import_structure["kandinsky2_2"] = [
        "KandinskyV22CombinedPipeline",
        "KandinskyV22ControlnetImg2ImgPipeline",
        "KandinskyV22ControlnetPipeline",
        "KandinskyV22Img2ImgCombinedPipeline",
        "KandinskyV22Img2ImgPipeline",
        "KandinskyV22InpaintCombinedPipeline",
        "KandinskyV22InpaintPipeline",
        "KandinskyV22Pipeline",
        "KandinskyV22PriorEmb2EmbPipeline",
        "KandinskyV22PriorPipeline",
    ]
    _import_structure["kandinsky3"] = [
        "Kandinsky3Img2ImgPipeline",
        "Kandinsky3Pipeline",
    ]
    _import_structure["latent_consistency_models"] = [
        "LatentConsistencyModelImg2ImgPipeline",
        "LatentConsistencyModelPipeline",
    ]
    _import_structure["latent_diffusion"].extend(["LDMTextToImagePipeline"])
    _import_structure["musicldm"] = ["MusicLDMPipeline"]
    _import_structure["paint_by_example"] = ["PaintByExamplePipeline"]
    _import_structure["pixart_alpha"] = ["PixArtAlphaPipeline"]
    _import_structure["semantic_stable_diffusion"] = ["SemanticStableDiffusionPipeline"]
    _import_structure["shap_e"] = ["ShapEImg2ImgPipeline", "ShapEPipeline"]
    _import_structure["stable_diffusion"].extend(
        [
            "CLIPImageProjection",
            "StableDiffusionAttendAndExcitePipeline",
            "StableDiffusionDepth2ImgPipeline",
            "StableDiffusionImageVariationPipeline",
            "StableDiffusionImg2ImgPipeline",
            "StableDiffusionInpaintPipeline",
            "StableDiffusionInstructPix2PixPipeline",
            "StableDiffusionLatentUpscalePipeline",
            "StableDiffusionPanoramaPipeline",
            "StableDiffusionPipeline",
            "StableDiffusionUpscalePipeline",
            "StableUnCLIPImg2ImgPipeline",
            "StableUnCLIPPipeline",
        ]
    )
    _import_structure["stable_diffusion_safe"] = ["StableDiffusionPipelineSafe"]
    _import_structure["stable_diffusion_sag"] = ["StableDiffusionSAGPipeline"]
    _import_structure["stable_diffusion_gligen"] = [
        "StableDiffusionGLIGENPipeline",
        "StableDiffusionGLIGENTextImagePipeline",
    ]
    _import_structure["stable_video_diffusion"] = ["StableVideoDiffusionPipeline"]
    _import_structure["stable_diffusion_xl"].extend(
        [
            "StableDiffusionXLImg2ImgPipeline",
            "StableDiffusionXLInpaintPipeline",
            "StableDiffusionXLInstructPix2PixPipeline",
            "StableDiffusionXLPipeline",
        ]
    )
    _import_structure["stable_diffusion_diffedit"] = ["StableDiffusionDiffEditPipeline"]
    _import_structure["stable_diffusion_ldm3d"] = ["StableDiffusionLDM3DPipeline"]
    _import_structure["t2i_adapter"] = [
        "StableDiffusionAdapterPipeline",
        "StableDiffusionXLAdapterPipeline",
    ]
    _import_structure["text_to_video_synthesis"] = [
        "TextToVideoSDPipeline",
        "TextToVideoZeroPipeline",
        "TextToVideoZeroSDXLPipeline",
        "VideoToVideoSDPipeline",
    ]
    _import_structure["unclip"] = ["UnCLIPImageVariationPipeline", "UnCLIPPipeline"]
    _import_structure["unidiffuser"] = [
        "ImageTextPipelineOutput",
        "UniDiffuserModel",
        "UniDiffuserPipeline",
        "UniDiffuserTextDecoder",
    ]
    _import_structure["wuerstchen"] = [
        "WuerstchenCombinedPipeline",
        "WuerstchenDecoderPipeline",
        "WuerstchenPriorPipeline",
    ]
try:
    if not is_onnx_available():
        raise OptionalDependencyNotAvailable()
except OptionalDependencyNotAvailable:
    from ..utils import dummy_onnx_objects  # noqa F403

    _dummy_objects.update(get_objects_from_module(dummy_onnx_objects))
else:
    _import_structure["onnx_utils"] = ["OnnxRuntimeModel"]
try:
    if not (is_torch_available() and is_transformers_available() and is_onnx_available()):
        raise OptionalDependencyNotAvailable()
except OptionalDependencyNotAvailable:
    from ..utils import dummy_torch_and_transformers_and_onnx_objects  # noqa F403

    _dummy_objects.update(get_objects_from_module(dummy_torch_and_transformers_and_onnx_objects))
else:
    _import_structure["stable_diffusion"].extend(
        [
            "OnnxStableDiffusionImg2ImgPipeline",
            "OnnxStableDiffusionInpaintPipeline",
            "OnnxStableDiffusionPipeline",
            "OnnxStableDiffusionUpscalePipeline",
            "StableDiffusionOnnxPipeline",
        ]
    )

try:
    if not (is_torch_available() and is_transformers_available() and is_k_diffusion_available()):
        raise OptionalDependencyNotAvailable()
except OptionalDependencyNotAvailable:
    from ..utils import (
        dummy_torch_and_transformers_and_k_diffusion_objects,
    )

    _dummy_objects.update(get_objects_from_module(dummy_torch_and_transformers_and_k_diffusion_objects))
else:
    _import_structure["stable_diffusion_k_diffusion"] = ["StableDiffusionKDiffusionPipeline"]
try:
    if not is_flax_available():
        raise OptionalDependencyNotAvailable()
except OptionalDependencyNotAvailable:
    from ..utils import dummy_flax_objects  # noqa F403

    _dummy_objects.update(get_objects_from_module(dummy_flax_objects))
else:
    _import_structure["pipeline_flax_utils"] = ["FlaxDiffusionPipeline"]
try:
    if not (is_flax_available() and is_transformers_available()):
        raise OptionalDependencyNotAvailable()
except OptionalDependencyNotAvailable:
    from ..utils import dummy_flax_and_transformers_objects  # noqa F403

    _dummy_objects.update(get_objects_from_module(dummy_flax_and_transformers_objects))
else:
    _import_structure["controlnet"].extend(["FlaxStableDiffusionControlNetPipeline"])
    _import_structure["stable_diffusion"].extend(
        [
            "FlaxStableDiffusionImg2ImgPipeline",
            "FlaxStableDiffusionInpaintPipeline",
            "FlaxStableDiffusionPipeline",
        ]
    )
    _import_structure["stable_diffusion_xl"].extend(
        [
            "FlaxStableDiffusionXLPipeline",
        ]
    )

if TYPE_CHECKING or DIFFUSERS_SLOW_IMPORT:
    try:
        if not is_torch_available():
            raise OptionalDependencyNotAvailable()
    except OptionalDependencyNotAvailable:
        from ..utils.dummy_pt_objects import *  # noqa F403

    else:
        from .auto_pipeline import (
            AutoPipelineForImage2Image,
            AutoPipelineForInpainting,
            AutoPipelineForText2Image,
        )
        from .consistency_models import ConsistencyModelPipeline
        from .dance_diffusion import DanceDiffusionPipeline
        from .ddim import DDIMPipeline
        from .ddpm import DDPMPipeline
        from .deprecated import KarrasVePipeline, LDMPipeline, PNDMPipeline, RePaintPipeline, ScoreSdeVePipeline
        from .dit import DiTPipeline
        from .latent_diffusion import LDMSuperResolutionPipeline
        from .pipeline_utils import (
            AudioPipelineOutput,
            DiffusionPipeline,
            ImagePipelineOutput,
        )

    try:
        if not (is_torch_available() and is_librosa_available()):
            raise OptionalDependencyNotAvailable()
    except OptionalDependencyNotAvailable:
        from ..utils.dummy_torch_and_librosa_objects import *
    else:
        from .deprecated import AudioDiffusionPipeline, Mel

    try:
        if not (is_torch_available() and is_transformers_available()):
            raise OptionalDependencyNotAvailable()
    except OptionalDependencyNotAvailable:
        from ..utils.dummy_torch_and_transformers_objects import *
    else:
        from .animatediff import AnimateDiffPipeline
        from .audioldm import AudioLDMPipeline
        from .audioldm2 import (
            AudioLDM2Pipeline,
            AudioLDM2ProjectionModel,
            AudioLDM2UNet2DConditionModel,
        )
        from .blip_diffusion import BlipDiffusionPipeline
        from .controlnet import (
            BlipDiffusionControlNetPipeline,
            StableDiffusionControlNetImg2ImgPipeline,
            StableDiffusionControlNetInpaintPipeline,
            StableDiffusionControlNetPipeline,
            StableDiffusionXLControlNetImg2ImgPipeline,
            StableDiffusionXLControlNetInpaintPipeline,
            StableDiffusionXLControlNetPipeline,
        )
        from .controlnet_xs import (
            StableDiffusionControlNetXSPipeline,
            StableDiffusionXLControlNetXSPipeline,
        )
        from .deepfloyd_if import (
            IFImg2ImgPipeline,
            IFImg2ImgSuperResolutionPipeline,
            IFInpaintingPipeline,
            IFInpaintingSuperResolutionPipeline,
            IFPipeline,
            IFSuperResolutionPipeline,
        )
        from .deprecated import (
            AltDiffusionImg2ImgPipeline,
            AltDiffusionPipeline,
            CycleDiffusionPipeline,
            StableDiffusionInpaintPipelineLegacy,
            StableDiffusionModelEditingPipeline,
            StableDiffusionParadigmsPipeline,
            StableDiffusionPix2PixZeroPipeline,
            VersatileDiffusionDualGuidedPipeline,
            VersatileDiffusionImageVariationPipeline,
            VersatileDiffusionPipeline,
            VersatileDiffusionTextToImagePipeline,
            VQDiffusionPipeline,
        )
        from .kandinsky import (
            KandinskyCombinedPipeline,
            KandinskyImg2ImgCombinedPipeline,
            KandinskyImg2ImgPipeline,
            KandinskyInpaintCombinedPipeline,
            KandinskyInpaintPipeline,
            KandinskyPipeline,
            KandinskyPriorPipeline,
        )
        from .kandinsky2_2 import (
            KandinskyV22CombinedPipeline,
            KandinskyV22ControlnetImg2ImgPipeline,
            KandinskyV22ControlnetPipeline,
            KandinskyV22Img2ImgCombinedPipeline,
            KandinskyV22Img2ImgPipeline,
            KandinskyV22InpaintCombinedPipeline,
            KandinskyV22InpaintPipeline,
            KandinskyV22Pipeline,
            KandinskyV22PriorEmb2EmbPipeline,
            KandinskyV22PriorPipeline,
        )
        from .kandinsky3 import (
            Kandinsky3Img2ImgPipeline,
            Kandinsky3Pipeline,
        )
        from .latent_consistency_models import (
            LatentConsistencyModelImg2ImgPipeline,
            LatentConsistencyModelPipeline,
        )
        from .latent_diffusion import LDMTextToImagePipeline
        from .musicldm import MusicLDMPipeline
        from .paint_by_example import PaintByExamplePipeline
        from .pixart_alpha import PixArtAlphaPipeline
        from .semantic_stable_diffusion import SemanticStableDiffusionPipeline
        from .shap_e import ShapEImg2ImgPipeline, ShapEPipeline
        from .stable_diffusion import (
            CLIPImageProjection,
            StableDiffusionAttendAndExcitePipeline,
            StableDiffusionDepth2ImgPipeline,
            StableDiffusionImageVariationPipeline,
            StableDiffusionImg2ImgPipeline,
            StableDiffusionInpaintPipeline,
            StableDiffusionInstructPix2PixPipeline,
            StableDiffusionLatentUpscalePipeline,
            StableDiffusionPanoramaPipeline,
            StableDiffusionPipeline,
            StableDiffusionUpscalePipeline,
            StableUnCLIPImg2ImgPipeline,
            StableUnCLIPPipeline,
        )
        from .stable_diffusion_diffedit import StableDiffusionDiffEditPipeline
<<<<<<< HEAD
        from .stable_diffusion_ldm3d import StableDiffusionLDM3DPipeline
=======
        from .stable_diffusion_gligen import StableDiffusionGLIGENPipeline, StableDiffusionGLIGENTextImagePipeline
>>>>>>> 9ea6ac1b
        from .stable_diffusion_safe import StableDiffusionPipelineSafe
        from .stable_diffusion_sag import StableDiffusionSAGPipeline
        from .stable_diffusion_xl import (
            StableDiffusionXLImg2ImgPipeline,
            StableDiffusionXLInpaintPipeline,
            StableDiffusionXLInstructPix2PixPipeline,
            StableDiffusionXLPipeline,
        )
        from .stable_video_diffusion import StableVideoDiffusionPipeline
        from .t2i_adapter import (
            StableDiffusionAdapterPipeline,
            StableDiffusionXLAdapterPipeline,
        )
        from .text_to_video_synthesis import (
            TextToVideoSDPipeline,
            TextToVideoZeroPipeline,
            TextToVideoZeroSDXLPipeline,
            VideoToVideoSDPipeline,
        )
        from .unclip import UnCLIPImageVariationPipeline, UnCLIPPipeline
        from .unidiffuser import (
            ImageTextPipelineOutput,
            UniDiffuserModel,
            UniDiffuserPipeline,
            UniDiffuserTextDecoder,
        )
        from .wuerstchen import (
            WuerstchenCombinedPipeline,
            WuerstchenDecoderPipeline,
            WuerstchenPriorPipeline,
        )

        try:
            if not is_onnx_available():
                raise OptionalDependencyNotAvailable()
        except OptionalDependencyNotAvailable:
            from ..utils.dummy_onnx_objects import *  # noqa F403

        else:
            from .onnx_utils import OnnxRuntimeModel

        try:
            if not (is_torch_available() and is_transformers_available() and is_onnx_available()):
                raise OptionalDependencyNotAvailable()
        except OptionalDependencyNotAvailable:
            from ..utils.dummy_torch_and_transformers_and_onnx_objects import *
        else:
            from .stable_diffusion import (
                OnnxStableDiffusionImg2ImgPipeline,
                OnnxStableDiffusionInpaintPipeline,
                OnnxStableDiffusionPipeline,
                OnnxStableDiffusionUpscalePipeline,
                StableDiffusionOnnxPipeline,
            )

        try:
            if not (is_torch_available() and is_transformers_available() and is_k_diffusion_available()):
                raise OptionalDependencyNotAvailable()
        except OptionalDependencyNotAvailable:
            from ..utils.dummy_torch_and_transformers_and_k_diffusion_objects import *
        else:
            from .stable_diffusion_k_diffusion import StableDiffusionKDiffusionPipeline

        try:
            if not is_flax_available():
                raise OptionalDependencyNotAvailable()
        except OptionalDependencyNotAvailable:
            from ..utils.dummy_flax_objects import *  # noqa F403
        else:
            from .pipeline_flax_utils import FlaxDiffusionPipeline

        try:
            if not (is_flax_available() and is_transformers_available()):
                raise OptionalDependencyNotAvailable()
        except OptionalDependencyNotAvailable:
            from ..utils.dummy_flax_and_transformers_objects import *
        else:
            from .controlnet import FlaxStableDiffusionControlNetPipeline
            from .stable_diffusion import (
                FlaxStableDiffusionImg2ImgPipeline,
                FlaxStableDiffusionInpaintPipeline,
                FlaxStableDiffusionPipeline,
            )
            from .stable_diffusion_xl import (
                FlaxStableDiffusionXLPipeline,
            )

        try:
            if not (is_transformers_available() and is_torch_available() and is_note_seq_available()):
                raise OptionalDependencyNotAvailable()
        except OptionalDependencyNotAvailable:
            from ..utils.dummy_transformers_and_torch_and_note_seq_objects import *  # noqa F403

        else:
            from .deprecated import (
                MidiProcessor,
                SpectrogramDiffusionPipeline,
            )

else:
    import sys

    sys.modules[__name__] = _LazyModule(
        __name__,
        globals()["__file__"],
        _import_structure,
        module_spec=__spec__,
    )
    for name, value in _dummy_objects.items():
        setattr(sys.modules[__name__], name, value)<|MERGE_RESOLUTION|>--- conflicted
+++ resolved
@@ -435,11 +435,8 @@
             StableUnCLIPPipeline,
         )
         from .stable_diffusion_diffedit import StableDiffusionDiffEditPipeline
-<<<<<<< HEAD
+        from .stable_diffusion_gligen import StableDiffusionGLIGENPipeline, StableDiffusionGLIGENTextImagePipeline
         from .stable_diffusion_ldm3d import StableDiffusionLDM3DPipeline
-=======
-        from .stable_diffusion_gligen import StableDiffusionGLIGENPipeline, StableDiffusionGLIGENTextImagePipeline
->>>>>>> 9ea6ac1b
         from .stable_diffusion_safe import StableDiffusionPipelineSafe
         from .stable_diffusion_sag import StableDiffusionSAGPipeline
         from .stable_diffusion_xl import (
