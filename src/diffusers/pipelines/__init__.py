from .pipeline_bddm import BDDMPipeline
from .pipeline_ddim import DDIM
from .pipeline_ddpm import DDPM
from .pipeline_glide import GLIDE
<<<<<<< HEAD
from .pipeline_latent_diffusion import LatentDiffusion
=======
from .pipeline_latent_diffusion import LatentDiffusion
from .pipeline_bddm import BDDM
>>>>>>> 61dc11c7
<|MERGE_RESOLUTION|>--- conflicted
+++ resolved
@@ -1,10 +1,5 @@
-from .pipeline_bddm import BDDMPipeline
 from .pipeline_ddim import DDIM
 from .pipeline_ddpm import DDPM
 from .pipeline_glide import GLIDE
-<<<<<<< HEAD
 from .pipeline_latent_diffusion import LatentDiffusion
-=======
-from .pipeline_latent_diffusion import LatentDiffusion
-from .pipeline_bddm import BDDM
->>>>>>> 61dc11c7
+from .pipeline_bddm import BDDM