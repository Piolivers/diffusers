--- conflicted
+++ resolved
@@ -60,77 +60,6 @@
 
     _dummy_objects.update(get_objects_from_module(dummy_torch_and_transformers_objects))
 else:
-<<<<<<< HEAD
-    from .alt_diffusion import AltDiffusionImg2ImgPipeline, AltDiffusionPipeline
-    from .audioldm import AudioLDMPipeline
-    from .audioldm2 import AudioLDM2Pipeline, AudioLDM2ProjectionModel, AudioLDM2UNet2DConditionModel
-    from .controlnet import (
-        StableDiffusionControlNetImg2ImgPipeline,
-        StableDiffusionControlNetInpaintPipeline,
-        StableDiffusionControlNetPipeline,
-        StableDiffusionXLControlNetImg2ImgPipeline,
-        StableDiffusionXLControlNetInpaintPipeline,
-        StableDiffusionXLControlNetPipeline,
-    )
-    from .blip_diffusion import BlipDiffusionPipeline, BlipDiffusionControlNetPipeline
-    from .deepfloyd_if import (
-        IFImg2ImgPipeline,
-        IFImg2ImgSuperResolutionPipeline,
-        IFInpaintingPipeline,
-        IFInpaintingSuperResolutionPipeline,
-        IFPipeline,
-        IFSuperResolutionPipeline,
-    )
-    from .kandinsky import (
-        KandinskyCombinedPipeline,
-        KandinskyImg2ImgCombinedPipeline,
-        KandinskyImg2ImgPipeline,
-        KandinskyInpaintCombinedPipeline,
-        KandinskyInpaintPipeline,
-        KandinskyPipeline,
-        KandinskyPriorPipeline,
-    )
-    from .kandinsky2_2 import (
-        KandinskyV22CombinedPipeline,
-        KandinskyV22ControlnetImg2ImgPipeline,
-        KandinskyV22ControlnetPipeline,
-        KandinskyV22Img2ImgCombinedPipeline,
-        KandinskyV22Img2ImgPipeline,
-        KandinskyV22InpaintCombinedPipeline,
-        KandinskyV22InpaintPipeline,
-        KandinskyV22Pipeline,
-        KandinskyV22PriorEmb2EmbPipeline,
-        KandinskyV22PriorPipeline,
-    )
-    from .latent_diffusion import LDMTextToImagePipeline
-    from .musicldm import MusicLDMPipeline
-    from .paint_by_example import PaintByExamplePipeline
-    from .semantic_stable_diffusion import SemanticStableDiffusionPipeline
-    from .shap_e import ShapEImg2ImgPipeline, ShapEPipeline
-    from .stable_diffusion import (
-        CycleDiffusionPipeline,
-        StableDiffusionAttendAndExcitePipeline,
-        StableDiffusionDepth2ImgPipeline,
-        StableDiffusionDiffEditPipeline,
-        StableDiffusionGLIGENPipeline,
-        StableDiffusionGLIGENTextImagePipeline,
-        StableDiffusionImageVariationPipeline,
-        StableDiffusionImg2ImgPipeline,
-        StableDiffusionInpaintPipeline,
-        StableDiffusionInpaintPipelineLegacy,
-        StableDiffusionInstructPix2PixPipeline,
-        StableDiffusionLatentUpscalePipeline,
-        StableDiffusionLDM3DPipeline,
-        StableDiffusionModelEditingPipeline,
-        StableDiffusionPanoramaPipeline,
-        StableDiffusionParadigmsPipeline,
-        StableDiffusionPipeline,
-        StableDiffusionPix2PixZeroPipeline,
-        StableDiffusionSAGPipeline,
-        StableDiffusionUpscalePipeline,
-        StableUnCLIPImg2ImgPipeline,
-        StableUnCLIPPipeline,
-=======
     _import_structure["alt_diffusion"] = ["AltDiffusionImg2ImgPipeline", "AltDiffusionPipeline"]
     _import_structure["audioldm"] = ["AudioLDMPipeline"]
     _import_structure["audioldm2"] = [
@@ -147,7 +76,6 @@
             "StableDiffusionXLControlNetInpaintPipeline",
             "StableDiffusionXLControlNetPipeline",
         ]
->>>>>>> 0ea51627
     )
     _import_structure["deepfloyd_if"] = [
         "IFImg2ImgPipeline",
