--- conflicted
+++ resolved
@@ -13,13 +13,9 @@
 # limitations under the License.
 
 import inspect
-<<<<<<< HEAD
-from typing import Any, Callable, Dict, List, Optional, Union
-=======
 import math
 from dataclasses import dataclass
 from typing import Any, Callable, Dict, List, Optional, Tuple, Union
->>>>>>> 9112028e
 
 import torch
 import torch.fft as fft
@@ -38,9 +34,6 @@
     LMSDiscreteScheduler,
     PNDMScheduler,
 )
-<<<<<<< HEAD
-from ...utils import USE_PEFT_BACKEND, logging, replace_example_docstring, scale_lora_layers, unscale_lora_layers
-=======
 from ...utils import (
     USE_PEFT_BACKEND,
     BaseOutput,
@@ -50,7 +43,6 @@
     scale_lora_layers,
     unscale_lora_layers,
 )
->>>>>>> 9112028e
 from ...utils.torch_utils import randn_tensor
 from ..pipeline_utils import DiffusionPipeline
 from .pipeline_output import AnimateDiffPipelineOutput
@@ -90,8 +82,6 @@
     return outputs
 
 
-<<<<<<< HEAD
-=======
 def _get_freeinit_freq_filter(
     shape: Tuple[int, ...],
     device: Union[str, torch.dtype],
@@ -162,7 +152,6 @@
     frames: Union[torch.Tensor, np.ndarray]
 
 
->>>>>>> 9112028e
 class AnimateDiffPipeline(DiffusionPipeline, TextualInversionLoaderMixin, IPAdapterMixin, LoraLoaderMixin):
     r"""
     Pipeline for text-to-video generation.
