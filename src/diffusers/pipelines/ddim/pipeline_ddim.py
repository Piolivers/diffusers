--- conflicted
+++ resolved
@@ -100,7 +100,6 @@
         # set step values
         self.scheduler.set_timesteps(num_inference_steps)
 
-<<<<<<< HEAD
         # Ignore use_clipped_model_output if the scheduler doesn't accept this argument
         accepts_use_clipped_model_output = "use_clipped_model_output" in set(
             inspect.signature(self.scheduler.step).parameters.keys()
@@ -114,9 +113,6 @@
         timepairs = list(zip(timesteps[:-1], timesteps[1:]))
         for t in self.progress_bar(timepairs):
             start_t, end_t = t
-=======
-        for t in self.progress_bar(self.scheduler.timesteps):
->>>>>>> 2e980ac9
             # 1. predict noise model_output
             model_output = self.unet(image, start_t).sample
 
