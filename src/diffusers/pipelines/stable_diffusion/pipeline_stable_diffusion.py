--- conflicted
+++ resolved
@@ -8,12 +8,8 @@
 from ...configuration_utils import FrozenDict
 from ...models import AutoencoderKL, UNet2DConditionModel
 from ...pipeline_utils import DiffusionPipeline
-<<<<<<< HEAD
 from ...schedulers import DDIMScheduler, LMSDiscreteScheduler, PNDMScheduler, EulerAScheduler
-=======
-from ...schedulers import DDIMScheduler, LMSDiscreteScheduler, PNDMScheduler
 from ...utils import deprecate, logging
->>>>>>> c1b6ea3d
 from . import StableDiffusionPipelineOutput
 from .safety_checker import StableDiffusionSafetyChecker
 
@@ -295,15 +291,6 @@
         # set timesteps
         self.scheduler.set_timesteps(num_inference_steps)
 
-<<<<<<< HEAD
-        # if we use LMSDiscreteScheduler, let's make sure latents are multiplied by sigmas
-        if isinstance(self.scheduler, LMSDiscreteScheduler):
-            latents = latents * self.scheduler.sigmas[0]
-        elif isinstance(self.scheduler, EulerAScheduler):
-            sigma = self.scheduler.timesteps[0]
-            latents = latents * sigma
-        
-=======
         # Some schedulers like PNDM have timesteps as arrays
         # It's more optimized to move all timesteps to correct device beforehand
         timesteps_tensor = self.scheduler.timesteps.to(self.device)
@@ -311,7 +298,6 @@
         # scale the initial noise by the standard deviation required by the scheduler
         latents = latents * self.scheduler.init_noise_sigma
 
->>>>>>> c1b6ea3d
         # prepare extra kwargs for the scheduler step, since not all schedulers have the same signature
         # eta (η) is only used with the DDIMScheduler, it will be ignored for other schedulers.
         # eta corresponds to η in DDIM paper: https://arxiv.org/abs/2010.02502
@@ -328,19 +314,14 @@
             latent_model_input = torch.cat([latents] * 2) if do_classifier_free_guidance else latents
             latent_model_input = self.scheduler.scale_model_input(latent_model_input, t)
 
-            noise_pred = None
+            
             if isinstance(self.scheduler, EulerAScheduler):
-                # sigma = t.reshape(1) #A# potential bug: doesn't work on samples > 1 
-                # sigma_in = torch.cat([sigma] * 2)
-                # # noise_pred = CFGDenoiserForward(self.unet, latent_model_input, sigma_in, text_embeddings , guidance_scale,DSsigmas=self.scheduler.DSsigmas)
-                # # noise_pred = DiscreteEpsDDPMDenoiserForward(self.unet,latent_model_input, sigma_in,DSsigmas=self.scheduler.DSsigmas, cond=cond_in)
-                # c_out, c_in = [self.scheduler.append_dims(x, latent_model_input.ndim) for x in self.scheduler.get_scalings(sigma_in)]
+              
                 c_out, c_in, sigma_in = self.scheduler.prepare_input(latent_model_input, t, batch_size)
                 
                 eps = self.unet(latent_model_input * c_in, sigma_in , encoder_hidden_states=text_embeddings).sample
                 noise_pred = latent_model_input + eps * c_out
 
-                # noise_pred = self.unet(latent_model_input, sigma_in, encoder_hidden_states=text_embeddings).sample
             else:
                 # predict the noise residual
                 noise_pred = self.unet(latent_model_input, t, encoder_hidden_states=text_embeddings).sample
@@ -350,23 +331,17 @@
                 noise_pred_uncond, noise_pred_text = noise_pred.chunk(2)
                 noise_pred = noise_pred_uncond + guidance_scale * (noise_pred_text - noise_pred_uncond)
 
-            # compute the previous noisy sample x_t -> x_t-1
-<<<<<<< HEAD
-            if isinstance(self.scheduler, LMSDiscreteScheduler):
-                latents = self.scheduler.step(noise_pred, i, latents, **extra_step_kwargs).prev_sample
-            elif isinstance(self.scheduler, EulerAScheduler):
+            if isinstance(self.scheduler, EulerAScheduler):
                 if i <  self.scheduler.timesteps.shape[0] - 1: #avoid out of bound error
                     t_prev = self.scheduler.timesteps[i+1]
                     latents = self.scheduler.step(noise_pred, t, t_prev, latents, **extra_step_kwargs).prev_sample
-            else:
-                latents = self.scheduler.step(noise_pred, t, latents, **extra_step_kwargs).prev_sample
-=======
-            latents = self.scheduler.step(noise_pred, t, latents, **extra_step_kwargs).prev_sample
+            # compute the previous noisy sample x_t -> x_t-1
+            else: 
+                    latents = self.scheduler.step(noise_pred, t, latents, **extra_step_kwargs).prev_sample
 
             # call the callback, if provided
             if callback is not None and i % callback_steps == 0:
                 callback(i, t, latents)
->>>>>>> c1b6ea3d
 
         latents = 1 / 0.18215 * latents
         image = self.vae.decode(latents).sample
