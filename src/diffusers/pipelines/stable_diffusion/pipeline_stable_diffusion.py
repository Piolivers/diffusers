--- conflicted
+++ resolved
@@ -1,17 +1,3 @@
-# Copyright 2022 The HuggingFace Team. All rights reserved.
-#
-# Licensed under the Apache License, Version 2.0 (the "License");
-# you may not use this file except in compliance with the License.
-# You may obtain a copy of the License at
-#
-#     http://www.apache.org/licenses/LICENSE-2.0
-#
-# Unless required by applicable law or agreed to in writing, software
-# distributed under the License is distributed on an "AS IS" BASIS,
-# WITHOUT WARRANTIES OR CONDITIONS OF ANY KIND, either express or implied.
-# See the License for the specific language governing permissions and
-# limitations under the License.
-
 import inspect
 from typing import Callable, List, Optional, Union
 
@@ -25,7 +11,6 @@
 from ...pipeline_utils import DiffusionPipeline
 from ...schedulers import (
     DDIMScheduler,
-    DPMSolverMultistepScheduler,
     EulerAncestralDiscreteScheduler,
     EulerDiscreteScheduler,
     LMSDiscreteScheduler,
@@ -58,7 +43,7 @@
             [CLIPTokenizer](https://huggingface.co/docs/transformers/v4.21.0/en/model_doc/clip#transformers.CLIPTokenizer).
         unet ([`UNet2DConditionModel`]): Conditional U-Net architecture to denoise the encoded image latents.
         scheduler ([`SchedulerMixin`]):
-            A scheduler to be used in combination with `unet` to denoise the encoded image latents. Can be one of
+            A scheduler to be used in combination with `unet` to denoise the encoded image latens. Can be one of
             [`DDIMScheduler`], [`LMSDiscreteScheduler`], or [`PNDMScheduler`].
         safety_checker ([`StableDiffusionSafetyChecker`]):
             Classification module that estimates whether generated images could be considered offensive or harmful.
@@ -74,12 +59,7 @@
         tokenizer: CLIPTokenizer,
         unet: UNet2DConditionModel,
         scheduler: Union[
-            DDIMScheduler,
-            PNDMScheduler,
-            LMSDiscreteScheduler,
-            EulerDiscreteScheduler,
-            EulerAncestralDiscreteScheduler,
-            DPMSolverMultistepScheduler,
+            DDIMScheduler, PNDMScheduler, LMSDiscreteScheduler, EulerDiscreteScheduler, EulerAncestralDiscreteScheduler
         ],
         safety_checker: StableDiffusionSafetyChecker = None,
         feature_extractor: CLIPFeatureExtractor = None,
@@ -178,7 +158,7 @@
         # set slice_size = `None` to disable `attention slicing`
         self.enable_attention_slicing(None)
 
-    def enable_sequential_cpu_offload(self, gpu_id=0):
+    def enable_sequential_cpu_offload(self):
         r"""
         Offloads all models to CPU using accelerate, significantly reducing memory usage. When called, unet,
         text_encoder, vae and safety checker have their state dicts saved to CPU and then are moved to a
@@ -189,37 +169,14 @@
         else:
             raise ImportError("Please install accelerate via `pip install accelerate`")
 
-        device = torch.device(f"cuda:{gpu_id}")
+        device = torch.device("cuda")
 
         for cpu_offloaded_model in [self.unet, self.text_encoder, self.vae, self.safety_checker]:
             if cpu_offloaded_model is not None:
                 cpu_offload(cpu_offloaded_model, device)
 
-<<<<<<< HEAD
-    @torch.no_grad()
-    def __call__(
-        self,
-        prompt: Union[str, List[str]] = "",
-        height: int = 512,
-        width: int = 512,
-        num_inference_steps: int = 50,
-        guidance_scale: float = 7.5,
-        text_embeddings: Optional[torch.FloatTensor] = None,
-        negative_prompt: Optional[Union[str, List[str]]] = None,
-        num_images_per_prompt: Optional[int] = 1,
-        eta: float = 0.0,
-        generator: Optional[torch.Generator] = None,
-        latents: Optional[torch.FloatTensor] = None,
-        output_type: Optional[str] = "pil",
-        return_dict: bool = True,
-        callback: Optional[Callable[[int, int, torch.FloatTensor], None]] = None,
-        callback_steps: Optional[int] = 1,
-        **kwargs,
-    ):
-=======
     @property
     def _execution_device(self):
->>>>>>> 1138d63b
         r"""
         Returns the device on which the pipeline's models will be executed. After calling
         `pipeline.enable_sequential_cpu_offload()` the execution device can only be inferred from Accelerate's module
@@ -255,37 +212,6 @@
         """
         batch_size = len(prompt) if isinstance(prompt, list) else 1
 
-<<<<<<< HEAD
-        if height % 8 != 0 or width % 8 != 0:
-            raise ValueError(f"`height` and `width` have to be divisible by 8 but are {height} and {width}.")
-
-        if (callback_steps is None) or (
-            callback_steps is not None and (not isinstance(callback_steps, int) or callback_steps <= 0)
-        ):
-            raise ValueError(
-                f"`callback_steps` has to be a positive integer but is {callback_steps} of type"
-                f" {type(callback_steps)}."
-            )
-
-        if text_embeddings is None:
-            # get prompt text embeddings
-            text_inputs = self.tokenizer(
-                prompt,
-                padding="max_length",
-                max_length=self.tokenizer.model_max_length,
-                return_tensors="pt",
-            )
-            text_input_ids = text_inputs.input_ids
-
-            if text_input_ids.shape[-1] > self.tokenizer.model_max_length:
-                removed_text = self.tokenizer.batch_decode(text_input_ids[:, self.tokenizer.model_max_length :])
-                logger.warning(
-                    "The following part of your input was truncated because CLIP can only handle sequences up to"
-                    f" {self.tokenizer.model_max_length} tokens: {removed_text}"
-                )
-                text_input_ids = text_input_ids[:, : self.tokenizer.model_max_length]
-            text_embeddings = self.text_encoder(text_input_ids.to(self.device))[0]
-=======
         text_inputs = self.tokenizer(
             prompt,
             padding="max_length",
@@ -313,7 +239,6 @@
             attention_mask=attention_mask,
         )
         text_embeddings = text_embeddings[0]
->>>>>>> 1138d63b
 
         # duplicate text embeddings for each generation per prompt, using mps friendly method
         bs_embed, seq_len, _ = text_embeddings.shape
@@ -341,7 +266,7 @@
             else:
                 uncond_tokens = negative_prompt
 
-            max_length = text_embeddings.shape[-2]
+            max_length = text_input_ids.shape[-1]
             uncond_input = self.tokenizer(
                 uncond_tokens,
                 padding="max_length",
@@ -443,11 +368,12 @@
     @torch.no_grad()
     def __call__(
         self,
-        prompt: Union[str, List[str]],
+        prompt: Union[str, List[str]] = "",
         height: int = 512,
         width: int = 512,
         num_inference_steps: int = 50,
         guidance_scale: float = 7.5,
+        text_embeddings: Optional[torch.FloatTensor] = None,
         negative_prompt: Optional[Union[str, List[str]]] = None,
         num_images_per_prompt: Optional[int] = 1,
         eta: float = 0.0,
@@ -526,9 +452,10 @@
         do_classifier_free_guidance = guidance_scale > 1.0
 
         # 3. Encode input prompt
-        text_embeddings = self._encode_prompt(
-            prompt, device, num_images_per_prompt, do_classifier_free_guidance, negative_prompt
-        )
+        if text_embeddings is None:
+            text_embeddings = self._encode_prompt(
+                prompt, device, num_images_per_prompt, do_classifier_free_guidance, negative_prompt
+            )
 
         # 4. Prepare timesteps
         self.scheduler.set_timesteps(num_inference_steps, device=device)
