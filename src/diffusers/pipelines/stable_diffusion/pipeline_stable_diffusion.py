--- conflicted
+++ resolved
@@ -103,15 +103,11 @@
         accepts_eta = "eta" in set(inspect.signature(self.scheduler.step).parameters.keys())
         extra_step_kwargs = {}
         if accepts_eta:
-<<<<<<< HEAD
-            extra_kwargs["eta"] = eta
+            extra_step_kwargs["eta"] = eta
 
         self.scheduler.set_timesteps(num_inference_steps)
         if isinstance(self.scheduler, LmsDiscreteScheduler):
             latents = latents * self.scheduler.sigmas[0]
-=======
-            extra_step_kwargs["eta"] = eta
->>>>>>> 051b3463
 
         for i, t in tqdm(enumerate(self.scheduler.timesteps)):
             print()
@@ -134,11 +130,7 @@
                 noise_pred = noise_pred_uncond + guidance_scale * (noise_pred_text - noise_pred_uncond)
 
             # compute the previous noisy sample x_t -> x_t-1
-<<<<<<< HEAD
-            latents = self.scheduler.step(noise_pred, i, latents, **extra_kwargs)["prev_sample"]
-=======
-            latents = self.scheduler.step(noise_pred, t, latents, **extra_step_kwargs)["prev_sample"]
->>>>>>> 051b3463
+            latents = self.scheduler.step(noise_pred, i, latents, **extra_step_kwargs)["prev_sample"]
 
         # scale and decode the image latents with vae
         latents = 1 / 0.18215 * latents
