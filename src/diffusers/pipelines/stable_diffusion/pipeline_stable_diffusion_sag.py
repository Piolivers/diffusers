--- conflicted
+++ resolved
@@ -107,10 +107,7 @@
 
     The pipeline also inherits the following loading methods:
         - [`~loaders.TextualInversionLoaderMixin.load_textual_inversion`] for loading textual inversion embeddings
-<<<<<<< HEAD
-=======
         - [`~loaders.IPAdapterMixin.load_ip_adapter`] for loading IP Adapters
->>>>>>> 0a401b95
 
     Args:
         vae ([`AutoencoderKL`]):
