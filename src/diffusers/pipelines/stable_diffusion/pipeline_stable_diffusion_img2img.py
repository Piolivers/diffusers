import inspect
import warnings
from typing import List, Optional, Union

import numpy as np
import torch

import PIL
from transformers import CLIPFeatureExtractor, CLIPTextModel, CLIPTokenizer

from ...configuration_utils import FrozenDict
from ...models import AutoencoderKL, UNet2DConditionModel
from ...pipeline_utils import DiffusionPipeline
from ...schedulers import DDIMScheduler, LMSDiscreteScheduler, PNDMScheduler
from . import StableDiffusionPipelineOutput
from .safety_checker import StableDiffusionSafetyChecker


def preprocess(image):
    w, h = image.size
    w, h = map(lambda x: x - x % 32, (w, h))  # resize to integer multiple of 32
    image = image.resize((w, h), resample=PIL.Image.LANCZOS)
    image = np.array(image).astype(np.float32) / 255.0
    image = image[None].transpose(0, 3, 1, 2)
    image = torch.from_numpy(image)
    return 2.0 * image - 1.0


class StableDiffusionImg2ImgPipeline(DiffusionPipeline):
    r"""
    Pipeline for text-guided image to image generation using Stable Diffusion.

    This model inherits from [`DiffusionPipeline`]. Check the superclass documentation for the generic methods the
    library implements for all the pipelines (such as downloading or saving, running on a particular device, etc.)

    Args:
        vae ([`AutoencoderKL`]):
            Variational Auto-Encoder (VAE) Model to encode and decode images to and from latent representations.
        text_encoder ([`CLIPTextModel`]):
            Frozen text-encoder. Stable Diffusion uses the text portion of
            [CLIP](https://huggingface.co/docs/transformers/model_doc/clip#transformers.CLIPTextModel), specifically
            the [clip-vit-large-patch14](https://huggingface.co/openai/clip-vit-large-patch14) variant.
        tokenizer (`CLIPTokenizer`):
            Tokenizer of class
            [CLIPTokenizer](https://huggingface.co/docs/transformers/v4.21.0/en/model_doc/clip#transformers.CLIPTokenizer).
        unet ([`UNet2DConditionModel`]): Conditional U-Net architecture to denoise the encoded image latents.
        scheduler ([`SchedulerMixin`]):
            A scheduler to be used in combination with `unet` to denoise the encoded image latens. Can be one of
            [`DDIMScheduler`], [`LMSDiscreteScheduler`], or [`PNDMScheduler`].
        safety_checker ([`StableDiffusionSafetyChecker`]):
            Classification module that estimates whether generated images could be considered offsensive or harmful.
            Please, refer to the [model card](https://huggingface.co/CompVis/stable-diffusion-v1-4) for details.
        feature_extractor ([`CLIPFeatureExtractor`]):
            Model that extracts features from generated images to be used as inputs for the `safety_checker`.
    """

    def __init__(
        self,
        vae: AutoencoderKL,
        text_encoder: CLIPTextModel,
        tokenizer: CLIPTokenizer,
        unet: UNet2DConditionModel,
        scheduler: Union[DDIMScheduler, PNDMScheduler, LMSDiscreteScheduler],
        safety_checker: StableDiffusionSafetyChecker,
        feature_extractor: CLIPFeatureExtractor,
    ):
        super().__init__()

        if hasattr(scheduler.config, "steps_offset") and scheduler.config.steps_offset != 1:
            warnings.warn(
                f"The configuration file of this scheduler: {scheduler} is outdated. `steps_offset`"
                f" should be set to 1 instead of {scheduler.config.steps_offset}. Please make sure "
                "to update the config accordingly as leaving `steps_offset` might led to incorrect results"
                " in future versions. If you have downloaded this checkpoint from the Hugging Face Hub,"
                " it would be very nice if you could open a Pull request for the `scheduler/scheduler_config.json`"
                " file",
                DeprecationWarning,
            )
            new_config = dict(scheduler.config)
            new_config["steps_offset"] = 1
            scheduler._internal_dict = FrozenDict(new_config)

        self.register_modules(
            vae=vae,
            text_encoder=text_encoder,
            tokenizer=tokenizer,
            unet=unet,
            scheduler=scheduler,
            safety_checker=safety_checker,
            feature_extractor=feature_extractor,
        )

    def enable_attention_slicing(self, slice_size: Optional[Union[str, int]] = "auto"):
        r"""
        Enable sliced attention computation.

        When this option is enabled, the attention module will split the input tensor in slices, to compute attention
        in several steps. This is useful to save some memory in exchange for a small speed decrease.

        Args:
            slice_size (`str` or `int`, *optional*, defaults to `"auto"`):
                When `"auto"`, halves the input to the attention heads, so attention will be computed in two steps. If
                a number is provided, uses as many slices as `attention_head_dim // slice_size`. In this case,
                `attention_head_dim` must be a multiple of `slice_size`.
        """
        if slice_size == "auto":
            # half the attention head size is usually a good trade-off between
            # speed and memory
            slice_size = self.unet.config.attention_head_dim // 2
        self.unet.set_attention_slice(slice_size)

    def disable_attention_slicing(self):
        r"""
        Disable sliced attention computation. If `enable_attention_slicing` was previously invoked, this method will go
        back to computing attention in one step.
        """
        # set slice_size = `None` to disable `set_attention_slice`
        self.enable_attention_slicing(None)

    @torch.no_grad()
    def __call__(
        self,
        prompt: Union[str, List[str]],
        init_image: Union[torch.FloatTensor, PIL.Image.Image],
        strength: float = 0.8,
        num_inference_steps: Optional[int] = 50,
        guidance_scale: Optional[float] = 7.5,
        eta: Optional[float] = 0.0,
        generator: Optional[torch.Generator] = None,
        output_type: Optional[str] = "pil",
        return_dict: bool = True,
    ):
        r"""
        Function invoked when calling the pipeline for generation.

        Args:
            prompt (`str` or `List[str]`):
                The prompt or prompts to guide the image generation.
            init_image (`torch.FloatTensor` or `PIL.Image.Image`):
                `Image`, or tensor representing an image batch, that will be used as the starting point for the
                process.
            strength (`float`, *optional*, defaults to 0.8):
                Conceptually, indicates how much to transform the reference `init_image`. Must be between 0 and 1.
                `init_image` will be used as a starting point, adding more noise to it the larger the `strength`. The
                number of denoising steps depends on the amount of noise initially added. When `strength` is 1, added
                noise will be maximum and the denoising process will run for the full number of iterations specified in
                `num_inference_steps`. A value of 1, therefore, essentially ignores `init_image`.
            num_inference_steps (`int`, *optional*, defaults to 50):
                The number of denoising steps. More denoising steps usually lead to a higher quality image at the
                expense of slower inference. This parameter will be modulated by `strength`.
            guidance_scale (`float`, *optional*, defaults to 7.5):
                Guidance scale as defined in [Classifier-Free Diffusion Guidance](https://arxiv.org/abs/2207.12598).
                `guidance_scale` is defined as `w` of equation 2. of [Imagen
                Paper](https://arxiv.org/pdf/2205.11487.pdf). Guidance scale is enabled by setting `guidance_scale >
                1`. Higher guidance scale encourages to generate images that are closely linked to the text `prompt`,
                usually at the expense of lower image quality.
            eta (`float`, *optional*, defaults to 0.0):
                Corresponds to parameter eta (η) in the DDIM paper: https://arxiv.org/abs/2010.02502. Only applies to
                [`schedulers.DDIMScheduler`], will be ignored for others.
            generator (`torch.Generator`, *optional*):
                A [torch generator](https://pytorch.org/docs/stable/generated/torch.Generator.html) to make generation
                deterministic.
            output_type (`str`, *optional*, defaults to `"pil"`):
                The output format of the generate image. Choose between
                [PIL](https://pillow.readthedocs.io/en/stable/): `PIL.Image.Image` or `np.array`.
            return_dict (`bool`, *optional*, defaults to `True`):
                Whether or not to return a [`~pipelines.stable_diffusion.StableDiffusionPipelineOutput`] instead of a
                plain tuple.

        Returns:
            [`~pipelines.stable_diffusion.StableDiffusionPipelineOutput`] or `tuple`:
            [`~pipelines.stable_diffusion.StableDiffusionPipelineOutput`] if `return_dict` is True, otherwise a `tuple.
            When returning a tuple, the first element is a list with the generated images, and the second element is a
            list of `bool`s denoting whether the corresponding generated image likely represents "not-safe-for-work"
            (nsfw) content, according to the `safety_checker`.
        """
        if isinstance(prompt, str):
            batch_size = 1
        elif isinstance(prompt, list):
            batch_size = len(prompt)
        else:
            raise ValueError(f"`prompt` has to be of type `str` or `list` but is {type(prompt)}")

        if strength < 0 or strength > 1:
            raise ValueError(f"The value of strength should in [0.0, 1.0] but is {strength}")

        # set timesteps
        self.scheduler.set_timesteps(num_inference_steps)

        if isinstance(init_image, PIL.Image.Image):
            init_image = preprocess(init_image)

        # encode the init image into latents and scale the latents
        init_latent_dist = self.vae.encode(init_image.to(self.device)).latent_dist
        init_latents = init_latent_dist.sample(generator=generator)
        init_latents = 0.18215 * init_latents

        # expand init_latents for batch_size
        init_latents = torch.cat([init_latents] * batch_size)

        # get the original timestep using init_timestep
        offset = self.scheduler.config.get("steps_offset", 0)
        init_timestep = int(num_inference_steps * strength) + offset
        init_timestep = min(init_timestep, num_inference_steps)
        if isinstance(self.scheduler, LMSDiscreteScheduler):
            timesteps = torch.tensor(
                [num_inference_steps - init_timestep] * batch_size, dtype=torch.long, device=self.device
            )
        else:
            timesteps = self.scheduler.timesteps[-init_timestep]
            timesteps = torch.tensor([timesteps] * batch_size, dtype=torch.long, device=self.device)

        # add noise to latents using the timesteps
        noise = torch.randn(init_latents.shape, generator=generator, device=self.device)
        init_latents = self.scheduler.add_noise(init_latents, noise, timesteps)

        # get prompt text embeddings
        text_input = self.tokenizer(
            prompt,
            padding="max_length",
            max_length=self.tokenizer.model_max_length,
            truncation=True,
            return_tensors="pt",
        )
        text_embeddings = self.text_encoder(text_input.input_ids.to(self.device))[0]

        # here `guidance_scale` is defined analog to the guidance weight `w` of equation (2)
        # of the Imagen paper: https://arxiv.org/pdf/2205.11487.pdf . `guidance_scale = 1`
        # corresponds to doing no classifier free guidance.
        do_classifier_free_guidance = guidance_scale > 1.0
        # get unconditional embeddings for classifier free guidance
        if do_classifier_free_guidance:
            max_length = text_input.input_ids.shape[-1]
            uncond_input = self.tokenizer(
                [""] * batch_size, padding="max_length", max_length=max_length, return_tensors="pt"
            )
            uncond_embeddings = self.text_encoder(uncond_input.input_ids.to(self.device))[0]

            # For classifier free guidance, we need to do two forward passes.
            # Here we concatenate the unconditional and text embeddings into a single batch
            # to avoid doing two forward passes
            text_embeddings = torch.cat([uncond_embeddings, text_embeddings])

        # prepare extra kwargs for the scheduler step, since not all schedulers have the same signature
        # eta (η) is only used with the DDIMScheduler, it will be ignored for other schedulers.
        # eta corresponds to η in DDIM paper: https://arxiv.org/abs/2010.02502
        # and should be between [0, 1]
        accepts_eta = "eta" in set(inspect.signature(self.scheduler.step).parameters.keys())
        extra_step_kwargs = {}
        if accepts_eta:
            extra_step_kwargs["eta"] = eta

        latents = init_latents

        t_start = max(num_inference_steps - init_timestep + offset, 0)
        for i, t in enumerate(self.progress_bar(self.scheduler.timesteps[t_start:])):
            t_index = t_start + i

            # expand the latents if we are doing classifier free guidance
            latent_model_input = torch.cat([latents] * 2) if do_classifier_free_guidance else latents

            # if we use LMSDiscreteScheduler, let's make sure latents are multiplied by sigmas
            if isinstance(self.scheduler, LMSDiscreteScheduler):
                sigma = self.scheduler.sigmas[t_index]
                # the model input needs to be scaled to match the continuous ODE formulation in K-LMS
                latent_model_input = latent_model_input / ((sigma**2 + 1) ** 0.5)
<<<<<<< HEAD
                latent_model_input = latent_model_input.to(self.unet.dtype)
=======
>>>>>>> 2345481c

            # predict the noise residual
            noise_pred = self.unet(latent_model_input, t, encoder_hidden_states=text_embeddings).sample

            # perform guidance
            if do_classifier_free_guidance:
                noise_pred_uncond, noise_pred_text = noise_pred.chunk(2)
                noise_pred = noise_pred_uncond + guidance_scale * (noise_pred_text - noise_pred_uncond)

            # compute the previous noisy sample x_t -> x_t-1
            if isinstance(self.scheduler, LMSDiscreteScheduler):
                latents = self.scheduler.step(noise_pred, t_index, latents, **extra_step_kwargs).prev_sample
            else:
                latents = self.scheduler.step(noise_pred, t, latents, **extra_step_kwargs).prev_sample

        # scale and decode the image latents with vae
        latents = 1 / 0.18215 * latents
        image = self.vae.decode(latents).sample

        image = (image / 2 + 0.5).clamp(0, 1)
        image = image.cpu().permute(0, 2, 3, 1).numpy()

        # run safety checker
        safety_cheker_input = self.feature_extractor(self.numpy_to_pil(image), return_tensors="pt").to(self.device)
        image, has_nsfw_concept = self.safety_checker(images=image, clip_input=safety_cheker_input.pixel_values)

        if output_type == "pil":
            image = self.numpy_to_pil(image)

        if not return_dict:
            return (image, has_nsfw_concept)

        return StableDiffusionPipelineOutput(images=image, nsfw_content_detected=has_nsfw_concept)<|MERGE_RESOLUTION|>--- conflicted
+++ resolved
@@ -264,10 +264,6 @@
                 sigma = self.scheduler.sigmas[t_index]
                 # the model input needs to be scaled to match the continuous ODE formulation in K-LMS
                 latent_model_input = latent_model_input / ((sigma**2 + 1) ** 0.5)
-<<<<<<< HEAD
-                latent_model_input = latent_model_input.to(self.unet.dtype)
-=======
->>>>>>> 2345481c
 
             # predict the noise residual
             noise_pred = self.unet(latent_model_input, t, encoder_hidden_states=text_embeddings).sample
