# Copyright 2023 The HuggingFace Team. All rights reserved.
#
# Licensed under the Apache License, Version 2.0 (the "License");
# you may not use this file except in compliance with the License.
# You may obtain a copy of the License at
#
#     http://www.apache.org/licenses/LICENSE-2.0
#
# Unless required by applicable law or agreed to in writing, software
# distributed under the License is distributed on an "AS IS" BASIS,
# WITHOUT WARRANTIES OR CONDITIONS OF ANY KIND, either express or implied.
# See the License for the specific language governing permissions and
# limitations under the License.


import inspect
from typing import Any, Callable, Dict, List, Optional, Union

import numpy as np
import PIL.Image
import torch
from transformers import CLIPFeatureExtractor, CLIPTextModel, CLIPTokenizer

from ...models import AutoencoderKL, ControlNetModel, UNet2DConditionModel
from ...schedulers import KarrasDiffusionSchedulers
from ...utils import (
    PIL_INTERPOLATION,
    is_accelerate_available,
    is_accelerate_version,
    logging,
    randn_tensor,
    replace_example_docstring,
)
from ..pipeline_utils import DiffusionPipeline
from . import StableDiffusionPipelineOutput
from .safety_checker import StableDiffusionSafetyChecker


logger = logging.get_logger(__name__)  # pylint: disable=invalid-name


def preprocess(image, width, height):
    if isinstance(image, torch.Tensor):
        return image
    elif isinstance(image, PIL.Image.Image):
        image = [image]

    if isinstance(image[0], PIL.Image.Image):
        image = [np.array(i.resize((width, height), resample=PIL_INTERPOLATION["lanczos"]))[None, :] for i in image]
        image = np.concatenate(image, axis=0)
        image = np.array(image).astype(np.float32) / 255.0
        image = image.transpose(0, 3, 1, 2)
        image = torch.from_numpy(image)
    elif isinstance(image[0], torch.Tensor):
        image = torch.cat(image, dim=0)
    return image


EXAMPLE_DOC_STRING = """
    Examples:
        ```py
        >>> from diffusers import StableDiffusionControlNetPipeline
        >>> from diffusers.utils import load_image

        >>> # Canny edged image for control
        >>> canny_edged_image = load_image(
        ...     "https://huggingface.co/takuma104/controlnet_dev/resolve/main/vermeer_canny_edged.png"
        ... )
        >>> pipe = StableDiffusionControlNetPipeline.from_pretrained("takuma104/control_sd15_canny").to("cuda")
        >>> image = pipe(prompt="best quality, extremely detailed", controlnet_hint=canny_edged_image).images[0]
        ```
"""


class StableDiffusionControlNetPipeline(DiffusionPipeline):
    r"""
    Pipeline for text-to-image generation using Stable Diffusion with ControlNet guidance.

    This model inherits from [`DiffusionPipeline`]. Check the superclass documentation for the generic methods the
    library implements for all the pipelines (such as downloading or saving, running on a particular device, etc.)

    Args:
        vae ([`AutoencoderKL`]):
            Variational Auto-Encoder (VAE) Model to encode and decode images to and from latent representations.
        text_encoder ([`CLIPTextModel`]):
            Frozen text-encoder. Stable Diffusion uses the text portion of
            [CLIP](https://huggingface.co/docs/transformers/model_doc/clip#transformers.CLIPTextModel), specifically
            the [clip-vit-large-patch14](https://huggingface.co/openai/clip-vit-large-patch14) variant.
        tokenizer (`CLIPTokenizer`):
            Tokenizer of class
            [CLIPTokenizer](https://huggingface.co/docs/transformers/v4.21.0/en/model_doc/clip#transformers.CLIPTokenizer).
        unet ([`UNet2DConditionModel`]): Conditional U-Net architecture to denoise the encoded image latents.
        controlnet ([`ControlNetModel`]):
            Provides additional conditioning to the unet during the denoising process
        scheduler ([`SchedulerMixin`]):
            A scheduler to be used in combination with `unet` to denoise the encoded image latents. Can be one of
            [`DDIMScheduler`], [`LMSDiscreteScheduler`], or [`PNDMScheduler`].
        safety_checker ([`StableDiffusionSafetyChecker`]):
            Classification module that estimates whether generated images could be considered offensive or harmful.
            Please, refer to the [model card](https://huggingface.co/runwayml/stable-diffusion-v1-5) for details.
        feature_extractor ([`CLIPFeatureExtractor`]):
            Model that extracts features from generated images to be used as inputs for the `safety_checker`.
    """
    _optional_components = ["safety_checker", "feature_extractor"]

    def __init__(
        self,
        vae: AutoencoderKL,
        text_encoder: CLIPTextModel,
        tokenizer: CLIPTokenizer,
        unet: UNet2DConditionModel,
        controlnet: ControlNetModel,
        scheduler: KarrasDiffusionSchedulers,
        safety_checker: StableDiffusionSafetyChecker,
        feature_extractor: CLIPFeatureExtractor,
        requires_safety_checker: bool = True,
    ):
        super().__init__()

        if safety_checker is None and requires_safety_checker:
            logger.warning(
                f"You have disabled the safety checker for {self.__class__} by passing `safety_checker=None`. Ensure"
                " that you abide to the conditions of the Stable Diffusion license and do not expose unfiltered"
                " results in services or applications open to the public. Both the diffusers team and Hugging Face"
                " strongly recommend to keep the safety filter enabled in all public facing circumstances, disabling"
                " it only for use-cases that involve analyzing network behavior or auditing its results. For more"
                " information, please have a look at https://github.com/huggingface/diffusers/pull/254 ."
            )

        if safety_checker is not None and feature_extractor is None:
            raise ValueError(
                "Make sure to define a feature extractor when loading {self.__class__} if you want to use the safety"
                " checker. If you do not want to use the safety checker, you can pass `'safety_checker=None'` instead."
            )

        self.register_modules(
            vae=vae,
            text_encoder=text_encoder,
            tokenizer=tokenizer,
            unet=unet,
            controlnet=controlnet,
            scheduler=scheduler,
            safety_checker=safety_checker,
            feature_extractor=feature_extractor,
        )
        self.vae_scale_factor = 2 ** (len(self.vae.config.block_out_channels) - 1)
        self.register_to_config(requires_safety_checker=requires_safety_checker)

    # Copied from diffusers.pipelines.stable_diffusion.pipeline_stable_diffusion.StableDiffusionPipeline.enable_vae_slicing
    def enable_vae_slicing(self):
        r"""
        Enable sliced VAE decoding.

        When this option is enabled, the VAE will split the input tensor in slices to compute decoding in several
        steps. This is useful to save some memory and allow larger batch sizes.
        """
        self.vae.enable_slicing()

    # Copied from diffusers.pipelines.stable_diffusion.pipeline_stable_diffusion.StableDiffusionPipeline.disable_vae_slicing
    def disable_vae_slicing(self):
        r"""
        Disable sliced VAE decoding. If `enable_vae_slicing` was previously invoked, this method will go back to
        computing decoding in one step.
        """
        self.vae.disable_slicing()

    def enable_sequential_cpu_offload(self, gpu_id=0):
        r"""
        Offloads all models to CPU using accelerate, significantly reducing memory usage. When called, unet,
        text_encoder, vae, controlnet, and safety checker have their state dicts saved to CPU and then are moved to a
        `torch.device('meta') and loaded to GPU only when their specific submodule has its `forward` method called.
        Note that offloading happens on a submodule basis. Memory savings are higher than with
        `enable_model_cpu_offload`, but performance is lower.
        """
        if is_accelerate_available():
            from accelerate import cpu_offload
        else:
            raise ImportError("Please install accelerate via `pip install accelerate`")

        device = torch.device(f"cuda:{gpu_id}")

        for cpu_offloaded_model in [self.unet, self.text_encoder, self.vae, self.controlnet]:
            cpu_offload(cpu_offloaded_model, device)

        if self.safety_checker is not None:
            cpu_offload(self.safety_checker, execution_device=device, offload_buffers=True)

    def enable_model_cpu_offload(self, gpu_id=0):
        r"""
        Offloads all models to CPU using accelerate, reducing memory usage with a low impact on performance. Compared
        to `enable_sequential_cpu_offload`, this method moves one whole model at a time to the GPU when its `forward`
        method is called, and the model remains in GPU until the next model runs. Memory savings are lower than with
        `enable_sequential_cpu_offload`, but performance is much better due to the iterative execution of the `unet`.
        """
        if is_accelerate_available() and is_accelerate_version(">=", "0.17.0.dev0"):
            from accelerate import cpu_offload_with_hook
        else:
            raise ImportError("`enable_model_offload` requires `accelerate v0.17.0` or higher.")

        device = torch.device(f"cuda:{gpu_id}")

        hook = None
        for cpu_offloaded_model in [self.text_encoder, self.unet, self.vae, self.controlnet]:
            _, hook = cpu_offload_with_hook(cpu_offloaded_model, device, prev_module_hook=hook)

        if self.safety_checker is not None:
            _, hook = cpu_offload_with_hook(self.safety_checker, device, prev_module_hook=hook)

        # We'll offload the last model manually.
        self.final_offload_hook = hook

    @property
    # Copied from diffusers.pipelines.stable_diffusion.pipeline_stable_diffusion.StableDiffusionPipeline._execution_device
    def _execution_device(self):
        r"""
        Returns the device on which the pipeline's models will be executed. After calling
        `pipeline.enable_sequential_cpu_offload()` the execution device can only be inferred from Accelerate's module
        hooks.
        """
        if not hasattr(self.unet, "_hf_hook"):
            return self.device
        for module in self.unet.modules():
            if (
                hasattr(module, "_hf_hook")
                and hasattr(module._hf_hook, "execution_device")
                and module._hf_hook.execution_device is not None
            ):
                return torch.device(module._hf_hook.execution_device)
        return self.device

    # Copied from diffusers.pipelines.stable_diffusion.pipeline_stable_diffusion.StableDiffusionPipeline._encode_prompt
    def _encode_prompt(
        self,
        prompt,
        device,
        num_images_per_prompt,
        do_classifier_free_guidance,
        negative_prompt=None,
        prompt_embeds: Optional[torch.FloatTensor] = None,
        negative_prompt_embeds: Optional[torch.FloatTensor] = None,
    ):
        r"""
        Encodes the prompt into text encoder hidden states.

        Args:
             prompt (`str` or `List[str]`, *optional*):
                prompt to be encoded
            device: (`torch.device`):
                torch device
            num_images_per_prompt (`int`):
                number of images that should be generated per prompt
            do_classifier_free_guidance (`bool`):
                whether to use classifier free guidance or not
            negative_prompt (`str` or `List[str]`, *optional*):
                The prompt or prompts not to guide the image generation. If not defined, one has to pass
                `negative_prompt_embeds`. instead. If not defined, one has to pass `negative_prompt_embeds`. instead.
                Ignored when not using guidance (i.e., ignored if `guidance_scale` is less than `1`).
            prompt_embeds (`torch.FloatTensor`, *optional*):
                Pre-generated text embeddings. Can be used to easily tweak text inputs, *e.g.* prompt weighting. If not
                provided, text embeddings will be generated from `prompt` input argument.
            negative_prompt_embeds (`torch.FloatTensor`, *optional*):
                Pre-generated negative text embeddings. Can be used to easily tweak text inputs, *e.g.* prompt
                weighting. If not provided, negative_prompt_embeds will be generated from `negative_prompt` input
                argument.
        """
        if prompt is not None and isinstance(prompt, str):
            batch_size = 1
        elif prompt is not None and isinstance(prompt, list):
            batch_size = len(prompt)
        else:
            batch_size = prompt_embeds.shape[0]

        if prompt_embeds is None:
            text_inputs = self.tokenizer(
                prompt,
                padding="max_length",
                max_length=self.tokenizer.model_max_length,
                truncation=True,
                return_tensors="pt",
            )
            text_input_ids = text_inputs.input_ids
            untruncated_ids = self.tokenizer(prompt, padding="longest", return_tensors="pt").input_ids

            if untruncated_ids.shape[-1] >= text_input_ids.shape[-1] and not torch.equal(
                text_input_ids, untruncated_ids
            ):
                removed_text = self.tokenizer.batch_decode(
                    untruncated_ids[:, self.tokenizer.model_max_length - 1 : -1]
                )
                logger.warning(
                    "The following part of your input was truncated because CLIP can only handle sequences up to"
                    f" {self.tokenizer.model_max_length} tokens: {removed_text}"
                )

            if hasattr(self.text_encoder.config, "use_attention_mask") and self.text_encoder.config.use_attention_mask:
                attention_mask = text_inputs.attention_mask.to(device)
            else:
                attention_mask = None

            prompt_embeds = self.text_encoder(
                text_input_ids.to(device),
                attention_mask=attention_mask,
            )
            prompt_embeds = prompt_embeds[0]

        prompt_embeds = prompt_embeds.to(dtype=self.text_encoder.dtype, device=device)

        bs_embed, seq_len, _ = prompt_embeds.shape
        # duplicate text embeddings for each generation per prompt, using mps friendly method
        prompt_embeds = prompt_embeds.repeat(1, num_images_per_prompt, 1)
        prompt_embeds = prompt_embeds.view(bs_embed * num_images_per_prompt, seq_len, -1)

        # get unconditional embeddings for classifier free guidance
        if do_classifier_free_guidance and negative_prompt_embeds is None:
            uncond_tokens: List[str]
            if negative_prompt is None:
                uncond_tokens = [""] * batch_size
            elif type(prompt) is not type(negative_prompt):
                raise TypeError(
                    f"`negative_prompt` should be the same type to `prompt`, but got {type(negative_prompt)} !="
                    f" {type(prompt)}."
                )
            elif isinstance(negative_prompt, str):
                uncond_tokens = [negative_prompt]
            elif batch_size != len(negative_prompt):
                raise ValueError(
                    f"`negative_prompt`: {negative_prompt} has batch size {len(negative_prompt)}, but `prompt`:"
                    f" {prompt} has batch size {batch_size}. Please make sure that passed `negative_prompt` matches"
                    " the batch size of `prompt`."
                )
            else:
                uncond_tokens = negative_prompt

            max_length = prompt_embeds.shape[1]
            uncond_input = self.tokenizer(
                uncond_tokens,
                padding="max_length",
                max_length=max_length,
                truncation=True,
                return_tensors="pt",
            )

            if hasattr(self.text_encoder.config, "use_attention_mask") and self.text_encoder.config.use_attention_mask:
                attention_mask = uncond_input.attention_mask.to(device)
            else:
                attention_mask = None

            negative_prompt_embeds = self.text_encoder(
                uncond_input.input_ids.to(device),
                attention_mask=attention_mask,
            )
            negative_prompt_embeds = negative_prompt_embeds[0]

        if do_classifier_free_guidance:
            # duplicate unconditional embeddings for each generation per prompt, using mps friendly method
            seq_len = negative_prompt_embeds.shape[1]

            negative_prompt_embeds = negative_prompt_embeds.to(dtype=self.text_encoder.dtype, device=device)

            negative_prompt_embeds = negative_prompt_embeds.repeat(1, num_images_per_prompt, 1)
            negative_prompt_embeds = negative_prompt_embeds.view(batch_size * num_images_per_prompt, seq_len, -1)

            # For classifier free guidance, we need to do two forward passes.
            # Here we concatenate the unconditional and text embeddings into a single batch
            # to avoid doing two forward passes
            prompt_embeds = torch.cat([negative_prompt_embeds, prompt_embeds])

        return prompt_embeds

    # Copied from diffusers.pipelines.stable_diffusion.pipeline_stable_diffusion.StableDiffusionPipeline.run_safety_checker
    def run_safety_checker(self, image, device, dtype):
        if self.safety_checker is not None:
            safety_checker_input = self.feature_extractor(self.numpy_to_pil(image), return_tensors="pt").to(device)
            image, has_nsfw_concept = self.safety_checker(
                images=image, clip_input=safety_checker_input.pixel_values.to(dtype)
            )
        else:
            has_nsfw_concept = None
        return image, has_nsfw_concept

    # Copied from diffusers.pipelines.stable_diffusion.pipeline_stable_diffusion.StableDiffusionPipeline.decode_latents
    def decode_latents(self, latents):
        latents = 1 / self.vae.config.scaling_factor * latents
        image = self.vae.decode(latents).sample
        image = (image / 2 + 0.5).clamp(0, 1)
        # we always cast to float32 as this does not cause significant overhead and is compatible with bfloat16
        image = image.cpu().permute(0, 2, 3, 1).float().numpy()
        return image

    # Copied from diffusers.pipelines.stable_diffusion.pipeline_stable_diffusion.StableDiffusionPipeline.prepare_extra_step_kwargs
    def prepare_extra_step_kwargs(self, generator, eta):
        # prepare extra kwargs for the scheduler step, since not all schedulers have the same signature
        # eta (η) is only used with the DDIMScheduler, it will be ignored for other schedulers.
        # eta corresponds to η in DDIM paper: https://arxiv.org/abs/2010.02502
        # and should be between [0, 1]

        accepts_eta = "eta" in set(inspect.signature(self.scheduler.step).parameters.keys())
        extra_step_kwargs = {}
        if accepts_eta:
            extra_step_kwargs["eta"] = eta

        # check if the scheduler accepts generator
        accepts_generator = "generator" in set(inspect.signature(self.scheduler.step).parameters.keys())
        if accepts_generator:
            extra_step_kwargs["generator"] = generator
        return extra_step_kwargs

    # Copied from diffusers.pipelines.stable_diffusion.pipeline_stable_diffusion.StableDiffusionPipeline.check_inputs
    def check_inputs(
        self,
        prompt,
        height,
        width,
        callback_steps,
        negative_prompt=None,
        prompt_embeds=None,
        negative_prompt_embeds=None,
    ):
        if height % 8 != 0 or width % 8 != 0:
            raise ValueError(f"`height` and `width` have to be divisible by 8 but are {height} and {width}.")

        if (callback_steps is None) or (
            callback_steps is not None and (not isinstance(callback_steps, int) or callback_steps <= 0)
        ):
            raise ValueError(
                f"`callback_steps` has to be a positive integer but is {callback_steps} of type"
                f" {type(callback_steps)}."
            )

        if prompt is not None and prompt_embeds is not None:
            raise ValueError(
                f"Cannot forward both `prompt`: {prompt} and `prompt_embeds`: {prompt_embeds}. Please make sure to"
                " only forward one of the two."
            )
        elif prompt is None and prompt_embeds is None:
            raise ValueError(
                "Provide either `prompt` or `prompt_embeds`. Cannot leave both `prompt` and `prompt_embeds` undefined."
            )
        elif prompt is not None and (not isinstance(prompt, str) and not isinstance(prompt, list)):
            raise ValueError(f"`prompt` has to be of type `str` or `list` but is {type(prompt)}")

        if negative_prompt is not None and negative_prompt_embeds is not None:
            raise ValueError(
                f"Cannot forward both `negative_prompt`: {negative_prompt} and `negative_prompt_embeds`:"
                f" {negative_prompt_embeds}. Please make sure to only forward one of the two."
            )

        if prompt_embeds is not None and negative_prompt_embeds is not None:
            if prompt_embeds.shape != negative_prompt_embeds.shape:
                raise ValueError(
                    "`prompt_embeds` and `negative_prompt_embeds` must have the same shape when passed directly, but"
                    f" got: `prompt_embeds` {prompt_embeds.shape} != `negative_prompt_embeds`"
                    f" {negative_prompt_embeds.shape}."
                )

    # Copied from diffusers.pipelines.stable_diffusion.pipeline_stable_diffusion.StableDiffusionPipeline.prepare_latents
    def prepare_latents(self, batch_size, num_channels_latents, height, width, dtype, device, generator, latents=None):
        shape = (batch_size, num_channels_latents, height // self.vae_scale_factor, width // self.vae_scale_factor)
        if isinstance(generator, list) and len(generator) != batch_size:
            raise ValueError(
                f"You have passed a list of generators of length {len(generator)}, but requested an effective batch"
                f" size of {batch_size}. Make sure the batch size matches the length of the generators."
            )

        if latents is None:
            latents = randn_tensor(shape, generator=generator, device=device, dtype=dtype)
        else:
            latents = latents.to(device)

        # scale the initial noise by the standard deviation required by the scheduler
        latents = latents * self.scheduler.init_noise_sigma
        return latents

<<<<<<< HEAD
    def controlnet_hint_conversion(self, controlnet_hint, height, width, batch_size):
        def pil_image_to_numpy(image, width, height):
            assert isinstance(image, PIL.Image.Image)
            if image.size == (width, height):
                controlnet_hint = image.convert("RGB")  # make sure 3 channel RGB format
                controlnet_hint = np.array(controlnet_hint)  # to numpy
                controlnet_hint = controlnet_hint[:, :, ::-1]  # RGB -> BGR
                return controlnet_hint
            else:
                raise ValueError(
                    f"Acceptable image size of `controlnet_hint` is ({width}, {height}) but is {image.size}"
                )

        if controlnet_hint is None:
            return None
        channels = 3
        if isinstance(controlnet_hint, torch.Tensor):
            # torch.Tensor: acceptble shape are any of chw, bchw(b==1) or bchw(b==num_images_per_prompt)
            shape_chw = (channels, height, width)
            shape_bchw = (1, channels, height, width)
            shape_nchw = (batch_size, channels, height, width)
            if controlnet_hint.shape in [shape_chw, shape_bchw, shape_nchw]:
                controlnet_hint = controlnet_hint.to(dtype=self.controlnet.dtype, device=self.controlnet.device)
                if controlnet_hint.shape != shape_nchw:
                    controlnet_hint = controlnet_hint.repeat(batch_size, 1, 1, 1)
                return controlnet_hint
            else:
                raise ValueError(
                    f"Acceptble shape of `controlnet_hint` are any of ({channels}, {height}, {width}),"
                    + f" (1, {channels}, {height}, {width}) or ({batch_size}, "
                    + f"{channels}, {height}, {width}) but is {controlnet_hint.shape}"
                )
        elif isinstance(controlnet_hint, np.ndarray):
            # np.ndarray: acceptable shape is any of hw, hwc, bhwc(b==1) or bhwc(b==num_images_per_promot)
            # hwc is opencv compatible image format. Color channel must be BGR Format.
            if controlnet_hint.shape == (height, width):
                controlnet_hint = np.repeat(controlnet_hint[:, :, np.newaxis], channels, axis=2)  # hw -> hwc(c==3)
            shape_hwc = (height, width, channels)
            shape_bhwc = (1, height, width, channels)
            shape_nhwc = (batch_size, height, width, channels)
            if controlnet_hint.shape in [shape_hwc, shape_bhwc, shape_nhwc]:
                controlnet_hint = torch.from_numpy(controlnet_hint.copy())
                controlnet_hint = controlnet_hint.to(dtype=self.controlnet.dtype, device=self.controlnet.device)
                controlnet_hint /= 255.0
                if controlnet_hint.shape != shape_nhwc:
                    controlnet_hint = controlnet_hint.repeat(batch_size, 1, 1, 1)
                controlnet_hint = controlnet_hint.permute(0, 3, 1, 2)  # b h w c -> b c h w
                return controlnet_hint
            else:
                raise ValueError(
                    f"Acceptble shape of `controlnet_hint` are any of ({width}, {channels}), "
                    + f"({height}, {width}, {channels}), "
                    + f"(1, {height}, {width}, {channels}) or "
                    + f"({batch_size}, {channels}, {height}, {width}) but is {controlnet_hint.shape}"
                )
        elif isinstance(controlnet_hint, PIL.Image.Image):
            return self.controlnet_hint_conversion(
                pil_image_to_numpy(controlnet_hint, width, height), height, width, batch_size
            )
        elif isinstance(controlnet_hint, list):
            n_arrays = []
            for image in controlnet_hint:
                n_arrays.append(pil_image_to_numpy(image, width, height))
            return self.controlnet_hint_conversion(np.array(n_arrays), height, width, batch_size)
        else:
            raise ValueError(
                f"Acceptable type of `controlnet_hint` are any of torch.Tensor, np.ndarray, PIL.Image.Image but is {type(controlnet_hint)}"
            )

=======
>>>>>>> e376edb1
    @torch.no_grad()
    @replace_example_docstring(EXAMPLE_DOC_STRING)
    def __call__(
        self,
        prompt: Union[str, List[str]] = None,
        image: Union[torch.FloatTensor, PIL.Image.Image, List[torch.FloatTensor], List[PIL.Image.Image]] = None,
        height: Optional[int] = None,
        width: Optional[int] = None,
        num_inference_steps: int = 50,
        guidance_scale: float = 7.5,
        negative_prompt: Optional[Union[str, List[str]]] = None,
        num_images_per_prompt: Optional[int] = 1,
        eta: float = 0.0,
        generator: Optional[Union[torch.Generator, List[torch.Generator]]] = None,
        latents: Optional[torch.FloatTensor] = None,
        prompt_embeds: Optional[torch.FloatTensor] = None,
        negative_prompt_embeds: Optional[torch.FloatTensor] = None,
        output_type: Optional[str] = "pil",
        return_dict: bool = True,
        callback: Optional[Callable[[int, int, torch.FloatTensor], None]] = None,
        callback_steps: int = 1,
        cross_attention_kwargs: Optional[Dict[str, Any]] = None,
<<<<<<< HEAD
        controlnet_hint: Optional[Union[torch.FloatTensor, np.ndarray, PIL.Image.Image, List[PIL.Image.Image]]] = None,
=======
>>>>>>> e376edb1
    ):
        r"""
        Function invoked when calling the pipeline for generation.

        Args:
            prompt (`str` or `List[str]`, *optional*):
                The prompt or prompts to guide the image generation. If not defined, one has to pass `prompt_embeds`.
                instead.
            height (`int`, *optional*, defaults to self.unet.config.sample_size * self.vae_scale_factor):
                The height in pixels of the generated image.
            width (`int`, *optional*, defaults to self.unet.config.sample_size * self.vae_scale_factor):
                The width in pixels of the generated image.
            num_inference_steps (`int`, *optional*, defaults to 50):
                The number of denoising steps. More denoising steps usually lead to a higher quality image at the
                expense of slower inference.
            guidance_scale (`float`, *optional*, defaults to 7.5):
                Guidance scale as defined in [Classifier-Free Diffusion Guidance](https://arxiv.org/abs/2207.12598).
                `guidance_scale` is defined as `w` of equation 2. of [Imagen
                Paper](https://arxiv.org/pdf/2205.11487.pdf). Guidance scale is enabled by setting `guidance_scale >
                1`. Higher guidance scale encourages to generate images that are closely linked to the text `prompt`,
                usually at the expense of lower image quality.
            negative_prompt (`str` or `List[str]`, *optional*):
                The prompt or prompts not to guide the image generation. If not defined, one has to pass
                `negative_prompt_embeds`. instead. If not defined, one has to pass `negative_prompt_embeds`. instead.
                Ignored when not using guidance (i.e., ignored if `guidance_scale` is less than `1`).
            num_images_per_prompt (`int`, *optional*, defaults to 1):
                The number of images to generate per prompt.
            eta (`float`, *optional*, defaults to 0.0):
                Corresponds to parameter eta (η) in the DDIM paper: https://arxiv.org/abs/2010.02502. Only applies to
                [`schedulers.DDIMScheduler`], will be ignored for others.
            generator (`torch.Generator` or `List[torch.Generator]`, *optional*):
                One or a list of [torch generator(s)](https://pytorch.org/docs/stable/generated/torch.Generator.html)
                to make generation deterministic.
            latents (`torch.FloatTensor`, *optional*):
                Pre-generated noisy latents, sampled from a Gaussian distribution, to be used as inputs for image
                generation. Can be used to tweak the same generation with different prompts. If not provided, a latents
                tensor will ge generated by sampling using the supplied random `generator`.
            prompt_embeds (`torch.FloatTensor`, *optional*):
                Pre-generated text embeddings. Can be used to easily tweak text inputs, *e.g.* prompt weighting. If not
                provided, text embeddings will be generated from `prompt` input argument.
            negative_prompt_embeds (`torch.FloatTensor`, *optional*):
                Pre-generated negative text embeddings. Can be used to easily tweak text inputs, *e.g.* prompt
                weighting. If not provided, negative_prompt_embeds will be generated from `negative_prompt` input
                argument.
            output_type (`str`, *optional*, defaults to `"pil"`):
                The output format of the generate image. Choose between
                [PIL](https://pillow.readthedocs.io/en/stable/): `PIL.Image.Image` or `np.array`.
            return_dict (`bool`, *optional*, defaults to `True`):
                Whether or not to return a [`~pipelines.stable_diffusion.StableDiffusionPipelineOutput`] instead of a
                plain tuple.
            callback (`Callable`, *optional*):
                A function that will be called every `callback_steps` steps during inference. The function will be
                called with the following arguments: `callback(step: int, timestep: int, latents: torch.FloatTensor)`.
            callback_steps (`int`, *optional*, defaults to 1):
                The frequency at which the `callback` function will be called. If not specified, the callback will be
                called at every step.
            cross_attention_kwargs (`dict`, *optional*):
                A kwargs dictionary that if specified is passed along to the `AttnProcessor` as defined under
                `self.processor` in
                [diffusers.cross_attention](https://github.com/huggingface/diffusers/blob/main/src/diffusers/models/cross_attention.py).
<<<<<<< HEAD
            controlnet_hint (`torch.FloatTensor`, `np.ndarray`, `PIL.Image.Image` or `List[PIL.Image.Image]`, *optional*):
                ControlNet input embedding. ControlNet generates guidances using this input embedding. If the type is
                specified as `torch.FloatTensor`, it is passed to ControlNet as is. If the type is `np.ndarray`, it is
                assumed to be an OpenCV compatible image format. PIL.Image.Image` can also be accepted as an image. The
                size of all these types must correspond to the output image size.
=======
>>>>>>> e376edb1

        Examples:

        Returns:
            [`~pipelines.stable_diffusion.StableDiffusionPipelineOutput`] or `tuple`:
            [`~pipelines.stable_diffusion.StableDiffusionPipelineOutput`] if `return_dict` is True, otherwise a `tuple.
            When returning a tuple, the first element is a list with the generated images, and the second element is a
            list of `bool`s denoting whether the corresponding generated image likely represents "not-safe-for-work"
            (nsfw) content, according to the `safety_checker`.
        """
        # 0. Default height and width to unet
        height = height or self.unet.config.sample_size * self.vae_scale_factor
        width = width or self.unet.config.sample_size * self.vae_scale_factor

        # 1. Check inputs. Raise error if not correct
        self.check_inputs(
            prompt, height, width, callback_steps, negative_prompt, prompt_embeds, negative_prompt_embeds
        )

        # 2. Define call parameters
        if prompt is not None and isinstance(prompt, str):
            batch_size = 1
        elif prompt is not None and isinstance(prompt, list):
            batch_size = len(prompt)
        else:
            batch_size = prompt_embeds.shape[0]

        device = self._execution_device
        # here `guidance_scale` is defined analog to the guidance weight `w` of equation (2)
        # of the Imagen paper: https://arxiv.org/pdf/2205.11487.pdf . `guidance_scale = 1`
        # corresponds to doing no classifier free guidance.
        do_classifier_free_guidance = guidance_scale > 1.0

<<<<<<< HEAD
        # 3. Control Embedding check & conversion
        controlnet_hint = self.controlnet_hint_conversion(
            controlnet_hint, height, width, batch_size * num_images_per_prompt
        )
        if controlnet_hint is not None:
            if self.vae_scale_factor != 8:
                raise ValueError("ControlNet currently supports only for vae_scale_factor == 8.")
            if do_classifier_free_guidance:
                controlnet_hint = torch.cat([controlnet_hint] * 2)

        # 4. Encode input prompt
=======
        # 3. Encode input prompt
>>>>>>> e376edb1
        prompt_embeds = self._encode_prompt(
            prompt,
            device,
            num_images_per_prompt,
            do_classifier_free_guidance,
            negative_prompt,
            prompt_embeds=prompt_embeds,
            negative_prompt_embeds=negative_prompt_embeds,
        )

        # 4. Prepare image
        image = preprocess(image, width, height)

        image = image.to(device=device, dtype=self.controlnet.dtype)

        if do_classifier_free_guidance:
            image = torch.cat([image] * 2)

        # 5. Prepare timesteps
        self.scheduler.set_timesteps(num_inference_steps, device=device)
        timesteps = self.scheduler.timesteps

        # 6. Prepare latent variables
        num_channels_latents = self.unet.in_channels
        latents = self.prepare_latents(
            batch_size * num_images_per_prompt,
            num_channels_latents,
            height,
            width,
            prompt_embeds.dtype,
            device,
            generator,
            latents,
        )

        # 7. Prepare extra step kwargs. TODO: Logic should ideally just be moved out of the pipeline
        extra_step_kwargs = self.prepare_extra_step_kwargs(generator, eta)

        # 8. Denoising loop
        num_warmup_steps = len(timesteps) - num_inference_steps * self.scheduler.order
        with self.progress_bar(total=num_inference_steps) as progress_bar:
            for i, t in enumerate(timesteps):
                # expand the latents if we are doing classifier free guidance
                latent_model_input = torch.cat([latents] * 2) if do_classifier_free_guidance else latents
                latent_model_input = self.scheduler.scale_model_input(latent_model_input, t)

                down_block_res_samples, mid_block_res_sample = self.controlnet(
                    latent_model_input, t, encoder_hidden_states=prompt_embeds, controlnet_cond=image, return_dict=False
                )

                # predict the noise residual
                noise_pred = self.unet(
                    latent_model_input,
                    t,
                    encoder_hidden_states=prompt_embeds,
                    cross_attention_kwargs=cross_attention_kwargs,
                    down_block_additional_residuals=down_block_res_samples,
                    mid_block_additional_residual=mid_block_res_sample,
                ).sample

                # perform guidance
                if do_classifier_free_guidance:
                    noise_pred_uncond, noise_pred_text = noise_pred.chunk(2)
                    noise_pred = noise_pred_uncond + guidance_scale * (noise_pred_text - noise_pred_uncond)

                # compute the previous noisy sample x_t -> x_t-1
                latents = self.scheduler.step(noise_pred, t, latents, **extra_step_kwargs).prev_sample

                # call the callback, if provided
                if i == len(timesteps) - 1 or ((i + 1) > num_warmup_steps and (i + 1) % self.scheduler.order == 0):
                    progress_bar.update()
                    if callback is not None and i % callback_steps == 0:
                        callback(i, t, latents)

        if output_type == "latent":
            image = latents
            has_nsfw_concept = None
        elif output_type == "pil":
            # 8. Post-processing
            image = self.decode_latents(latents)

            # 9. Run safety checker
            image, has_nsfw_concept = self.run_safety_checker(image, device, prompt_embeds.dtype)

            # 10. Convert to PIL
            image = self.numpy_to_pil(image)
        else:
            # 8. Post-processing
            image = self.decode_latents(latents)

            # 9. Run safety checker
            image, has_nsfw_concept = self.run_safety_checker(image, device, prompt_embeds.dtype)

        # Offload last model to CPU
        if hasattr(self, "final_offload_hook") and self.final_offload_hook is not None:
            self.final_offload_hook.offload()

        if not return_dict:
            return (image, has_nsfw_concept)

        return StableDiffusionPipelineOutput(images=image, nsfw_content_detected=has_nsfw_concept)<|MERGE_RESOLUTION|>--- conflicted
+++ resolved
@@ -471,78 +471,6 @@
         latents = latents * self.scheduler.init_noise_sigma
         return latents
 
-<<<<<<< HEAD
-    def controlnet_hint_conversion(self, controlnet_hint, height, width, batch_size):
-        def pil_image_to_numpy(image, width, height):
-            assert isinstance(image, PIL.Image.Image)
-            if image.size == (width, height):
-                controlnet_hint = image.convert("RGB")  # make sure 3 channel RGB format
-                controlnet_hint = np.array(controlnet_hint)  # to numpy
-                controlnet_hint = controlnet_hint[:, :, ::-1]  # RGB -> BGR
-                return controlnet_hint
-            else:
-                raise ValueError(
-                    f"Acceptable image size of `controlnet_hint` is ({width}, {height}) but is {image.size}"
-                )
-
-        if controlnet_hint is None:
-            return None
-        channels = 3
-        if isinstance(controlnet_hint, torch.Tensor):
-            # torch.Tensor: acceptble shape are any of chw, bchw(b==1) or bchw(b==num_images_per_prompt)
-            shape_chw = (channels, height, width)
-            shape_bchw = (1, channels, height, width)
-            shape_nchw = (batch_size, channels, height, width)
-            if controlnet_hint.shape in [shape_chw, shape_bchw, shape_nchw]:
-                controlnet_hint = controlnet_hint.to(dtype=self.controlnet.dtype, device=self.controlnet.device)
-                if controlnet_hint.shape != shape_nchw:
-                    controlnet_hint = controlnet_hint.repeat(batch_size, 1, 1, 1)
-                return controlnet_hint
-            else:
-                raise ValueError(
-                    f"Acceptble shape of `controlnet_hint` are any of ({channels}, {height}, {width}),"
-                    + f" (1, {channels}, {height}, {width}) or ({batch_size}, "
-                    + f"{channels}, {height}, {width}) but is {controlnet_hint.shape}"
-                )
-        elif isinstance(controlnet_hint, np.ndarray):
-            # np.ndarray: acceptable shape is any of hw, hwc, bhwc(b==1) or bhwc(b==num_images_per_promot)
-            # hwc is opencv compatible image format. Color channel must be BGR Format.
-            if controlnet_hint.shape == (height, width):
-                controlnet_hint = np.repeat(controlnet_hint[:, :, np.newaxis], channels, axis=2)  # hw -> hwc(c==3)
-            shape_hwc = (height, width, channels)
-            shape_bhwc = (1, height, width, channels)
-            shape_nhwc = (batch_size, height, width, channels)
-            if controlnet_hint.shape in [shape_hwc, shape_bhwc, shape_nhwc]:
-                controlnet_hint = torch.from_numpy(controlnet_hint.copy())
-                controlnet_hint = controlnet_hint.to(dtype=self.controlnet.dtype, device=self.controlnet.device)
-                controlnet_hint /= 255.0
-                if controlnet_hint.shape != shape_nhwc:
-                    controlnet_hint = controlnet_hint.repeat(batch_size, 1, 1, 1)
-                controlnet_hint = controlnet_hint.permute(0, 3, 1, 2)  # b h w c -> b c h w
-                return controlnet_hint
-            else:
-                raise ValueError(
-                    f"Acceptble shape of `controlnet_hint` are any of ({width}, {channels}), "
-                    + f"({height}, {width}, {channels}), "
-                    + f"(1, {height}, {width}, {channels}) or "
-                    + f"({batch_size}, {channels}, {height}, {width}) but is {controlnet_hint.shape}"
-                )
-        elif isinstance(controlnet_hint, PIL.Image.Image):
-            return self.controlnet_hint_conversion(
-                pil_image_to_numpy(controlnet_hint, width, height), height, width, batch_size
-            )
-        elif isinstance(controlnet_hint, list):
-            n_arrays = []
-            for image in controlnet_hint:
-                n_arrays.append(pil_image_to_numpy(image, width, height))
-            return self.controlnet_hint_conversion(np.array(n_arrays), height, width, batch_size)
-        else:
-            raise ValueError(
-                f"Acceptable type of `controlnet_hint` are any of torch.Tensor, np.ndarray, PIL.Image.Image but is {type(controlnet_hint)}"
-            )
-
-=======
->>>>>>> e376edb1
     @torch.no_grad()
     @replace_example_docstring(EXAMPLE_DOC_STRING)
     def __call__(
@@ -565,10 +493,6 @@
         callback: Optional[Callable[[int, int, torch.FloatTensor], None]] = None,
         callback_steps: int = 1,
         cross_attention_kwargs: Optional[Dict[str, Any]] = None,
-<<<<<<< HEAD
-        controlnet_hint: Optional[Union[torch.FloatTensor, np.ndarray, PIL.Image.Image, List[PIL.Image.Image]]] = None,
-=======
->>>>>>> e376edb1
     ):
         r"""
         Function invoked when calling the pipeline for generation.
@@ -629,14 +553,6 @@
                 A kwargs dictionary that if specified is passed along to the `AttnProcessor` as defined under
                 `self.processor` in
                 [diffusers.cross_attention](https://github.com/huggingface/diffusers/blob/main/src/diffusers/models/cross_attention.py).
-<<<<<<< HEAD
-            controlnet_hint (`torch.FloatTensor`, `np.ndarray`, `PIL.Image.Image` or `List[PIL.Image.Image]`, *optional*):
-                ControlNet input embedding. ControlNet generates guidances using this input embedding. If the type is
-                specified as `torch.FloatTensor`, it is passed to ControlNet as is. If the type is `np.ndarray`, it is
-                assumed to be an OpenCV compatible image format. PIL.Image.Image` can also be accepted as an image. The
-                size of all these types must correspond to the output image size.
-=======
->>>>>>> e376edb1
 
         Examples:
 
@@ -670,21 +586,7 @@
         # corresponds to doing no classifier free guidance.
         do_classifier_free_guidance = guidance_scale > 1.0
 
-<<<<<<< HEAD
-        # 3. Control Embedding check & conversion
-        controlnet_hint = self.controlnet_hint_conversion(
-            controlnet_hint, height, width, batch_size * num_images_per_prompt
-        )
-        if controlnet_hint is not None:
-            if self.vae_scale_factor != 8:
-                raise ValueError("ControlNet currently supports only for vae_scale_factor == 8.")
-            if do_classifier_free_guidance:
-                controlnet_hint = torch.cat([controlnet_hint] * 2)
-
-        # 4. Encode input prompt
-=======
         # 3. Encode input prompt
->>>>>>> e376edb1
         prompt_embeds = self._encode_prompt(
             prompt,
             device,
