--- conflicted
+++ resolved
@@ -33,16 +33,9 @@
 
 # Copied from diffusers.pipelines.stable_diffusion.pipeline_stable_diffusion_img2img.preprocess with 8->64
 def preprocess(image):
-<<<<<<< HEAD
-    warnings.warn(
-        "The preprocess method is deprecated and will be removed in a future version. Please"
-        " use VaeImageProcessor.preprocess instead",
-        FutureWarning,
-=======
     deprecation_message = (
         "The preprocess method is deprecated and will be removed in diffusers 1.0.0. Please use"
         " VaeImageProcessor.preprocess(...) instead"
->>>>>>> c73e609a
     )
     deprecate("preprocess", "1.0.0", deprecation_message, standard_warn=False)
     if isinstance(image, torch.Tensor):
