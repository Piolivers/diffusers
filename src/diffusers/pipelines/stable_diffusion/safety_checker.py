--- conflicted
+++ resolved
@@ -82,11 +82,7 @@
 
         return images, has_nsfw_concepts
 
-<<<<<<< HEAD
-    @torch.inference_mode()
-=======
     @torch.no_grad()
->>>>>>> 147b9fda
     def forward_onnx(self, clip_input: torch.FloatTensor, images: torch.FloatTensor):
         pooled_output = self.vision_model(clip_input)[1]  # pooled_output
         image_embeds = self.visual_projection(pooled_output)
