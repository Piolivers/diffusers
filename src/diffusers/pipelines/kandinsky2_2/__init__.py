<<<<<<< HEAD
from .pipeline_kandinsky2_2 import KandinskyV22Pipeline
from .pipeline_kandinsky2_2_combined import (
    KandinskyV22CombinedPipeline,
    KandinskyV22Img2ImgCombinedPipeline,
    KandinskyV22InpaintCombinedPipeline,
)
from .pipeline_kandinsky2_2_controlnet import KandinskyV22ControlnetPipeline
from .pipeline_kandinsky2_2_controlnet_img2img import KandinskyV22ControlnetImg2ImgPipeline
from .pipeline_kandinsky2_2_img2img import KandinskyV22Img2ImgPipeline
from .pipeline_kandinsky2_2_inpainting import KandinskyV22InpaintPipeline
from .pipeline_kandinsky2_2_prior import KandinskyV22PriorPipeline
from .pipeline_kandinsky2_2_prior_emb2emb import KandinskyV22PriorEmb2EmbPipeline
=======
from ...utils import (
    OptionalDependencyNotAvailable,
    is_torch_available,
    is_transformers_available,
)


try:
    if not (is_transformers_available() and is_torch_available()):
        raise OptionalDependencyNotAvailable()
except OptionalDependencyNotAvailable:
    from ...utils.dummy_torch_and_transformers_objects import *
else:
    from .pipeline_kandinsky2_2 import KandinskyV22Pipeline
    from .pipeline_kandinsky2_2_controlnet import KandinskyV22ControlnetPipeline
    from .pipeline_kandinsky2_2_controlnet_img2img import KandinskyV22ControlnetImg2ImgPipeline
    from .pipeline_kandinsky2_2_img2img import KandinskyV22Img2ImgPipeline
    from .pipeline_kandinsky2_2_inpainting import KandinskyV22InpaintPipeline
    from .pipeline_kandinsky2_2_prior import KandinskyV22PriorPipeline
    from .pipeline_kandinsky2_2_prior_emb2emb import KandinskyV22PriorEmb2EmbPipeline
>>>>>>> b37dc3b3
<|MERGE_RESOLUTION|>--- conflicted
+++ resolved
@@ -1,17 +1,3 @@
-<<<<<<< HEAD
-from .pipeline_kandinsky2_2 import KandinskyV22Pipeline
-from .pipeline_kandinsky2_2_combined import (
-    KandinskyV22CombinedPipeline,
-    KandinskyV22Img2ImgCombinedPipeline,
-    KandinskyV22InpaintCombinedPipeline,
-)
-from .pipeline_kandinsky2_2_controlnet import KandinskyV22ControlnetPipeline
-from .pipeline_kandinsky2_2_controlnet_img2img import KandinskyV22ControlnetImg2ImgPipeline
-from .pipeline_kandinsky2_2_img2img import KandinskyV22Img2ImgPipeline
-from .pipeline_kandinsky2_2_inpainting import KandinskyV22InpaintPipeline
-from .pipeline_kandinsky2_2_prior import KandinskyV22PriorPipeline
-from .pipeline_kandinsky2_2_prior_emb2emb import KandinskyV22PriorEmb2EmbPipeline
-=======
 from ...utils import (
     OptionalDependencyNotAvailable,
     is_torch_available,
@@ -32,4 +18,8 @@
     from .pipeline_kandinsky2_2_inpainting import KandinskyV22InpaintPipeline
     from .pipeline_kandinsky2_2_prior import KandinskyV22PriorPipeline
     from .pipeline_kandinsky2_2_prior_emb2emb import KandinskyV22PriorEmb2EmbPipeline
->>>>>>> b37dc3b3
+    from .pipeline_kandinsky2_2_combined import (
+        KandinskyV22CombinedPipeline,
+        KandinskyV22Img2ImgCombinedPipeline,
+        KandinskyV22InpaintCombinedPipeline,
+    )