--- conflicted
+++ resolved
@@ -462,17 +462,10 @@
                 Conceptually, indicates how much to transform the reference image embedding. Must be between 0 and 1. `image`
                 will be used as a starting point, adding more noise to it the larger the `strength`. The number of
                 denoising steps depends on the amount of noise initially added.
-<<<<<<< HEAD
             image (`PIL.Image.Image`, `List[PIL.Image.Image]`, `torch.FloatTensor`, or `List[torch.FloatTensor]`):
-                The image embedding that will be used as the starting point for the prior diffusion process. Can accpet
-                image or image embedding. If passing an image as `image`, either as a PIL.Image.Image, or a pytorch
-                tensor represent the image batch, it will first be encoded into image embedding using image_encoder; If
-=======
-            image (`PIL.Image.Image` or `torch.FloatTensor`):
                 The image embedding that will be used as the starting point for the prior diffusion process. Can accept
                 image or image embedding. If passing an image as `image`, either as a PIL.Image.Image, or a PyTorch
                 tensor, it will first be encoded into image embedding using `image_encoder`. If
->>>>>>> 99d99a4e
                 passing image embedding directly, it will not be encoded again.
             negative_prompt (`str` or `List[str]`, *optional*):
                 The prompt or prompts not to guide the image generation. Ignored when not using guidance (i.e., ignored
