--- conflicted
+++ resolved
@@ -14,12 +14,8 @@
 
 # DISCLAIMER: This file is strongly influenced by https://github.com/yang-song/score_sde_pytorch
 
-<<<<<<< HEAD
-# TODO(Patrick, Anton, Suraj) - make scheduler framework independent and clean-up a bit
-=======
 import math
 from typing import Union
->>>>>>> 147b9fda
 
 import torch
 
@@ -44,9 +40,6 @@
     """
 
     @register_to_config
-<<<<<<< HEAD
-    def __init__(self, num_train_timesteps=2000, beta_min=0.1, beta_max=20, sampling_eps=1e-3, tensor_format="np"):
-=======
     def __init__(self, num_train_timesteps=2000, beta_min=0.1, beta_max=20, sampling_eps=1e-3, **kwargs):
         deprecate(
             "tensor_format",
@@ -54,7 +47,6 @@
             "If you're running your code in PyTorch, you can safely remove this argument.",
             take_from=kwargs,
         )
->>>>>>> 147b9fda
         self.sigmas = None
         self.discrete_sigmas = None
         self.timesteps = None
@@ -68,15 +60,6 @@
                 "`self.timesteps` is not set, you need to run 'set_timesteps' after creating the scheduler"
             )
 
-<<<<<<< HEAD
-    def step_pred(self, score, x, t):
-        if self.timesteps is None:
-            raise ValueError(
-                "`self.timesteps` is not set, you need to run 'set_timesteps' after creating the scheduler"
-            )
-
-=======
->>>>>>> 147b9fda
         # TODO(Patrick) better comments + non-PyTorch
         # postprocess model score
         log_mean_coeff = (
