--- conflicted
+++ resolved
@@ -63,12 +63,6 @@
             `linear` or `scaled_linear`.
         trained_betas (`np.ndarray`, optional):
             option to pass an array of betas directly to the constructor to bypass `beta_start`, `beta_end` etc.
-<<<<<<< HEAD
-            options to clip the variance used when adding noise to the denoised sample. Choose from `fixed_small`,
-            `fixed_small_log`, `fixed_large`, `fixed_large_log`, `learned` or `learned_range`.
-=======
-        tensor_format (`str`): whether the scheduler expects pytorch or numpy arrays.
->>>>>>> c070e5f0
 
     """
 
