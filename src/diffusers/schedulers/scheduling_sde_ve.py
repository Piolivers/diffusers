--- conflicted
+++ resolved
@@ -81,10 +81,7 @@
         self.tensor_format = tensor_format
         self.set_format(tensor_format=tensor_format)
 
-<<<<<<< HEAD
     def set_timesteps(self, num_inference_steps: int, sampling_eps: float = None):
-=======
-    def set_timesteps(self, num_inference_steps, sampling_eps=None):
         """
         Sets the continuous timesteps used for the diffusion chain. Supporting function to be run before inference.
 
@@ -94,7 +91,6 @@
             sampling_eps (`float`, optional): final timestep value (overrides value given at Scheduler instantiation).
 
         """
->>>>>>> b8894f18
         sampling_eps = sampling_eps if sampling_eps is not None else self.config.sampling_eps
         tensor_format = getattr(self, "tensor_format", "pt")
         if tensor_format == "np":
@@ -104,12 +100,9 @@
         else:
             raise ValueError(f"`self.tensor_format`: {self.tensor_format} is not valid.")
 
-<<<<<<< HEAD
     def set_sigmas(
         self, num_inference_steps: int, sigma_min: float = None, sigma_max: float = None, sampling_eps: float = None
     ):
-=======
-    def set_sigmas(self, num_inference_steps, sigma_min=None, sigma_max=None, sampling_eps=None):
         """
         Sets the noise scales used for the diffusion chain. Supporting function to be run before inference.
 
@@ -124,7 +117,6 @@
             sampling_eps (`float`, optional): final timestep value (overrides value given at Scheduler instantiation).
 
         """
->>>>>>> b8894f18
         sigma_min = sigma_min if sigma_min is not None else self.config.sigma_min
         sigma_max = sigma_max if sigma_max is not None else self.config.sigma_max
         sampling_eps = sampling_eps if sampling_eps is not None else self.config.sampling_eps
