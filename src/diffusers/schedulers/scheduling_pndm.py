# Copyright 2022 Zhejiang University Team and The HuggingFace Team. All rights reserved.
#
# Licensed under the Apache License, Version 2.0 (the "License");
# you may not use this file except in compliance with the License.
# You may obtain a copy of the License at
#
#     http://www.apache.org/licenses/LICENSE-2.0
#
# Unless required by applicable law or agreed to in writing, software
# distributed under the License is distributed on an "AS IS" BASIS,
# WITHOUT WARRANTIES OR CONDITIONS OF ANY KIND, either express or implied.
# See the License for the specific language governing permissions and
# limitations under the License.

# DISCLAIMER: This file is strongly influenced by https://github.com/ermongroup/ddim

import math
import warnings
from typing import Optional, Tuple, Union

import numpy as np
import torch

from ..configuration_utils import ConfigMixin, register_to_config
from .scheduling_utils import SchedulerMixin, SchedulerOutput


def betas_for_alpha_bar(num_diffusion_timesteps, max_beta=0.999):
    """
    Create a beta schedule that discretizes the given alpha_t_bar function, which defines the cumulative product of
    (1-beta) over time from t = [0,1].

    Contains a function alpha_bar that takes an argument t and transforms it to the cumulative product of (1-beta) up
    to that part of the diffusion process.


    Args:
        num_diffusion_timesteps (`int`): the number of betas to produce.
        max_beta (`float`): the maximum beta to use; use values lower than 1 to
                     prevent singularities.

    Returns:
        betas (`np.ndarray`): the betas used by the scheduler to step the model outputs
    """

    def alpha_bar(time_step):
        return math.cos((time_step + 0.008) / 1.008 * math.pi / 2) ** 2

    betas = []
    for i in range(num_diffusion_timesteps):
        t1 = i / num_diffusion_timesteps
        t2 = (i + 1) / num_diffusion_timesteps
        betas.append(min(1 - alpha_bar(t2) / alpha_bar(t1), max_beta))
    return np.array(betas, dtype=np.float32)


class PNDMScheduler(SchedulerMixin, ConfigMixin):
    """
    Pseudo numerical methods for diffusion models (PNDM) proposes using more advanced ODE integration techniques,
    namely Runge-Kutta method and a linear multi-step method.

    [`~ConfigMixin`] takes care of storing all config attributes that are passed in the scheduler's `__init__`
    function, such as `num_train_timesteps`. They can be accessed via `scheduler.config.num_train_timesteps`.
    [`~ConfigMixin`] also provides general loading and saving functionality via the [`~ConfigMixin.save_config`] and
    [`~ConfigMixin.from_config`] functions.

    For more details, see the original paper: https://arxiv.org/abs/2202.09778

    Args:
        num_train_timesteps (`int`): number of diffusion steps used to train the model.
        beta_start (`float`): the starting `beta` value of inference.
        beta_end (`float`): the final `beta` value.
        beta_schedule (`str`):
            the beta schedule, a mapping from a beta range to a sequence of betas for stepping the model. Choose from
            `linear`, `scaled_linear`, or `squaredcos_cap_v2`.
<<<<<<< HEAD
        trained_betas (`np.ndarray`, optional): TODO
=======
        trained_betas (`np.ndarray`, optional):
            option to pass an array of betas directly to the constructor to bypass `beta_start`, `beta_end` etc.
        tensor_format (`str`): whether the scheduler expects pytorch or numpy arrays
>>>>>>> da990633
        skip_prk_steps (`bool`):
            allows the scheduler to skip the Runge-Kutta steps that are defined in the original paper as being required
            before plms steps; defaults to `False`.
        set_alpha_to_one (`bool`, default `False`):
            each diffusion step uses the value of alphas product at that step and at the previous one. For the final
            step there is no previous alpha. When this option is `True` the previous alpha product is fixed to `1`,
            otherwise it uses the value of alpha at step 0.
        steps_offset (`int`, default `0`):
            an offset added to the inference steps. You can use a combination of `offset=1` and
            `set_alpha_to_one=False`, to make the last step use step 0 for the previous alpha product.
        tensor_format (`str`): whether the scheduler expects pytorch or numpy arrays

    """

    @register_to_config
    def __init__(
        self,
        num_train_timesteps: int = 1000,
        beta_start: float = 0.0001,
        beta_end: float = 0.02,
        beta_schedule: str = "linear",
        trained_betas: Optional[np.ndarray] = None,
        skip_prk_steps: bool = False,
        set_alpha_to_one: bool = False,
        steps_offset: int = 0,
        tensor_format: str = "pt",
    ):
        if trained_betas is not None:
            self.betas = np.asarray(trained_betas)
        if beta_schedule == "linear":
            self.betas = np.linspace(beta_start, beta_end, num_train_timesteps, dtype=np.float32)
        elif beta_schedule == "scaled_linear":
            # this schedule is very specific to the latent diffusion model.
            self.betas = np.linspace(beta_start**0.5, beta_end**0.5, num_train_timesteps, dtype=np.float32) ** 2
        elif beta_schedule == "squaredcos_cap_v2":
            # Glide cosine schedule
            self.betas = betas_for_alpha_bar(num_train_timesteps)
        else:
            raise NotImplementedError(f"{beta_schedule} does is not implemented for {self.__class__}")

        self.alphas = 1.0 - self.betas
        self.alphas_cumprod = np.cumprod(self.alphas, axis=0)

        self.final_alpha_cumprod = np.array(1.0) if set_alpha_to_one else self.alphas_cumprod[0]

        self.one = np.array(1.0)

        # For now we only support F-PNDM, i.e. the runge-kutta method
        # For more information on the algorithm please take a look at the paper: https://arxiv.org/pdf/2202.09778.pdf
        # mainly at formula (9), (12), (13) and the Algorithm 2.
        self.pndm_order = 4

        # running values
        self.cur_model_output = 0
        self.counter = 0
        self.cur_sample = None
        self.ets = []

        # setable values
        self.num_inference_steps = None
        self._timesteps = np.arange(0, num_train_timesteps)[::-1].copy()
        self.prk_timesteps = None
        self.plms_timesteps = None
        self.timesteps = None

        self.tensor_format = tensor_format
        self.set_format(tensor_format=tensor_format)

    def set_timesteps(self, num_inference_steps: int, **kwargs) -> torch.FloatTensor:
        """
        Sets the discrete timesteps used for the diffusion chain. Supporting function to be run before inference.

        Args:
            num_inference_steps (`int`):
                the number of diffusion steps used when generating samples with a pre-trained model.
<<<<<<< HEAD
=======
            offset (`int`):
                optional value to shift timestep values up by. A value of 1 is used in stable diffusion for inference.
>>>>>>> da990633
        """

        offset = self.config.steps_offset

        if "offset" in kwargs:
            warnings.warn(
                "`offset` is deprecated as an input argument to `set_timesteps` and will be removed in v0.4.0."
                " Please pass `steps_offset` to `__init__` instead."
            )

            offset = kwargs["offset"]

        self.num_inference_steps = num_inference_steps
        self._timesteps = list(
            range(0, self.config.num_train_timesteps, self.config.num_train_timesteps // num_inference_steps)
        )
        self._timesteps = np.array(self._timesteps) + offset

        if self.config.skip_prk_steps:
            # for some models like stable diffusion the prk steps can/should be skipped to
            # produce better results. When using PNDM with `self.config.skip_prk_steps` the implementation
            # is based on crowsonkb's PLMS sampler implementation: https://github.com/CompVis/latent-diffusion/pull/51
            self.prk_timesteps = np.array([])
            self.plms_timesteps = np.concatenate([self._timesteps[:-1], self._timesteps[-2:-1], self._timesteps[-1:]])[
                ::-1
            ].copy()
        else:
            prk_timesteps = np.array(self._timesteps[-self.pndm_order :]).repeat(2) + np.tile(
                np.array([0, self.config.num_train_timesteps // num_inference_steps // 2]), self.pndm_order
            )
            self.prk_timesteps = (prk_timesteps[:-1].repeat(2)[1:-1])[::-1].copy()
            self.plms_timesteps = self._timesteps[:-3][
                ::-1
            ].copy()  # we copy to avoid having negative strides which are not supported by torch.from_numpy

        self.timesteps = np.concatenate([self.prk_timesteps, self.plms_timesteps]).astype(np.int64)

        self.ets = []
        self.counter = 0
        self.set_format(tensor_format=self.tensor_format)

    def step(
        self,
        model_output: Union[torch.FloatTensor, np.ndarray],
        timestep: int,
        sample: Union[torch.FloatTensor, np.ndarray],
        return_dict: bool = True,
    ) -> Union[SchedulerOutput, Tuple]:
        """
        Predict the sample at the previous timestep by reversing the SDE. Core function to propagate the diffusion
        process from the learned model outputs (most often the predicted noise).

        This function calls `step_prk()` or `step_plms()` depending on the internal variable `counter`.

        Args:
            model_output (`torch.FloatTensor` or `np.ndarray`): direct output from learned diffusion model.
            timestep (`int`): current discrete timestep in the diffusion chain.
            sample (`torch.FloatTensor` or `np.ndarray`):
                current instance of sample being created by diffusion process.
            return_dict (`bool`): option for returning tuple rather than SchedulerOutput class

        Returns:
            [`~schedulers.scheduling_utils.SchedulerOutput`] or `tuple`:
            [`~schedulers.scheduling_utils.SchedulerOutput`] if `return_dict` is True, otherwise a `tuple`. When
            returning a tuple, the first element is the sample tensor.

        """
        if self.counter < len(self.prk_timesteps) and not self.config.skip_prk_steps:
            return self.step_prk(model_output=model_output, timestep=timestep, sample=sample, return_dict=return_dict)
        else:
            return self.step_plms(model_output=model_output, timestep=timestep, sample=sample, return_dict=return_dict)

    def step_prk(
        self,
        model_output: Union[torch.FloatTensor, np.ndarray],
        timestep: int,
        sample: Union[torch.FloatTensor, np.ndarray],
        return_dict: bool = True,
    ) -> Union[SchedulerOutput, Tuple]:
        """
        Step function propagating the sample with the Runge-Kutta method. RK takes 4 forward passes to approximate the
        solution to the differential equation.

        Args:
            model_output (`torch.FloatTensor` or `np.ndarray`): direct output from learned diffusion model.
            timestep (`int`): current discrete timestep in the diffusion chain.
            sample (`torch.FloatTensor` or `np.ndarray`):
                current instance of sample being created by diffusion process.
            return_dict (`bool`): option for returning tuple rather than SchedulerOutput class

        Returns:
            [`~scheduling_utils.SchedulerOutput`] or `tuple`: [`~scheduling_utils.SchedulerOutput`] if `return_dict` is
            True, otherwise a `tuple`. When returning a tuple, the first element is the sample tensor.

        """
        if self.num_inference_steps is None:
            raise ValueError(
                "Number of inference steps is 'None', you need to run 'set_timesteps' after creating the scheduler"
            )

        diff_to_prev = 0 if self.counter % 2 else self.config.num_train_timesteps // self.num_inference_steps // 2
        prev_timestep = timestep - diff_to_prev
        timestep = self.prk_timesteps[self.counter // 4 * 4]

        if self.counter % 4 == 0:
            self.cur_model_output += 1 / 6 * model_output
            self.ets.append(model_output)
            self.cur_sample = sample
        elif (self.counter - 1) % 4 == 0:
            self.cur_model_output += 1 / 3 * model_output
        elif (self.counter - 2) % 4 == 0:
            self.cur_model_output += 1 / 3 * model_output
        elif (self.counter - 3) % 4 == 0:
            model_output = self.cur_model_output + 1 / 6 * model_output
            self.cur_model_output = 0

        # cur_sample should not be `None`
        cur_sample = self.cur_sample if self.cur_sample is not None else sample

        prev_sample = self._get_prev_sample(cur_sample, timestep, prev_timestep, model_output)
        self.counter += 1

        if not return_dict:
            return (prev_sample,)

        return SchedulerOutput(prev_sample=prev_sample)

    def step_plms(
        self,
        model_output: Union[torch.FloatTensor, np.ndarray],
        timestep: int,
        sample: Union[torch.FloatTensor, np.ndarray],
        return_dict: bool = True,
    ) -> Union[SchedulerOutput, Tuple]:
        """
        Step function propagating the sample with the linear multi-step method. This has one forward pass with multiple
        times to approximate the solution.

        Args:
            model_output (`torch.FloatTensor` or `np.ndarray`): direct output from learned diffusion model.
            timestep (`int`): current discrete timestep in the diffusion chain.
            sample (`torch.FloatTensor` or `np.ndarray`):
                current instance of sample being created by diffusion process.
            return_dict (`bool`): option for returning tuple rather than SchedulerOutput class

        Returns:
            [`~scheduling_utils.SchedulerOutput`] or `tuple`: [`~scheduling_utils.SchedulerOutput`] if `return_dict` is
            True, otherwise a `tuple`. When returning a tuple, the first element is the sample tensor.

        """
        if self.num_inference_steps is None:
            raise ValueError(
                "Number of inference steps is 'None', you need to run 'set_timesteps' after creating the scheduler"
            )

        if not self.config.skip_prk_steps and len(self.ets) < 3:
            raise ValueError(
                f"{self.__class__} can only be run AFTER scheduler has been run "
                "in 'prk' mode for at least 12 iterations "
                "See: https://github.com/huggingface/diffusers/blob/main/src/diffusers/pipelines/pipeline_pndm.py "
                "for more information."
            )

        prev_timestep = timestep - self.config.num_train_timesteps // self.num_inference_steps

        if self.counter != 1:
            self.ets.append(model_output)
        else:
            prev_timestep = timestep
            timestep = timestep + self.config.num_train_timesteps // self.num_inference_steps

        if len(self.ets) == 1 and self.counter == 0:
            model_output = model_output
            self.cur_sample = sample
        elif len(self.ets) == 1 and self.counter == 1:
            model_output = (model_output + self.ets[-1]) / 2
            sample = self.cur_sample
            self.cur_sample = None
        elif len(self.ets) == 2:
            model_output = (3 * self.ets[-1] - self.ets[-2]) / 2
        elif len(self.ets) == 3:
            model_output = (23 * self.ets[-1] - 16 * self.ets[-2] + 5 * self.ets[-3]) / 12
        else:
            model_output = (1 / 24) * (55 * self.ets[-1] - 59 * self.ets[-2] + 37 * self.ets[-3] - 9 * self.ets[-4])

        prev_sample = self._get_prev_sample(sample, timestep, prev_timestep, model_output)
        self.counter += 1

        if not return_dict:
            return (prev_sample,)

        return SchedulerOutput(prev_sample=prev_sample)

    def _get_prev_sample(self, sample, timestep, prev_timestep, model_output):
        # See formula (9) of PNDM paper https://arxiv.org/pdf/2202.09778.pdf
        # this function computes x_(t−δ) using the formula of (9)
        # Note that x_t needs to be added to both sides of the equation

        # Notation (<variable name> -> <name in paper>
        # alpha_prod_t -> α_t
        # alpha_prod_t_prev -> α_(t−δ)
        # beta_prod_t -> (1 - α_t)
        # beta_prod_t_prev -> (1 - α_(t−δ))
        # sample -> x_t
        # model_output -> e_θ(x_t, t)
        # prev_sample -> x_(t−δ)
        alpha_prod_t = self.alphas_cumprod[timestep]
        alpha_prod_t_prev = self.alphas_cumprod[prev_timestep] if prev_timestep >= 0 else self.final_alpha_cumprod
        beta_prod_t = 1 - alpha_prod_t
        beta_prod_t_prev = 1 - alpha_prod_t_prev

        # corresponds to (α_(t−δ) - α_t) divided by
        # denominator of x_t in formula (9) and plus 1
        # Note: (α_(t−δ) - α_t) / (sqrt(α_t) * (sqrt(α_(t−δ)) + sqr(α_t))) =
        # sqrt(α_(t−δ)) / sqrt(α_t))
        sample_coeff = (alpha_prod_t_prev / alpha_prod_t) ** (0.5)

        # corresponds to denominator of e_θ(x_t, t) in formula (9)
        model_output_denom_coeff = alpha_prod_t * beta_prod_t_prev ** (0.5) + (
            alpha_prod_t * beta_prod_t * alpha_prod_t_prev
        ) ** (0.5)

        # full formula (9)
        prev_sample = (
            sample_coeff * sample - (alpha_prod_t_prev - alpha_prod_t) * model_output / model_output_denom_coeff
        )

        return prev_sample

    def add_noise(
        self,
        original_samples: Union[torch.FloatTensor, np.ndarray],
        noise: Union[torch.FloatTensor, np.ndarray],
        timesteps: Union[torch.IntTensor, np.ndarray],
    ) -> torch.Tensor:
        # mps requires indices to be in the same device, so we use cpu as is the default with cuda
        timesteps = timesteps.to(self.alphas_cumprod.device)
        sqrt_alpha_prod = self.alphas_cumprod[timesteps] ** 0.5
        sqrt_alpha_prod = self.match_shape(sqrt_alpha_prod, original_samples)
        sqrt_one_minus_alpha_prod = (1 - self.alphas_cumprod[timesteps]) ** 0.5
        sqrt_one_minus_alpha_prod = self.match_shape(sqrt_one_minus_alpha_prod, original_samples)

        noisy_samples = sqrt_alpha_prod * original_samples + sqrt_one_minus_alpha_prod * noise
        return noisy_samples

    def __len__(self):
        return self.config.num_train_timesteps<|MERGE_RESOLUTION|>--- conflicted
+++ resolved
@@ -73,13 +73,8 @@
         beta_schedule (`str`):
             the beta schedule, a mapping from a beta range to a sequence of betas for stepping the model. Choose from
             `linear`, `scaled_linear`, or `squaredcos_cap_v2`.
-<<<<<<< HEAD
-        trained_betas (`np.ndarray`, optional): TODO
-=======
         trained_betas (`np.ndarray`, optional):
             option to pass an array of betas directly to the constructor to bypass `beta_start`, `beta_end` etc.
-        tensor_format (`str`): whether the scheduler expects pytorch or numpy arrays
->>>>>>> da990633
         skip_prk_steps (`bool`):
             allows the scheduler to skip the Runge-Kutta steps that are defined in the original paper as being required
             before plms steps; defaults to `False`.
@@ -89,7 +84,8 @@
             otherwise it uses the value of alpha at step 0.
         steps_offset (`int`, default `0`):
             an offset added to the inference steps. You can use a combination of `offset=1` and
-            `set_alpha_to_one=False`, to make the last step use step 0 for the previous alpha product.
+            `set_alpha_to_one=False`, to make the last step use step 0 for the previous alpha product,
+            as done in stable diffusion.
         tensor_format (`str`): whether the scheduler expects pytorch or numpy arrays
 
     """
@@ -155,11 +151,6 @@
         Args:
             num_inference_steps (`int`):
                 the number of diffusion steps used when generating samples with a pre-trained model.
-<<<<<<< HEAD
-=======
-            offset (`int`):
-                optional value to shift timestep values up by. A value of 1 is used in stable diffusion for inference.
->>>>>>> da990633
         """
 
         offset = self.config.steps_offset
