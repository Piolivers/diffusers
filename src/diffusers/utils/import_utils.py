--- conflicted
+++ resolved
@@ -295,14 +295,13 @@
 except importlib_metadata.PackageNotFoundError:
     _torchvision_available = False
 
-<<<<<<< HEAD
 _matplotlib_available = importlib.util.find_spec("matplotlib") is not None
 try:
     _matplotlib_version = importlib_metadata.version("matplotlib")
     logger.debug(f"Successfully imported matplotlib version {_matplotlib_version}")
 except importlib_metadata.PackageNotFoundError:
     _matplotlib_available = False
-=======
+
 _timm_available = importlib.util.find_spec("timm") is not None
 if _timm_available:
     try:
@@ -335,7 +334,6 @@
     pass  # Probably standard Python interpreter
 
 _is_google_colab = "google.colab" in sys.modules
->>>>>>> 0f111ab7
 
 
 def is_torch_available():
@@ -434,10 +432,10 @@
     return _torchvision_available
 
 
-<<<<<<< HEAD
 def is_matplotlib_available():
     return _matplotlib_available
-=======
+
+
 def is_safetensors_available():
     return _safetensors_available
 
@@ -452,7 +450,6 @@
 
 def is_google_colab():
     return _is_google_colab
->>>>>>> 0f111ab7
 
 
 # docstyle-ignore
