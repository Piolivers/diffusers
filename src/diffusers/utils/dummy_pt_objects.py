# This file is autogenerated by the command `make fix-copies`, do not edit.
from ..utils import DummyObject, requires_backends


class AsymmetricAutoencoderKL(metaclass=DummyObject):
    _backends = ["torch"]

    def __init__(self, *args, **kwargs):
        requires_backends(self, ["torch"])

    @classmethod
    def from_config(cls, *args, **kwargs):
        requires_backends(cls, ["torch"])

    @classmethod
    def from_pretrained(cls, *args, **kwargs):
        requires_backends(cls, ["torch"])


class AutoencoderKL(metaclass=DummyObject):
    _backends = ["torch"]

    def __init__(self, *args, **kwargs):
        requires_backends(self, ["torch"])

    @classmethod
    def from_config(cls, *args, **kwargs):
        requires_backends(cls, ["torch"])

    @classmethod
    def from_pretrained(cls, *args, **kwargs):
        requires_backends(cls, ["torch"])


class AutoencoderTiny(metaclass=DummyObject):
    _backends = ["torch"]

    def __init__(self, *args, **kwargs):
        requires_backends(self, ["torch"])

    @classmethod
    def from_config(cls, *args, **kwargs):
        requires_backends(cls, ["torch"])

    @classmethod
    def from_pretrained(cls, *args, **kwargs):
        requires_backends(cls, ["torch"])


class ConsistencyDecoderVAE(metaclass=DummyObject):
    _backends = ["torch"]

    def __init__(self, *args, **kwargs):
        requires_backends(self, ["torch"])

    @classmethod
    def from_config(cls, *args, **kwargs):
        requires_backends(cls, ["torch"])

    @classmethod
    def from_pretrained(cls, *args, **kwargs):
        requires_backends(cls, ["torch"])


class ControlNetModel(metaclass=DummyObject):
    _backends = ["torch"]

    def __init__(self, *args, **kwargs):
        requires_backends(self, ["torch"])

    @classmethod
    def from_config(cls, *args, **kwargs):
        requires_backends(cls, ["torch"])

    @classmethod
    def from_pretrained(cls, *args, **kwargs):
        requires_backends(cls, ["torch"])


<<<<<<< HEAD
class ControlNetXSModel(metaclass=DummyObject):
=======
class Kandinsky3UNet(metaclass=DummyObject):
>>>>>>> 50a749e9
    _backends = ["torch"]

    def __init__(self, *args, **kwargs):
        requires_backends(self, ["torch"])

    @classmethod
    def from_config(cls, *args, **kwargs):
        requires_backends(cls, ["torch"])

    @classmethod
    def from_pretrained(cls, *args, **kwargs):
        requires_backends(cls, ["torch"])


class ModelMixin(metaclass=DummyObject):
    _backends = ["torch"]

    def __init__(self, *args, **kwargs):
        requires_backends(self, ["torch"])

    @classmethod
    def from_config(cls, *args, **kwargs):
        requires_backends(cls, ["torch"])

    @classmethod
    def from_pretrained(cls, *args, **kwargs):
        requires_backends(cls, ["torch"])


class MotionAdapter(metaclass=DummyObject):
    _backends = ["torch"]

    def __init__(self, *args, **kwargs):
        requires_backends(self, ["torch"])

    @classmethod
    def from_config(cls, *args, **kwargs):
        requires_backends(cls, ["torch"])

    @classmethod
    def from_pretrained(cls, *args, **kwargs):
        requires_backends(cls, ["torch"])


class MultiAdapter(metaclass=DummyObject):
    _backends = ["torch"]

    def __init__(self, *args, **kwargs):
        requires_backends(self, ["torch"])

    @classmethod
    def from_config(cls, *args, **kwargs):
        requires_backends(cls, ["torch"])

    @classmethod
    def from_pretrained(cls, *args, **kwargs):
        requires_backends(cls, ["torch"])


class PriorTransformer(metaclass=DummyObject):
    _backends = ["torch"]

    def __init__(self, *args, **kwargs):
        requires_backends(self, ["torch"])

    @classmethod
    def from_config(cls, *args, **kwargs):
        requires_backends(cls, ["torch"])

    @classmethod
    def from_pretrained(cls, *args, **kwargs):
        requires_backends(cls, ["torch"])


class T2IAdapter(metaclass=DummyObject):
    _backends = ["torch"]

    def __init__(self, *args, **kwargs):
        requires_backends(self, ["torch"])

    @classmethod
    def from_config(cls, *args, **kwargs):
        requires_backends(cls, ["torch"])

    @classmethod
    def from_pretrained(cls, *args, **kwargs):
        requires_backends(cls, ["torch"])


class T5FilmDecoder(metaclass=DummyObject):
    _backends = ["torch"]

    def __init__(self, *args, **kwargs):
        requires_backends(self, ["torch"])

    @classmethod
    def from_config(cls, *args, **kwargs):
        requires_backends(cls, ["torch"])

    @classmethod
    def from_pretrained(cls, *args, **kwargs):
        requires_backends(cls, ["torch"])


class Transformer2DModel(metaclass=DummyObject):
    _backends = ["torch"]

    def __init__(self, *args, **kwargs):
        requires_backends(self, ["torch"])

    @classmethod
    def from_config(cls, *args, **kwargs):
        requires_backends(cls, ["torch"])

    @classmethod
    def from_pretrained(cls, *args, **kwargs):
        requires_backends(cls, ["torch"])


class UNet1DModel(metaclass=DummyObject):
    _backends = ["torch"]

    def __init__(self, *args, **kwargs):
        requires_backends(self, ["torch"])

    @classmethod
    def from_config(cls, *args, **kwargs):
        requires_backends(cls, ["torch"])

    @classmethod
    def from_pretrained(cls, *args, **kwargs):
        requires_backends(cls, ["torch"])


class UNet2DConditionModel(metaclass=DummyObject):
    _backends = ["torch"]

    def __init__(self, *args, **kwargs):
        requires_backends(self, ["torch"])

    @classmethod
    def from_config(cls, *args, **kwargs):
        requires_backends(cls, ["torch"])

    @classmethod
    def from_pretrained(cls, *args, **kwargs):
        requires_backends(cls, ["torch"])


class UNet2DModel(metaclass=DummyObject):
    _backends = ["torch"]

    def __init__(self, *args, **kwargs):
        requires_backends(self, ["torch"])

    @classmethod
    def from_config(cls, *args, **kwargs):
        requires_backends(cls, ["torch"])

    @classmethod
    def from_pretrained(cls, *args, **kwargs):
        requires_backends(cls, ["torch"])


class UNet3DConditionModel(metaclass=DummyObject):
    _backends = ["torch"]

    def __init__(self, *args, **kwargs):
        requires_backends(self, ["torch"])

    @classmethod
    def from_config(cls, *args, **kwargs):
        requires_backends(cls, ["torch"])

    @classmethod
    def from_pretrained(cls, *args, **kwargs):
        requires_backends(cls, ["torch"])


class UNetMotionModel(metaclass=DummyObject):
    _backends = ["torch"]

    def __init__(self, *args, **kwargs):
        requires_backends(self, ["torch"])

    @classmethod
    def from_config(cls, *args, **kwargs):
        requires_backends(cls, ["torch"])

    @classmethod
    def from_pretrained(cls, *args, **kwargs):
        requires_backends(cls, ["torch"])


class VQModel(metaclass=DummyObject):
    _backends = ["torch"]

    def __init__(self, *args, **kwargs):
        requires_backends(self, ["torch"])

    @classmethod
    def from_config(cls, *args, **kwargs):
        requires_backends(cls, ["torch"])

    @classmethod
    def from_pretrained(cls, *args, **kwargs):
        requires_backends(cls, ["torch"])


def get_constant_schedule(*args, **kwargs):
    requires_backends(get_constant_schedule, ["torch"])


def get_constant_schedule_with_warmup(*args, **kwargs):
    requires_backends(get_constant_schedule_with_warmup, ["torch"])


def get_cosine_schedule_with_warmup(*args, **kwargs):
    requires_backends(get_cosine_schedule_with_warmup, ["torch"])


def get_cosine_with_hard_restarts_schedule_with_warmup(*args, **kwargs):
    requires_backends(get_cosine_with_hard_restarts_schedule_with_warmup, ["torch"])


def get_linear_schedule_with_warmup(*args, **kwargs):
    requires_backends(get_linear_schedule_with_warmup, ["torch"])


def get_polynomial_decay_schedule_with_warmup(*args, **kwargs):
    requires_backends(get_polynomial_decay_schedule_with_warmup, ["torch"])


def get_scheduler(*args, **kwargs):
    requires_backends(get_scheduler, ["torch"])


class AudioPipelineOutput(metaclass=DummyObject):
    _backends = ["torch"]

    def __init__(self, *args, **kwargs):
        requires_backends(self, ["torch"])

    @classmethod
    def from_config(cls, *args, **kwargs):
        requires_backends(cls, ["torch"])

    @classmethod
    def from_pretrained(cls, *args, **kwargs):
        requires_backends(cls, ["torch"])


class AutoPipelineForImage2Image(metaclass=DummyObject):
    _backends = ["torch"]

    def __init__(self, *args, **kwargs):
        requires_backends(self, ["torch"])

    @classmethod
    def from_config(cls, *args, **kwargs):
        requires_backends(cls, ["torch"])

    @classmethod
    def from_pretrained(cls, *args, **kwargs):
        requires_backends(cls, ["torch"])


class AutoPipelineForInpainting(metaclass=DummyObject):
    _backends = ["torch"]

    def __init__(self, *args, **kwargs):
        requires_backends(self, ["torch"])

    @classmethod
    def from_config(cls, *args, **kwargs):
        requires_backends(cls, ["torch"])

    @classmethod
    def from_pretrained(cls, *args, **kwargs):
        requires_backends(cls, ["torch"])


class AutoPipelineForText2Image(metaclass=DummyObject):
    _backends = ["torch"]

    def __init__(self, *args, **kwargs):
        requires_backends(self, ["torch"])

    @classmethod
    def from_config(cls, *args, **kwargs):
        requires_backends(cls, ["torch"])

    @classmethod
    def from_pretrained(cls, *args, **kwargs):
        requires_backends(cls, ["torch"])


class BlipDiffusionControlNetPipeline(metaclass=DummyObject):
    _backends = ["torch"]

    def __init__(self, *args, **kwargs):
        requires_backends(self, ["torch"])

    @classmethod
    def from_config(cls, *args, **kwargs):
        requires_backends(cls, ["torch"])

    @classmethod
    def from_pretrained(cls, *args, **kwargs):
        requires_backends(cls, ["torch"])


class BlipDiffusionPipeline(metaclass=DummyObject):
    _backends = ["torch"]

    def __init__(self, *args, **kwargs):
        requires_backends(self, ["torch"])

    @classmethod
    def from_config(cls, *args, **kwargs):
        requires_backends(cls, ["torch"])

    @classmethod
    def from_pretrained(cls, *args, **kwargs):
        requires_backends(cls, ["torch"])


class CLIPImageProjection(metaclass=DummyObject):
    _backends = ["torch"]

    def __init__(self, *args, **kwargs):
        requires_backends(self, ["torch"])

    @classmethod
    def from_config(cls, *args, **kwargs):
        requires_backends(cls, ["torch"])

    @classmethod
    def from_pretrained(cls, *args, **kwargs):
        requires_backends(cls, ["torch"])


class ConsistencyModelPipeline(metaclass=DummyObject):
    _backends = ["torch"]

    def __init__(self, *args, **kwargs):
        requires_backends(self, ["torch"])

    @classmethod
    def from_config(cls, *args, **kwargs):
        requires_backends(cls, ["torch"])

    @classmethod
    def from_pretrained(cls, *args, **kwargs):
        requires_backends(cls, ["torch"])


class DanceDiffusionPipeline(metaclass=DummyObject):
    _backends = ["torch"]

    def __init__(self, *args, **kwargs):
        requires_backends(self, ["torch"])

    @classmethod
    def from_config(cls, *args, **kwargs):
        requires_backends(cls, ["torch"])

    @classmethod
    def from_pretrained(cls, *args, **kwargs):
        requires_backends(cls, ["torch"])


class DDIMPipeline(metaclass=DummyObject):
    _backends = ["torch"]

    def __init__(self, *args, **kwargs):
        requires_backends(self, ["torch"])

    @classmethod
    def from_config(cls, *args, **kwargs):
        requires_backends(cls, ["torch"])

    @classmethod
    def from_pretrained(cls, *args, **kwargs):
        requires_backends(cls, ["torch"])


class DDPMPipeline(metaclass=DummyObject):
    _backends = ["torch"]

    def __init__(self, *args, **kwargs):
        requires_backends(self, ["torch"])

    @classmethod
    def from_config(cls, *args, **kwargs):
        requires_backends(cls, ["torch"])

    @classmethod
    def from_pretrained(cls, *args, **kwargs):
        requires_backends(cls, ["torch"])


class DiffusionPipeline(metaclass=DummyObject):
    _backends = ["torch"]

    def __init__(self, *args, **kwargs):
        requires_backends(self, ["torch"])

    @classmethod
    def from_config(cls, *args, **kwargs):
        requires_backends(cls, ["torch"])

    @classmethod
    def from_pretrained(cls, *args, **kwargs):
        requires_backends(cls, ["torch"])


class DiTPipeline(metaclass=DummyObject):
    _backends = ["torch"]

    def __init__(self, *args, **kwargs):
        requires_backends(self, ["torch"])

    @classmethod
    def from_config(cls, *args, **kwargs):
        requires_backends(cls, ["torch"])

    @classmethod
    def from_pretrained(cls, *args, **kwargs):
        requires_backends(cls, ["torch"])


class ImagePipelineOutput(metaclass=DummyObject):
    _backends = ["torch"]

    def __init__(self, *args, **kwargs):
        requires_backends(self, ["torch"])

    @classmethod
    def from_config(cls, *args, **kwargs):
        requires_backends(cls, ["torch"])

    @classmethod
    def from_pretrained(cls, *args, **kwargs):
        requires_backends(cls, ["torch"])


class KarrasVePipeline(metaclass=DummyObject):
    _backends = ["torch"]

    def __init__(self, *args, **kwargs):
        requires_backends(self, ["torch"])

    @classmethod
    def from_config(cls, *args, **kwargs):
        requires_backends(cls, ["torch"])

    @classmethod
    def from_pretrained(cls, *args, **kwargs):
        requires_backends(cls, ["torch"])


class LDMPipeline(metaclass=DummyObject):
    _backends = ["torch"]

    def __init__(self, *args, **kwargs):
        requires_backends(self, ["torch"])

    @classmethod
    def from_config(cls, *args, **kwargs):
        requires_backends(cls, ["torch"])

    @classmethod
    def from_pretrained(cls, *args, **kwargs):
        requires_backends(cls, ["torch"])


class LDMSuperResolutionPipeline(metaclass=DummyObject):
    _backends = ["torch"]

    def __init__(self, *args, **kwargs):
        requires_backends(self, ["torch"])

    @classmethod
    def from_config(cls, *args, **kwargs):
        requires_backends(cls, ["torch"])

    @classmethod
    def from_pretrained(cls, *args, **kwargs):
        requires_backends(cls, ["torch"])


class PNDMPipeline(metaclass=DummyObject):
    _backends = ["torch"]

    def __init__(self, *args, **kwargs):
        requires_backends(self, ["torch"])

    @classmethod
    def from_config(cls, *args, **kwargs):
        requires_backends(cls, ["torch"])

    @classmethod
    def from_pretrained(cls, *args, **kwargs):
        requires_backends(cls, ["torch"])


class RePaintPipeline(metaclass=DummyObject):
    _backends = ["torch"]

    def __init__(self, *args, **kwargs):
        requires_backends(self, ["torch"])

    @classmethod
    def from_config(cls, *args, **kwargs):
        requires_backends(cls, ["torch"])

    @classmethod
    def from_pretrained(cls, *args, **kwargs):
        requires_backends(cls, ["torch"])


class ScoreSdeVePipeline(metaclass=DummyObject):
    _backends = ["torch"]

    def __init__(self, *args, **kwargs):
        requires_backends(self, ["torch"])

    @classmethod
    def from_config(cls, *args, **kwargs):
        requires_backends(cls, ["torch"])

    @classmethod
    def from_pretrained(cls, *args, **kwargs):
        requires_backends(cls, ["torch"])


class CMStochasticIterativeScheduler(metaclass=DummyObject):
    _backends = ["torch"]

    def __init__(self, *args, **kwargs):
        requires_backends(self, ["torch"])

    @classmethod
    def from_config(cls, *args, **kwargs):
        requires_backends(cls, ["torch"])

    @classmethod
    def from_pretrained(cls, *args, **kwargs):
        requires_backends(cls, ["torch"])


class DDIMInverseScheduler(metaclass=DummyObject):
    _backends = ["torch"]

    def __init__(self, *args, **kwargs):
        requires_backends(self, ["torch"])

    @classmethod
    def from_config(cls, *args, **kwargs):
        requires_backends(cls, ["torch"])

    @classmethod
    def from_pretrained(cls, *args, **kwargs):
        requires_backends(cls, ["torch"])


class DDIMParallelScheduler(metaclass=DummyObject):
    _backends = ["torch"]

    def __init__(self, *args, **kwargs):
        requires_backends(self, ["torch"])

    @classmethod
    def from_config(cls, *args, **kwargs):
        requires_backends(cls, ["torch"])

    @classmethod
    def from_pretrained(cls, *args, **kwargs):
        requires_backends(cls, ["torch"])


class DDIMScheduler(metaclass=DummyObject):
    _backends = ["torch"]

    def __init__(self, *args, **kwargs):
        requires_backends(self, ["torch"])

    @classmethod
    def from_config(cls, *args, **kwargs):
        requires_backends(cls, ["torch"])

    @classmethod
    def from_pretrained(cls, *args, **kwargs):
        requires_backends(cls, ["torch"])


class DDPMParallelScheduler(metaclass=DummyObject):
    _backends = ["torch"]

    def __init__(self, *args, **kwargs):
        requires_backends(self, ["torch"])

    @classmethod
    def from_config(cls, *args, **kwargs):
        requires_backends(cls, ["torch"])

    @classmethod
    def from_pretrained(cls, *args, **kwargs):
        requires_backends(cls, ["torch"])


class DDPMScheduler(metaclass=DummyObject):
    _backends = ["torch"]

    def __init__(self, *args, **kwargs):
        requires_backends(self, ["torch"])

    @classmethod
    def from_config(cls, *args, **kwargs):
        requires_backends(cls, ["torch"])

    @classmethod
    def from_pretrained(cls, *args, **kwargs):
        requires_backends(cls, ["torch"])


class DDPMWuerstchenScheduler(metaclass=DummyObject):
    _backends = ["torch"]

    def __init__(self, *args, **kwargs):
        requires_backends(self, ["torch"])

    @classmethod
    def from_config(cls, *args, **kwargs):
        requires_backends(cls, ["torch"])

    @classmethod
    def from_pretrained(cls, *args, **kwargs):
        requires_backends(cls, ["torch"])


class DEISMultistepScheduler(metaclass=DummyObject):
    _backends = ["torch"]

    def __init__(self, *args, **kwargs):
        requires_backends(self, ["torch"])

    @classmethod
    def from_config(cls, *args, **kwargs):
        requires_backends(cls, ["torch"])

    @classmethod
    def from_pretrained(cls, *args, **kwargs):
        requires_backends(cls, ["torch"])


class DPMSolverMultistepInverseScheduler(metaclass=DummyObject):
    _backends = ["torch"]

    def __init__(self, *args, **kwargs):
        requires_backends(self, ["torch"])

    @classmethod
    def from_config(cls, *args, **kwargs):
        requires_backends(cls, ["torch"])

    @classmethod
    def from_pretrained(cls, *args, **kwargs):
        requires_backends(cls, ["torch"])


class DPMSolverMultistepScheduler(metaclass=DummyObject):
    _backends = ["torch"]

    def __init__(self, *args, **kwargs):
        requires_backends(self, ["torch"])

    @classmethod
    def from_config(cls, *args, **kwargs):
        requires_backends(cls, ["torch"])

    @classmethod
    def from_pretrained(cls, *args, **kwargs):
        requires_backends(cls, ["torch"])


class DPMSolverSinglestepScheduler(metaclass=DummyObject):
    _backends = ["torch"]

    def __init__(self, *args, **kwargs):
        requires_backends(self, ["torch"])

    @classmethod
    def from_config(cls, *args, **kwargs):
        requires_backends(cls, ["torch"])

    @classmethod
    def from_pretrained(cls, *args, **kwargs):
        requires_backends(cls, ["torch"])


class EulerAncestralDiscreteScheduler(metaclass=DummyObject):
    _backends = ["torch"]

    def __init__(self, *args, **kwargs):
        requires_backends(self, ["torch"])

    @classmethod
    def from_config(cls, *args, **kwargs):
        requires_backends(cls, ["torch"])

    @classmethod
    def from_pretrained(cls, *args, **kwargs):
        requires_backends(cls, ["torch"])


class EulerDiscreteScheduler(metaclass=DummyObject):
    _backends = ["torch"]

    def __init__(self, *args, **kwargs):
        requires_backends(self, ["torch"])

    @classmethod
    def from_config(cls, *args, **kwargs):
        requires_backends(cls, ["torch"])

    @classmethod
    def from_pretrained(cls, *args, **kwargs):
        requires_backends(cls, ["torch"])


class HeunDiscreteScheduler(metaclass=DummyObject):
    _backends = ["torch"]

    def __init__(self, *args, **kwargs):
        requires_backends(self, ["torch"])

    @classmethod
    def from_config(cls, *args, **kwargs):
        requires_backends(cls, ["torch"])

    @classmethod
    def from_pretrained(cls, *args, **kwargs):
        requires_backends(cls, ["torch"])


class IPNDMScheduler(metaclass=DummyObject):
    _backends = ["torch"]

    def __init__(self, *args, **kwargs):
        requires_backends(self, ["torch"])

    @classmethod
    def from_config(cls, *args, **kwargs):
        requires_backends(cls, ["torch"])

    @classmethod
    def from_pretrained(cls, *args, **kwargs):
        requires_backends(cls, ["torch"])


class KarrasVeScheduler(metaclass=DummyObject):
    _backends = ["torch"]

    def __init__(self, *args, **kwargs):
        requires_backends(self, ["torch"])

    @classmethod
    def from_config(cls, *args, **kwargs):
        requires_backends(cls, ["torch"])

    @classmethod
    def from_pretrained(cls, *args, **kwargs):
        requires_backends(cls, ["torch"])


class KDPM2AncestralDiscreteScheduler(metaclass=DummyObject):
    _backends = ["torch"]

    def __init__(self, *args, **kwargs):
        requires_backends(self, ["torch"])

    @classmethod
    def from_config(cls, *args, **kwargs):
        requires_backends(cls, ["torch"])

    @classmethod
    def from_pretrained(cls, *args, **kwargs):
        requires_backends(cls, ["torch"])


class KDPM2DiscreteScheduler(metaclass=DummyObject):
    _backends = ["torch"]

    def __init__(self, *args, **kwargs):
        requires_backends(self, ["torch"])

    @classmethod
    def from_config(cls, *args, **kwargs):
        requires_backends(cls, ["torch"])

    @classmethod
    def from_pretrained(cls, *args, **kwargs):
        requires_backends(cls, ["torch"])


class LCMScheduler(metaclass=DummyObject):
    _backends = ["torch"]

    def __init__(self, *args, **kwargs):
        requires_backends(self, ["torch"])

    @classmethod
    def from_config(cls, *args, **kwargs):
        requires_backends(cls, ["torch"])

    @classmethod
    def from_pretrained(cls, *args, **kwargs):
        requires_backends(cls, ["torch"])


class PNDMScheduler(metaclass=DummyObject):
    _backends = ["torch"]

    def __init__(self, *args, **kwargs):
        requires_backends(self, ["torch"])

    @classmethod
    def from_config(cls, *args, **kwargs):
        requires_backends(cls, ["torch"])

    @classmethod
    def from_pretrained(cls, *args, **kwargs):
        requires_backends(cls, ["torch"])


class RePaintScheduler(metaclass=DummyObject):
    _backends = ["torch"]

    def __init__(self, *args, **kwargs):
        requires_backends(self, ["torch"])

    @classmethod
    def from_config(cls, *args, **kwargs):
        requires_backends(cls, ["torch"])

    @classmethod
    def from_pretrained(cls, *args, **kwargs):
        requires_backends(cls, ["torch"])


class SchedulerMixin(metaclass=DummyObject):
    _backends = ["torch"]

    def __init__(self, *args, **kwargs):
        requires_backends(self, ["torch"])

    @classmethod
    def from_config(cls, *args, **kwargs):
        requires_backends(cls, ["torch"])

    @classmethod
    def from_pretrained(cls, *args, **kwargs):
        requires_backends(cls, ["torch"])


class ScoreSdeVeScheduler(metaclass=DummyObject):
    _backends = ["torch"]

    def __init__(self, *args, **kwargs):
        requires_backends(self, ["torch"])

    @classmethod
    def from_config(cls, *args, **kwargs):
        requires_backends(cls, ["torch"])

    @classmethod
    def from_pretrained(cls, *args, **kwargs):
        requires_backends(cls, ["torch"])


class UnCLIPScheduler(metaclass=DummyObject):
    _backends = ["torch"]

    def __init__(self, *args, **kwargs):
        requires_backends(self, ["torch"])

    @classmethod
    def from_config(cls, *args, **kwargs):
        requires_backends(cls, ["torch"])

    @classmethod
    def from_pretrained(cls, *args, **kwargs):
        requires_backends(cls, ["torch"])


class UniPCMultistepScheduler(metaclass=DummyObject):
    _backends = ["torch"]

    def __init__(self, *args, **kwargs):
        requires_backends(self, ["torch"])

    @classmethod
    def from_config(cls, *args, **kwargs):
        requires_backends(cls, ["torch"])

    @classmethod
    def from_pretrained(cls, *args, **kwargs):
        requires_backends(cls, ["torch"])


class VQDiffusionScheduler(metaclass=DummyObject):
    _backends = ["torch"]

    def __init__(self, *args, **kwargs):
        requires_backends(self, ["torch"])

    @classmethod
    def from_config(cls, *args, **kwargs):
        requires_backends(cls, ["torch"])

    @classmethod
    def from_pretrained(cls, *args, **kwargs):
        requires_backends(cls, ["torch"])


class EMAModel(metaclass=DummyObject):
    _backends = ["torch"]

    def __init__(self, *args, **kwargs):
        requires_backends(self, ["torch"])

    @classmethod
    def from_config(cls, *args, **kwargs):
        requires_backends(cls, ["torch"])

    @classmethod
    def from_pretrained(cls, *args, **kwargs):
        requires_backends(cls, ["torch"])<|MERGE_RESOLUTION|>--- conflicted
+++ resolved
@@ -77,11 +77,22 @@
         requires_backends(cls, ["torch"])
 
 
-<<<<<<< HEAD
 class ControlNetXSModel(metaclass=DummyObject):
-=======
+    _backends = ["torch"]
+
+    def __init__(self, *args, **kwargs):
+        requires_backends(self, ["torch"])
+
+    @classmethod
+    def from_config(cls, *args, **kwargs):
+        requires_backends(cls, ["torch"])
+
+    @classmethod
+    def from_pretrained(cls, *args, **kwargs):
+        requires_backends(cls, ["torch"])
+ 
+
 class Kandinsky3UNet(metaclass=DummyObject):
->>>>>>> 50a749e9
     _backends = ["torch"]
 
     def __init__(self, *args, **kwargs):
