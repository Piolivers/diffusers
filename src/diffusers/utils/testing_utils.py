--- conflicted
+++ resolved
@@ -249,7 +249,6 @@
     return unittest.skipUnless(is_torchsde_available(), "test requires torchsde")(test_case)
 
 
-<<<<<<< HEAD
 def require_peft_backend(test_case):
     """
     Decorator marking a test that requires PEFT backend, this would require some specific versions of PEFT and
@@ -263,7 +262,8 @@
     Decorator marking a test that will be skipped after PEFT backend
     """
     return unittest.skipUnless(not USE_PEFT_BACKEND, "test skipped in favor of PEFT backend")(test_case)
-=======
+
+
 def require_python39_or_higher(test_case):
     def python39_available():
         sys_info = sys.version_info
@@ -271,7 +271,6 @@
         return major == 3 and minor >= 9
 
     return unittest.skipUnless(python39_available(), "test requires Python 3.9 or higher")(test_case)
->>>>>>> b195f81f
 
 
 def load_numpy(arry: Union[str, np.ndarray], local_path: Optional[str] = None) -> np.ndarray:
