import inspect
import logging
import os
import random
import re
import tempfile
import unittest
import urllib.parse
from distutils.util import strtobool
from io import BytesIO, StringIO
from pathlib import Path
from typing import List, Optional, Union

import numpy as np
import PIL.Image
import PIL.ImageOps
import requests
from packaging import version

from .import_utils import (
    BACKENDS_MAPPING,
    is_compel_available,
    is_flax_available,
    is_note_seq_available,
    is_onnx_available,
    is_opencv_available,
    is_torch_available,
<<<<<<< HEAD
=======
    is_torch_version,
>>>>>>> 8c530fc2
)
from .logging import get_logger


global_rng = random.Random()

logger = get_logger(__name__)

if is_torch_available():
    import torch

    if "DIFFUSERS_TEST_DEVICE" in os.environ:
        torch_device = os.environ["DIFFUSERS_TEST_DEVICE"]

        available_backends = ["cuda", "cpu", "mps"]
        if torch_device not in available_backends:
            raise ValueError(
                f"unknown torch backend for diffusers tests: {torch_device}. Available backends are:"
                f" {available_backends}"
            )
        logger.info(f"torch_device overrode to {torch_device}")
    else:
        torch_device = "cuda" if torch.cuda.is_available() else "cpu"
        is_torch_higher_equal_than_1_12 = version.parse(
            version.parse(torch.__version__).base_version
        ) >= version.parse("1.12")

        if is_torch_higher_equal_than_1_12:
            # Some builds of torch 1.12 don't have the mps backend registered. See #892 for more details
            mps_backend_registered = hasattr(torch.backends, "mps")
            torch_device = "mps" if (mps_backend_registered and torch.backends.mps.is_available()) else torch_device


def torch_all_close(a, b, *args, **kwargs):
    if not is_torch_available():
        raise ValueError("PyTorch needs to be installed to use this function.")
    if not torch.allclose(a, b, *args, **kwargs):
        assert False, f"Max diff is absolute {(a - b).abs().max()}. Diff tensor is {(a - b).abs()}."
    return True


def print_tensor_test(tensor, filename="test_corrections.txt", expected_tensor_name="expected_slice"):
    test_name = os.environ.get("PYTEST_CURRENT_TEST")
    if not torch.is_tensor(tensor):
        tensor = torch.from_numpy(tensor)

    tensor_str = str(tensor.detach().cpu().flatten().to(torch.float32)).replace("\n", "")
    # format is usually:
    # expected_slice = np.array([-0.5713, -0.3018, -0.9814, 0.04663, -0.879, 0.76, -1.734, 0.1044, 1.161])
    output_str = tensor_str.replace("tensor", f"{expected_tensor_name} = np.array")
    test_file, test_class, test_fn = test_name.split("::")
    test_fn = test_fn.split()[0]
    with open(filename, "a") as f:
        print(";".join([test_file, test_class, test_fn, output_str]), file=f)


def get_tests_dir(append_path=None):
    """
    Args:
        append_path: optional path to append to the tests dir path
    Return:
        The full path to the `tests` dir, so that the tests can be invoked from anywhere. Optionally `append_path` is
        joined after the `tests` dir the former is provided.
    """
    # this function caller's __file__
    caller__file__ = inspect.stack()[1][1]
    tests_dir = os.path.abspath(os.path.dirname(caller__file__))

    while not tests_dir.endswith("tests"):
        tests_dir = os.path.dirname(tests_dir)

    if append_path:
        return os.path.join(tests_dir, append_path)
    else:
        return tests_dir


def parse_flag_from_env(key, default=False):
    try:
        value = os.environ[key]
    except KeyError:
        # KEY isn't set, default to `default`.
        _value = default
    else:
        # KEY is set, convert it to True or False.
        try:
            _value = strtobool(value)
        except ValueError:
            # More values are supported, but let's keep the message simple.
            raise ValueError(f"If set, {key} must be yes or no.")
    return _value


_run_slow_tests = parse_flag_from_env("RUN_SLOW", default=False)
_run_nightly_tests = parse_flag_from_env("RUN_NIGHTLY", default=False)


def floats_tensor(shape, scale=1.0, rng=None, name=None):
    """Creates a random float32 tensor"""
    if rng is None:
        rng = global_rng

    total_dims = 1
    for dim in shape:
        total_dims *= dim

    values = []
    for _ in range(total_dims):
        values.append(rng.random() * scale)

    return torch.tensor(data=values, dtype=torch.float).view(shape).contiguous()


def slow(test_case):
    """
    Decorator marking a test as slow.

    Slow tests are skipped by default. Set the RUN_SLOW environment variable to a truthy value to run them.

    """
    return unittest.skipUnless(_run_slow_tests, "test is slow")(test_case)


def nightly(test_case):
    """
    Decorator marking a test that runs nightly in the diffusers CI.

    Slow tests are skipped by default. Set the RUN_NIGHTLY environment variable to a truthy value to run them.

    """
    return unittest.skipUnless(_run_nightly_tests, "test is nightly")(test_case)


def require_torch(test_case):
    """
    Decorator marking a test that requires PyTorch. These tests are skipped when PyTorch isn't installed.
    """
    return unittest.skipUnless(is_torch_available(), "test requires PyTorch")(test_case)


def require_torch_2(test_case):
    """
    Decorator marking a test that requires PyTorch 2. These tests are skipped when it isn't installed.
    """
    return unittest.skipUnless(is_torch_available() and is_torch_version(">=", "2.0.0"), "test requires PyTorch 2")(
        test_case
    )


def require_torch_gpu(test_case):
    """Decorator marking a test that requires CUDA and PyTorch."""
    return unittest.skipUnless(is_torch_available() and torch_device == "cuda", "test requires PyTorch+CUDA")(
        test_case
    )


def skip_mps(test_case):
    """Decorator marking a test to skip if torch_device is 'mps'"""
    return unittest.skipUnless(torch_device != "mps", "test requires non 'mps' device")(test_case)


def require_flax(test_case):
    """
    Decorator marking a test that requires JAX & Flax. These tests are skipped when one / both are not installed
    """
    return unittest.skipUnless(is_flax_available(), "test requires JAX & Flax")(test_case)


def require_compel(test_case):
    """
    Decorator marking a test that requires compel: https://github.com/damian0815/compel. These tests are skipped when
    the library is not installed.
    """
    return unittest.skipUnless(is_compel_available(), "test requires compel")(test_case)


def require_onnxruntime(test_case):
    """
    Decorator marking a test that requires onnxruntime. These tests are skipped when onnxruntime isn't installed.
    """
    return unittest.skipUnless(is_onnx_available(), "test requires onnxruntime")(test_case)


def require_note_seq(test_case):
    """
    Decorator marking a test that requires note_seq. These tests are skipped when note_seq isn't installed.
    """
    return unittest.skipUnless(is_note_seq_available(), "test requires note_seq")(test_case)


def load_numpy(arry: Union[str, np.ndarray], local_path: Optional[str] = None) -> np.ndarray:
    if isinstance(arry, str):
        # local_path = "/home/patrick_huggingface_co/"
        if local_path is not None:
            # local_path can be passed to correct images of tests
            return os.path.join(local_path, "/".join([arry.split("/")[-5], arry.split("/")[-2], arry.split("/")[-1]]))
        elif arry.startswith("http://") or arry.startswith("https://"):
            response = requests.get(arry)
            response.raise_for_status()
            arry = np.load(BytesIO(response.content))
        elif os.path.isfile(arry):
            arry = np.load(arry)
        else:
            raise ValueError(
                f"Incorrect path or url, URLs must start with `http://` or `https://`, and {arry} is not a valid path"
            )
    elif isinstance(arry, np.ndarray):
        pass
    else:
        raise ValueError(
            "Incorrect format used for numpy ndarray. Should be an url linking to an image, a local path, or a"
            " ndarray."
        )

    return arry


def load_pt(url: str):
    response = requests.get(url)
    response.raise_for_status()
    arry = torch.load(BytesIO(response.content))
    return arry


def load_image(image: Union[str, PIL.Image.Image]) -> PIL.Image.Image:
    """
    Args:
    Loads `image` to a PIL Image.
        image (`str` or `PIL.Image.Image`):
            The image to convert to the PIL Image format.
    Returns:
        `PIL.Image.Image`: A PIL Image.
    """
    if isinstance(image, str):
        if image.startswith("http://") or image.startswith("https://"):
            image = PIL.Image.open(requests.get(image, stream=True).raw)
        elif os.path.isfile(image):
            image = PIL.Image.open(image)
        else:
            raise ValueError(
                f"Incorrect path or url, URLs must start with `http://` or `https://`, and {image} is not a valid path"
            )
    elif isinstance(image, PIL.Image.Image):
        image = image
    else:
        raise ValueError(
            "Incorrect format used for image. Should be an url linking to an image, a local path, or a PIL image."
        )
    image = PIL.ImageOps.exif_transpose(image)
    image = image.convert("RGB")
    return image


def export_to_video(video_frames: List[np.ndarray], output_video_path: str = None) -> str:
    if is_opencv_available():
        import cv2
    else:
        raise ImportError(BACKENDS_MAPPING["opencv"][1].format("export_to_video"))
    if output_video_path is None:
        output_video_path = tempfile.NamedTemporaryFile(suffix=".mp4").name

    fourcc = cv2.VideoWriter_fourcc(*"mp4v")
    h, w, c = video_frames[0].shape
    video_writer = cv2.VideoWriter(output_video_path, fourcc, fps=8, frameSize=(w, h))
    for i in range(len(video_frames)):
        img = cv2.cvtColor(video_frames[i], cv2.COLOR_RGB2BGR)
        video_writer.write(img)
    return output_video_path


def load_hf_numpy(path) -> np.ndarray:
    if not path.startswith("http://") or path.startswith("https://"):
        path = os.path.join(
            "https://huggingface.co/datasets/fusing/diffusers-testing/resolve/main", urllib.parse.quote(path)
        )

    return load_numpy(path)


# --- pytest conf functions --- #

# to avoid multiple invocation from tests/conftest.py and examples/conftest.py - make sure it's called only once
pytest_opt_registered = {}


def pytest_addoption_shared(parser):
    """
    This function is to be called from `conftest.py` via `pytest_addoption` wrapper that has to be defined there.

    It allows loading both `conftest.py` files at once without causing a failure due to adding the same `pytest`
    option.

    """
    option = "--make-reports"
    if option not in pytest_opt_registered:
        parser.addoption(
            option,
            action="store",
            default=False,
            help="generate report files. The value of this option is used as a prefix to report names",
        )
        pytest_opt_registered[option] = 1


def pytest_terminal_summary_main(tr, id):
    """
    Generate multiple reports at the end of test suite run - each report goes into a dedicated file in the current
    directory. The report files are prefixed with the test suite name.

    This function emulates --duration and -rA pytest arguments.

    This function is to be called from `conftest.py` via `pytest_terminal_summary` wrapper that has to be defined
    there.

    Args:
    - tr: `terminalreporter` passed from `conftest.py`
    - id: unique id like `tests` or `examples` that will be incorporated into the final reports filenames - this is
      needed as some jobs have multiple runs of pytest, so we can't have them overwrite each other.

    NB: this functions taps into a private _pytest API and while unlikely, it could break should
    pytest do internal changes - also it calls default internal methods of terminalreporter which
    can be hijacked by various `pytest-` plugins and interfere.

    """
    from _pytest.config import create_terminal_writer

    if not len(id):
        id = "tests"

    config = tr.config
    orig_writer = config.get_terminal_writer()
    orig_tbstyle = config.option.tbstyle
    orig_reportchars = tr.reportchars

    dir = "reports"
    Path(dir).mkdir(parents=True, exist_ok=True)
    report_files = {
        k: f"{dir}/{id}_{k}.txt"
        for k in [
            "durations",
            "errors",
            "failures_long",
            "failures_short",
            "failures_line",
            "passes",
            "stats",
            "summary_short",
            "warnings",
        ]
    }

    # custom durations report
    # note: there is no need to call pytest --durations=XX to get this separate report
    # adapted from https://github.com/pytest-dev/pytest/blob/897f151e/src/_pytest/runner.py#L66
    dlist = []
    for replist in tr.stats.values():
        for rep in replist:
            if hasattr(rep, "duration"):
                dlist.append(rep)
    if dlist:
        dlist.sort(key=lambda x: x.duration, reverse=True)
        with open(report_files["durations"], "w") as f:
            durations_min = 0.05  # sec
            f.write("slowest durations\n")
            for i, rep in enumerate(dlist):
                if rep.duration < durations_min:
                    f.write(f"{len(dlist)-i} durations < {durations_min} secs were omitted")
                    break
                f.write(f"{rep.duration:02.2f}s {rep.when:<8} {rep.nodeid}\n")

    def summary_failures_short(tr):
        # expecting that the reports were --tb=long (default) so we chop them off here to the last frame
        reports = tr.getreports("failed")
        if not reports:
            return
        tr.write_sep("=", "FAILURES SHORT STACK")
        for rep in reports:
            msg = tr._getfailureheadline(rep)
            tr.write_sep("_", msg, red=True, bold=True)
            # chop off the optional leading extra frames, leaving only the last one
            longrepr = re.sub(r".*_ _ _ (_ ){10,}_ _ ", "", rep.longreprtext, 0, re.M | re.S)
            tr._tw.line(longrepr)
            # note: not printing out any rep.sections to keep the report short

    # use ready-made report funcs, we are just hijacking the filehandle to log to a dedicated file each
    # adapted from https://github.com/pytest-dev/pytest/blob/897f151e/src/_pytest/terminal.py#L814
    # note: some pytest plugins may interfere by hijacking the default `terminalreporter` (e.g.
    # pytest-instafail does that)

    # report failures with line/short/long styles
    config.option.tbstyle = "auto"  # full tb
    with open(report_files["failures_long"], "w") as f:
        tr._tw = create_terminal_writer(config, f)
        tr.summary_failures()

    # config.option.tbstyle = "short" # short tb
    with open(report_files["failures_short"], "w") as f:
        tr._tw = create_terminal_writer(config, f)
        summary_failures_short(tr)

    config.option.tbstyle = "line"  # one line per error
    with open(report_files["failures_line"], "w") as f:
        tr._tw = create_terminal_writer(config, f)
        tr.summary_failures()

    with open(report_files["errors"], "w") as f:
        tr._tw = create_terminal_writer(config, f)
        tr.summary_errors()

    with open(report_files["warnings"], "w") as f:
        tr._tw = create_terminal_writer(config, f)
        tr.summary_warnings()  # normal warnings
        tr.summary_warnings()  # final warnings

    tr.reportchars = "wPpsxXEf"  # emulate -rA (used in summary_passes() and short_test_summary())
    with open(report_files["passes"], "w") as f:
        tr._tw = create_terminal_writer(config, f)
        tr.summary_passes()

    with open(report_files["summary_short"], "w") as f:
        tr._tw = create_terminal_writer(config, f)
        tr.short_test_summary()

    with open(report_files["stats"], "w") as f:
        tr._tw = create_terminal_writer(config, f)
        tr.summary_stats()

    # restore:
    tr._tw = orig_writer
    tr.reportchars = orig_reportchars
    config.option.tbstyle = orig_tbstyle


class CaptureLogger:
    """
    Args:
    Context manager to capture `logging` streams
        logger: 'logging` logger object
    Returns:
        The captured output is available via `self.out`
    Example:
    ```python
    >>> from diffusers import logging
    >>> from diffusers.testing_utils import CaptureLogger

    >>> msg = "Testing 1, 2, 3"
    >>> logging.set_verbosity_info()
    >>> logger = logging.get_logger("diffusers.pipelines.stable_diffusion.pipeline_stable_diffusion.py")
    >>> with CaptureLogger(logger) as cl:
    ...     logger.info(msg)
    >>> assert cl.out, msg + "\n"
    ```
    """

    def __init__(self, logger):
        self.logger = logger
        self.io = StringIO()
        self.sh = logging.StreamHandler(self.io)
        self.out = ""

    def __enter__(self):
        self.logger.addHandler(self.sh)
        return self

    def __exit__(self, *exc):
        self.logger.removeHandler(self.sh)
        self.out = self.io.getvalue()

    def __repr__(self):
        return f"captured: {self.out}\n"<|MERGE_RESOLUTION|>--- conflicted
+++ resolved
@@ -25,10 +25,7 @@
     is_onnx_available,
     is_opencv_available,
     is_torch_available,
-<<<<<<< HEAD
-=======
     is_torch_version,
->>>>>>> 8c530fc2
 )
 from .logging import get_logger
 
