from functools import partial

import torch
import torch.nn as nn
import torch.nn.functional as F


class Upsample2D(nn.Module):
    """
    An upsampling layer with an optional convolution.

    :param channels: channels in the inputs and outputs. :param use_conv: a bool determining if a convolution is
    applied. :param dims: determines if the signal is 1D, 2D, or 3D. If 3D, then
                 upsampling occurs in the inner-two dimensions.
    """

    def __init__(self, channels, use_conv=False, use_conv_transpose=False, out_channels=None, name="conv"):
        super().__init__()
        self.channels = channels
        self.out_channels = out_channels or channels
        self.use_conv = use_conv
        self.use_conv_transpose = use_conv_transpose
        self.name = name

        conv = None
        if use_conv_transpose:
            conv = nn.ConvTranspose2d(channels, self.out_channels, 4, 2, 1)
        elif use_conv:
            conv = nn.Conv2d(self.channels, self.out_channels, 3, padding=1)

        # TODO(Suraj, Patrick) - clean up after weight dicts are correctly renamed
        if name == "conv":
            self.conv = conv
        else:
            self.Conv2d_0 = conv

<<<<<<< HEAD
    def forward(self, input_tensor):
        assert input_tensor.shape[1] == self.channels
        if self.use_conv_transpose:
            return self.conv(input_tensor)

        upsample_input = F.interpolate(input_tensor, scale_factor=2.0, mode="nearest")
=======
    def forward(self, hidden_states):
        assert hidden_states.shape[1] == self.channels
        if self.use_conv_transpose:
            return self.conv(hidden_states)

        hidden_states = F.interpolate(hidden_states, scale_factor=2.0, mode="nearest")
>>>>>>> a7058f42

        # TODO(Suraj, Patrick) - clean up after weight dicts are correctly renamed
        if self.use_conv:
            if self.name == "conv":
<<<<<<< HEAD
                output_tensor = self.conv(upsample_input)
            else:
                output_tensor = self.Conv2d_0(upsample_input)

        return output_tensor
=======
                hidden_states = self.conv(hidden_states)
            else:
                hidden_states = self.Conv2d_0(hidden_states)

        return hidden_states
>>>>>>> a7058f42


class Downsample2D(nn.Module):
    """
    A downsampling layer with an optional convolution.

    :param channels: channels in the inputs and outputs. :param use_conv: a bool determining if a convolution is
    applied. :param dims: determines if the signal is 1D, 2D, or 3D. If 3D, then
                 downsampling occurs in the inner-two dimensions.
    """

    def __init__(self, channels, use_conv=False, out_channels=None, padding=1, name="conv"):
        super().__init__()
        self.channels = channels
        self.out_channels = out_channels or channels
        self.use_conv = use_conv
        self.padding = padding
        stride = 2
        self.name = name

        if use_conv:
            conv = nn.Conv2d(self.channels, self.out_channels, 3, stride=stride, padding=padding)
        else:
            assert self.channels == self.out_channels
            conv = nn.AvgPool2d(kernel_size=stride, stride=stride)

        # TODO(Suraj, Patrick) - clean up after weight dicts are correctly renamed
        if name == "conv":
            self.Conv2d_0 = conv
            self.conv = conv
        elif name == "Conv2d_0":
            self.conv = conv
        else:
            self.conv = conv

<<<<<<< HEAD
    def forward(self, input_tensor):
        assert input_tensor.shape[1] == self.channels
        if self.use_conv and self.padding == 0:
            pad = (0, 1, 0, 1)
            padded_input = F.pad(input_tensor, pad, mode="constant", value=0)

        assert padded_input.shape[1] == self.channels
        output_tensor = self.conv(padded_input)

        return output_tensor
=======
    def forward(self, hidden_states):
        assert hidden_states.shape[1] == self.channels
        if self.use_conv and self.padding == 0:
            pad = (0, 1, 0, 1)
            hidden_states = F.pad(hidden_states, pad, mode="constant", value=0)

        assert hidden_states.shape[1] == self.channels
        hidden_states = self.conv(hidden_states)

        return hidden_states
>>>>>>> a7058f42


class FirUpsample2D(nn.Module):
    def __init__(self, channels=None, out_channels=None, use_conv=False, fir_kernel=(1, 3, 3, 1)):
        super().__init__()
        out_channels = out_channels if out_channels else channels
        if use_conv:
            self.Conv2d_0 = nn.Conv2d(channels, out_channels, kernel_size=3, stride=1, padding=1)
        self.use_conv = use_conv
        self.fir_kernel = fir_kernel
        self.out_channels = out_channels

    def _upsample_2d(self, input_tensor, weight=None, kernel=None, factor=2, gain=1):
        """Fused `upsample_2d()` followed by `Conv2d()`.

        Args:
        Padding is performed only once at the beginning, not between the operations. The fused op is considerably more
        efficient than performing the same calculation using standard TensorFlow ops. It supports gradients of arbitrary:
        order.
        x: Input tensor of the shape `[N, C, H, W]` or `[N, H, W,
            C]`.
        weight: Weight tensor of the shape `[filterH, filterW, inChannels,
            outChannels]`. Grouped convolution can be performed by `inChannels = x.shape[0] // numGroups`.
        kernel: FIR filter of the shape `[firH, firW]` or `[firN]`
            (separable). The default is `[1] * factor`, which corresponds to nearest-neighbor upsampling.
        factor: Integer upsampling factor (default: 2). gain: Scaling factor for signal magnitude (default: 1.0).

        Returns:
        Tensor of the shape `[N, C, H * factor, W * factor]` or `[N, H * factor, W * factor, C]`, and same datatype as
        `x`.
        """

        assert isinstance(factor, int) and factor >= 1

        # Setup filter kernel.
        if kernel is None:
            kernel = [1] * factor

        # setup kernel
        kernel = torch.tensor(kernel, dtype=torch.float32)
        if kernel.ndim == 1:
            kernel = torch.outer(kernel, kernel)
        kernel /= torch.sum(kernel)

        kernel = kernel * (gain * (factor**2))

        if self.use_conv:
            convH = weight.shape[2]
            convW = weight.shape[3]
            inC = weight.shape[1]

            p = (kernel.shape[0] - factor) - (convW - 1)

            stride = (factor, factor)
            # Determine data dimensions.
            output_shape = ((input_tensor.shape[2] - 1) * factor + convH, (input_tensor.shape[3] - 1) * factor + convW)
            output_padding = (
                output_shape[0] - (input_tensor.shape[2] - 1) * stride[0] - convH,
                output_shape[1] - (input_tensor.shape[3] - 1) * stride[1] - convW,
            )
            assert output_padding[0] >= 0 and output_padding[1] >= 0
            inC = weight.shape[1]
            num_groups = input_tensor.shape[1] // inC

            # Transpose weights.
            weight = torch.reshape(weight, (num_groups, -1, inC, convH, convW))
            weight = torch.flip(weight, dims=[3, 4]).permute(0, 2, 1, 3, 4)
            weight = torch.reshape(weight, (num_groups * inC, -1, convH, convW))

            inverse_conv = F.conv_transpose2d(input_tensor, weight, stride=stride, output_padding=output_padding, padding=0)

            output = upfirdn2d_native(inverse_conv, torch.tensor(kernel, device=inverse_conv.device), pad=((p + 1) // 2 + factor - 1, p // 2 + 1))
        else:
            p = kernel.shape[0] - factor
            output = upfirdn2d_native(
                input_tensor, torch.tensor(kernel, device=input_tensor.device), up=factor, pad=((p + 1) // 2 + factor - 1, p // 2)
            )

        return output

<<<<<<< HEAD
    def forward(self, input_tensor):
        if self.use_conv:
            height = self._upsample_2d(input_tensor, self.Conv2d_0.weight, kernel=self.fir_kernel)
            height = height + self.Conv2d_0.bias.reshape(1, -1, 1, 1)
        else:
            height = self._upsample_2d(input_tensor, kernel=self.fir_kernel, factor=2)
=======
    def forward(self, hidden_states):
        if self.use_conv:
            height = self._upsample_2d(hidden_states, self.Conv2d_0.weight, kernel=self.fir_kernel)
            height = height + self.Conv2d_0.bias.reshape(1, -1, 1, 1)
        else:
            height = self._upsample_2d(hidden_states, kernel=self.fir_kernel, factor=2)
>>>>>>> a7058f42

        return height


class FirDownsample2D(nn.Module):
    def __init__(self, channels=None, out_channels=None, use_conv=False, fir_kernel=(1, 3, 3, 1)):
        super().__init__()
        out_channels = out_channels if out_channels else channels
        if use_conv:
            self.Conv2d_0 = nn.Conv2d(channels, out_channels, kernel_size=3, stride=1, padding=1)
        self.fir_kernel = fir_kernel
        self.use_conv = use_conv
        self.out_channels = out_channels

    def _downsample_2d(self, input_tensor, weight=None, kernel=None, factor=2, gain=1):
        """Fused `Conv2d()` followed by `downsample_2d()`.

        Args:
        Padding is performed only once at the beginning, not between the operations. The fused op is considerably more
        efficient than performing the same calculation using standard TensorFlow ops. It supports gradients of arbitrary:
        order.
            x: Input tensor of the shape `[N, C, H, W]` or `[N, H, W, C]`. w: Weight tensor of the shape `[filterH,
            filterW, inChannels, outChannels]`. Grouped convolution can be performed by `inChannels = x.shape[0] //
            numGroups`. k: FIR filter of the shape `[firH, firW]` or `[firN]` (separable). The default is `[1] *
            factor`, which corresponds to average pooling. factor: Integer downsampling factor (default: 2). gain:
            Scaling factor for signal magnitude (default: 1.0).

        Returns:
            Tensor of the shape `[N, C, H // factor, W // factor]` or `[N, H // factor, W // factor, C]`, and same
            datatype as `x`.
        """

        assert isinstance(factor, int) and factor >= 1
        if kernel is None:
            kernel = [1] * factor

        # setup kernel
        kernel = torch.tensor(kernel, dtype=torch.float32)
        if kernel.ndim == 1:
            kernel = torch.outer(kernel, kernel)
        kernel /= torch.sum(kernel)

        kernel = kernel * gain

        if self.use_conv:
            _, _, convH, convW = weight.shape
            pad_value = (kernel.shape[0] - factor) + (convW - 1)
            s = [factor, factor]
            upfirdn_input = upfirdn2d_native(input_tensor, torch.tensor(kernel, device=input_tensor.device), pad=((pad_value + 1) // 2, pad_value // 2))
            output_tensor = F.conv2d(upfirdn_input, weight, stride=s, padding=0)
        else:
            p = kernel.shape[0] - factor
            output_tensor = upfirdn2d_native(input_tensor, torch.tensor(kernel, device=input_tensor.device), down=factor, pad=((p + 1) // 2, p // 2))

        return output_tensor

<<<<<<< HEAD
    def forward(self, input_tensor):
        if self.use_conv:
            downsample_input = self._downsample_2d(input_tensor, weight=self.Conv2d_0.weight, kernel=self.fir_kernel)
            output_tensor = downsample_input + self.Conv2d_0.bias.reshape(1, -1, 1, 1)
        else:
            output_tensor = self._downsample_2d(input_tensor, kernel=self.fir_kernel, factor=2)

        return output_tensor
=======
    def forward(self, hidden_states):
        if self.use_conv:
            hidden_states = self._downsample_2d(hidden_states, weight=self.Conv2d_0.weight, kernel=self.fir_kernel)
            hidden_states = hidden_states + self.Conv2d_0.bias.reshape(1, -1, 1, 1)
        else:
            hidden_states = self._downsample_2d(hidden_states, kernel=self.fir_kernel, factor=2)

        return hidden_states
>>>>>>> a7058f42


class ResnetBlock2D(nn.Module):
    def __init__(
        self,
        *,
        in_channels,
        out_channels=None,
        conv_shortcut=False,
        dropout=0.0,
        temb_channels=512,
        groups=32,
        groups_out=None,
        pre_norm=True,
        eps=1e-6,
        non_linearity="swish",
        time_embedding_norm="default",
        kernel=None,
        output_scale_factor=1.0,
        use_in_shortcut=None,
        up=False,
        down=False,
    ):
        super().__init__()
        self.pre_norm = pre_norm
        self.pre_norm = True
        self.in_channels = in_channels
        out_channels = in_channels if out_channels is None else out_channels
        self.out_channels = out_channels
        self.use_conv_shortcut = conv_shortcut
        self.time_embedding_norm = time_embedding_norm
        self.up = up
        self.down = down
        self.output_scale_factor = output_scale_factor

        if groups_out is None:
            groups_out = groups

        self.norm1 = torch.nn.GroupNorm(num_groups=groups, num_channels=in_channels, eps=eps, affine=True)

        self.conv1 = torch.nn.Conv2d(in_channels, out_channels, kernel_size=3, stride=1, padding=1)

        if temb_channels is not None:
            self.time_emb_proj = torch.nn.Linear(temb_channels, out_channels)
        else:
            self.time_emb_proj = None

        self.norm2 = torch.nn.GroupNorm(num_groups=groups_out, num_channels=out_channels, eps=eps, affine=True)
        self.dropout = torch.nn.Dropout(dropout)
        self.conv2 = torch.nn.Conv2d(out_channels, out_channels, kernel_size=3, stride=1, padding=1)

        if non_linearity == "swish":
            self.nonlinearity = lambda x: F.silu(x)
        elif non_linearity == "mish":
            self.nonlinearity = Mish()
        elif non_linearity == "silu":
            self.nonlinearity = nn.SiLU()

        self.upsample = self.downsample = None
        if self.up:
            if kernel == "fir":
                fir_kernel = (1, 3, 3, 1)
                self.upsample = lambda x: upsample_2d(x, kernel=fir_kernel)
            elif kernel == "sde_vp":
                self.upsample = partial(F.interpolate, scale_factor=2.0, mode="nearest")
            else:
                self.upsample = Upsample2D(in_channels, use_conv=False)
        elif self.down:
            if kernel == "fir":
                fir_kernel = (1, 3, 3, 1)
                self.downsample = lambda x: downsample_2d(x, kernel=fir_kernel)
            elif kernel == "sde_vp":
                self.downsample = partial(F.avg_pool2d, kernel_size=2, stride=2)
            else:
                self.downsample = Downsample2D(in_channels, use_conv=False, padding=1, name="op")

        self.use_in_shortcut = self.in_channels != self.out_channels if use_in_shortcut is None else use_in_shortcut

        self.conv_shortcut = None
        if self.use_in_shortcut:
            self.conv_shortcut = torch.nn.Conv2d(in_channels, out_channels, kernel_size=1, stride=1, padding=0)

    def forward(self, input_tensor, temb):
        hidden_states = input_tensor

        # make sure hidden states is in float32
        # when running in half-precision
        hidden_states = self.norm1(hidden_states).type(hidden_states.dtype)
        hidden_states = self.nonlinearity(hidden_states)

        if self.upsample is not None:
            sample_input = self.upsample(input_tensor)
            hidden_states = self.upsample(hidden_states)
        elif self.downsample is not None:
            sample_input = self.downsample(input_tensor)
            hidden_states = self.downsample(hidden_states)

        hidden_states = self.conv1(hidden_states)

        if temb is not None:
            temb = self.time_emb_proj(self.nonlinearity(temb))[:, :, None, None]
            hidden_states = hidden_states + temb

        # make sure hidden states is in float32
        # when running in half-precision
        hidden_states = self.norm2(hidden_states).type(hidden_states.dtype)
        hidden_states = self.nonlinearity(hidden_states)

        hidden_states = self.dropout(hidden_states)
        hidden_states = self.conv2(hidden_states)

        if self.conv_shortcut is not None:
            sample_conv_input = self.conv_shortcut(sample_input)

        output_tensor = (sample_conv_input + hidden_states) / self.output_scale_factor

        return output_tensor


class Mish(torch.nn.Module):
    def forward(self, input_tensor):
        return input_tensor * torch.tanh(torch.nn.functional.softplus(input_tensor))


def upsample_2d(input_tensor, kernel=None, factor=2, gain=1):
    r"""Upsample2D a batch of 2D images with the given filter.

    Args:
    Accepts a batch of 2D images of the shape `[N, C, H, W]` or `[N, H, W, C]` and upsamples each image with the given
    filter. The filter is normalized so that if the input pixels are constant, they will be scaled by the specified
    `gain`. Pixels outside the image are assumed to be zero, and the filter is padded with zeros so that its shape is a:
    multiple of the upsampling factor.
        x: Input tensor of the shape `[N, C, H, W]` or `[N, H, W,
          C]`.
        k: FIR filter of the shape `[firH, firW]` or `[firN]`
          (separable). The default is `[1] * factor`, which corresponds to nearest-neighbor upsampling.
        factor: Integer upsampling factor (default: 2). gain: Scaling factor for signal magnitude (default: 1.0).

    Returns:
        Tensor of the shape `[N, C, H * factor, W * factor]`
    """
    assert isinstance(factor, int) and factor >= 1
    if kernel is None:
        kernel = [1] * factor

    kernel = torch.tensor(kernel, dtype=torch.float32)
    if kernel.ndim == 1:
        kernel = torch.outer(kernel, kernel)
    kernel /= torch.sum(kernel)

    kernel = kernel * (gain * (factor**2))
    pad_value = kernel.shape[0] - factor
    return upfirdn2d_native(input_tensor, kernel.to(device=input_tensor.device), up=factor, pad=((pad_value + 1) // 2 + factor - 1, pad_value // 2))


def downsample_2d(input_tensor, kernel=None, factor=2, gain=1):
    r"""Downsample2D a batch of 2D images with the given filter.

    Args:
    Accepts a batch of 2D images of the shape `[N, C, H, W]` or `[N, H, W, C]` and downsamples each image with the
    given filter. The filter is normalized so that if the input pixels are constant, they will be scaled by the
    specified `gain`. Pixels outside the image are assumed to be zero, and the filter is padded with zeros so that its
    shape is a multiple of the downsampling factor.
        x: Input tensor of the shape `[N, C, H, W]` or `[N, H, W,
          C]`.
        kernel: FIR filter of the shape `[firH, firW]` or `[firN]`
          (separable). The default is `[1] * factor`, which corresponds to average pooling.
        factor: Integer downsampling factor (default: 2). gain: Scaling factor for signal magnitude (default: 1.0).

    Returns:
        Tensor of the shape `[N, C, H // factor, W // factor]`
    """

    assert isinstance(factor, int) and factor >= 1
    if kernel is None:
        kernel = [1] * factor

    kernel = torch.tensor(kernel, dtype=torch.float32)
    if kernel.ndim == 1:
        kernel = torch.outer(kernel, kernel)
    kernel /= torch.sum(kernel)

    kernel = kernel * gain
    pad_value = kernel.shape[0] - factor
    return upfirdn2d_native(input_tensor, kernel.to(device=input_tensor.device), down=factor, pad=((pad_value + 1) // 2, pad_value // 2))


def upfirdn2d_native(input, kernel, up=1, down=1, pad=(0, 0)):
    up_x = up_y = up
    down_x = down_y = down
    pad_x0 = pad_y0 = pad[0]
    pad_x1 = pad_y1 = pad[1]

    _, channel, in_h, in_w = input.shape
    input = input.reshape(-1, in_h, in_w, 1)

    _, in_h, in_w, minor = input.shape
    kernel_h, kernel_w = kernel.shape

    out = input.view(-1, in_h, 1, in_w, 1, minor)

    # Temporary workaround for mps specific issue: https://github.com/pytorch/pytorch/issues/84535
    if input.device.type == "mps":
        out = out.to("cpu")
    out = F.pad(out, [0, 0, 0, up_x - 1, 0, 0, 0, up_y - 1])
    out = out.view(-1, in_h * up_y, in_w * up_x, minor)

    out = F.pad(out, [0, 0, max(pad_x0, 0), max(pad_x1, 0), max(pad_y0, 0), max(pad_y1, 0)])
    out = out.to(input.device)  # Move back to mps if necessary
    out = out[
        :,
        max(-pad_y0, 0) : out.shape[1] - max(-pad_y1, 0),
        max(-pad_x0, 0) : out.shape[2] - max(-pad_x1, 0),
        :,
    ]

    out = out.permute(0, 3, 1, 2)
    out = out.reshape([-1, 1, in_h * up_y + pad_y0 + pad_y1, in_w * up_x + pad_x0 + pad_x1])
    w = torch.flip(kernel, [0, 1]).view(1, 1, kernel_h, kernel_w)
    out = F.conv2d(out, w)
    out = out.reshape(
        -1,
        minor,
        in_h * up_y + pad_y0 + pad_y1 - kernel_h + 1,
        in_w * up_x + pad_x0 + pad_x1 - kernel_w + 1,
    )
    out = out.permute(0, 2, 3, 1)
    out = out[:, ::down_y, ::down_x, :]

    out_h = (in_h * up_y + pad_y0 + pad_y1 - kernel_h) // down_y + 1
    out_w = (in_w * up_x + pad_x0 + pad_x1 - kernel_w) // down_x + 1

    return out.view(-1, channel, out_h, out_w)<|MERGE_RESOLUTION|>--- conflicted
+++ resolved
@@ -34,38 +34,25 @@
         else:
             self.Conv2d_0 = conv
 
-<<<<<<< HEAD
+
     def forward(self, input_tensor):
         assert input_tensor.shape[1] == self.channels
         if self.use_conv_transpose:
             return self.conv(input_tensor)
 
         upsample_input = F.interpolate(input_tensor, scale_factor=2.0, mode="nearest")
-=======
-    def forward(self, hidden_states):
-        assert hidden_states.shape[1] == self.channels
-        if self.use_conv_transpose:
-            return self.conv(hidden_states)
-
-        hidden_states = F.interpolate(hidden_states, scale_factor=2.0, mode="nearest")
->>>>>>> a7058f42
+
 
         # TODO(Suraj, Patrick) - clean up after weight dicts are correctly renamed
         if self.use_conv:
             if self.name == "conv":
-<<<<<<< HEAD
+
                 output_tensor = self.conv(upsample_input)
             else:
                 output_tensor = self.Conv2d_0(upsample_input)
 
         return output_tensor
-=======
-                hidden_states = self.conv(hidden_states)
-            else:
-                hidden_states = self.Conv2d_0(hidden_states)
-
-        return hidden_states
->>>>>>> a7058f42
+
 
 
 class Downsample2D(nn.Module):
@@ -101,7 +88,7 @@
         else:
             self.conv = conv
 
-<<<<<<< HEAD
+
     def forward(self, input_tensor):
         assert input_tensor.shape[1] == self.channels
         if self.use_conv and self.padding == 0:
@@ -112,18 +99,7 @@
         output_tensor = self.conv(padded_input)
 
         return output_tensor
-=======
-    def forward(self, hidden_states):
-        assert hidden_states.shape[1] == self.channels
-        if self.use_conv and self.padding == 0:
-            pad = (0, 1, 0, 1)
-            hidden_states = F.pad(hidden_states, pad, mode="constant", value=0)
-
-        assert hidden_states.shape[1] == self.channels
-        hidden_states = self.conv(hidden_states)
-
-        return hidden_states
->>>>>>> a7058f42
+
 
 
 class FirUpsample2D(nn.Module):
@@ -204,21 +180,14 @@
 
         return output
 
-<<<<<<< HEAD
+
     def forward(self, input_tensor):
         if self.use_conv:
             height = self._upsample_2d(input_tensor, self.Conv2d_0.weight, kernel=self.fir_kernel)
             height = height + self.Conv2d_0.bias.reshape(1, -1, 1, 1)
         else:
             height = self._upsample_2d(input_tensor, kernel=self.fir_kernel, factor=2)
-=======
-    def forward(self, hidden_states):
-        if self.use_conv:
-            height = self._upsample_2d(hidden_states, self.Conv2d_0.weight, kernel=self.fir_kernel)
-            height = height + self.Conv2d_0.bias.reshape(1, -1, 1, 1)
-        else:
-            height = self._upsample_2d(hidden_states, kernel=self.fir_kernel, factor=2)
->>>>>>> a7058f42
+
 
         return height
 
@@ -275,7 +244,7 @@
 
         return output_tensor
 
-<<<<<<< HEAD
+
     def forward(self, input_tensor):
         if self.use_conv:
             downsample_input = self._downsample_2d(input_tensor, weight=self.Conv2d_0.weight, kernel=self.fir_kernel)
@@ -284,16 +253,7 @@
             output_tensor = self._downsample_2d(input_tensor, kernel=self.fir_kernel, factor=2)
 
         return output_tensor
-=======
-    def forward(self, hidden_states):
-        if self.use_conv:
-            hidden_states = self._downsample_2d(hidden_states, weight=self.Conv2d_0.weight, kernel=self.fir_kernel)
-            hidden_states = hidden_states + self.Conv2d_0.bias.reshape(1, -1, 1, 1)
-        else:
-            hidden_states = self._downsample_2d(hidden_states, kernel=self.fir_kernel, factor=2)
-
-        return hidden_states
->>>>>>> a7058f42
+
 
 
 class ResnetBlock2D(nn.Module):
