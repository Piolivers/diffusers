--- conflicted
+++ resolved
@@ -460,7 +460,6 @@
         return hidden_states * torch.tanh(torch.nn.functional.softplus(hidden_states))
 
 
-<<<<<<< HEAD
 # unet_rl.py
 def rearrange_dims(tensor):
     if len(tensor.shape) == 2:
@@ -528,10 +527,7 @@
         return out + self.residual_conv(x)
 
 
-def upsample_2d(x, kernel=None, factor=2, gain=1):
-=======
 def upsample_2d(hidden_states, kernel=None, factor=2, gain=1):
->>>>>>> 71ca10c6
     r"""Upsample2D a batch of 2D images with the given filter.
     Accepts a batch of 2D images of the shape `[N, C, H, W]` or `[N, H, W, C]` and upsamples each image with the given
     filter. The filter is normalized so that if the input pixels are constant, they will be scaled by the specified
