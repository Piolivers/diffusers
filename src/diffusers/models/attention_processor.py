--- conflicted
+++ resolved
@@ -1278,7 +1278,6 @@
             return hidden_states
 
 
-<<<<<<< HEAD
 class FusedAuraFlowAttnProcessor2_0:
     """Attention processor used typically in processing Aura Flow with fused projections."""
 
@@ -1287,7 +1286,95 @@
             raise ImportError(
                 "FusedAuraFlowAttnProcessor2_0 requires PyTorch 2.0, to use it, please upgrade PyTorch to at least 2.1 or above as we use `scale` in `F.scaled_dot_product_attention()`. "
             )
-=======
+
+    def __call__(
+        self,
+        attn: Attention,
+        hidden_states: torch.FloatTensor,
+        encoder_hidden_states: torch.FloatTensor = None,
+        *args,
+        **kwargs,
+    ) -> torch.FloatTensor:
+        batch_size = hidden_states.shape[0]
+
+        # `sample` projections.
+        qkv = attn.to_qkv(hidden_states)
+        split_size = qkv.shape[-1] // 3
+        query, key, value = torch.split(qkv, split_size, dim=-1)
+
+        # `context` projections.
+        if encoder_hidden_states is not None:
+            encoder_qkv = attn.to_added_qkv(encoder_hidden_states)
+            split_size = encoder_qkv.shape[-1] // 3
+            (
+                encoder_hidden_states_query_proj,
+                encoder_hidden_states_key_proj,
+                encoder_hidden_states_value_proj,
+            ) = torch.split(encoder_qkv, split_size, dim=-1)
+
+        # Reshape.
+        inner_dim = key.shape[-1]
+        head_dim = inner_dim // attn.heads
+        query = query.view(batch_size, -1, attn.heads, head_dim)
+        key = key.view(batch_size, -1, attn.heads, head_dim)
+        value = value.view(batch_size, -1, attn.heads, head_dim)
+
+        # Apply QK norm.
+        if attn.norm_q is not None:
+            query = attn.norm_q(query)
+        if attn.norm_k is not None:
+            key = attn.norm_k(key)
+
+        # Concatenate the projections.
+        if encoder_hidden_states is not None:
+            encoder_hidden_states_query_proj = encoder_hidden_states_query_proj.view(
+                batch_size, -1, attn.heads, head_dim
+            )
+            encoder_hidden_states_key_proj = encoder_hidden_states_key_proj.view(batch_size, -1, attn.heads, head_dim)
+            encoder_hidden_states_value_proj = encoder_hidden_states_value_proj.view(
+                batch_size, -1, attn.heads, head_dim
+            )
+
+            if attn.norm_added_q is not None:
+                encoder_hidden_states_query_proj = attn.norm_added_q(encoder_hidden_states_query_proj)
+            if attn.norm_added_k is not None:
+                encoder_hidden_states_key_proj = attn.norm_added_q(encoder_hidden_states_key_proj)
+
+            query = torch.cat([encoder_hidden_states_query_proj, query], dim=1)
+            key = torch.cat([encoder_hidden_states_key_proj, key], dim=1)
+            value = torch.cat([encoder_hidden_states_value_proj, value], dim=1)
+
+        query = query.transpose(1, 2)
+        key = key.transpose(1, 2)
+        value = value.transpose(1, 2)
+
+        # Attention.
+        hidden_states = F.scaled_dot_product_attention(
+            query, key, value, dropout_p=0.0, scale=attn.scale, is_causal=False
+        )
+        hidden_states = hidden_states.transpose(1, 2).reshape(batch_size, -1, attn.heads * head_dim)
+        hidden_states = hidden_states.to(query.dtype)
+
+        # Split the attention outputs.
+        if encoder_hidden_states is not None:
+            hidden_states, encoder_hidden_states = (
+                hidden_states[:, encoder_hidden_states.shape[1] :],
+                hidden_states[:, : encoder_hidden_states.shape[1]],
+            )
+
+        # linear proj
+        hidden_states = attn.to_out[0](hidden_states)
+        # dropout
+        hidden_states = attn.to_out[1](hidden_states)
+        if encoder_hidden_states is not None:
+            encoder_hidden_states = attn.to_add_out(encoder_hidden_states)
+
+        if encoder_hidden_states is not None:
+            return hidden_states, encoder_hidden_states
+        else:
+            return hidden_states
+
+
 # YiYi to-do: refactor rope related functions/classes
 def apply_rope(xq, xk, freqs_cis):
     xq_ = xq.float().reshape(*xq.shape[:-1], -1, 1, 2)
@@ -1369,43 +1456,12 @@
     def __init__(self):
         if not hasattr(F, "scaled_dot_product_attention"):
             raise ImportError("FluxAttnProcessor2_0 requires PyTorch 2.0, to use it, please upgrade PyTorch to 2.0.")
->>>>>>> 7b98c4cc
 
     def __call__(
         self,
         attn: Attention,
         hidden_states: torch.FloatTensor,
         encoder_hidden_states: torch.FloatTensor = None,
-<<<<<<< HEAD
-        *args,
-        **kwargs,
-    ) -> torch.FloatTensor:
-        batch_size = hidden_states.shape[0]
-
-        # `sample` projections.
-        qkv = attn.to_qkv(hidden_states)
-        split_size = qkv.shape[-1] // 3
-        query, key, value = torch.split(qkv, split_size, dim=-1)
-
-        # `context` projections.
-        if encoder_hidden_states is not None:
-            encoder_qkv = attn.to_added_qkv(encoder_hidden_states)
-            split_size = encoder_qkv.shape[-1] // 3
-            (
-                encoder_hidden_states_query_proj,
-                encoder_hidden_states_key_proj,
-                encoder_hidden_states_value_proj,
-            ) = torch.split(encoder_qkv, split_size, dim=-1)
-
-        # Reshape.
-        inner_dim = key.shape[-1]
-        head_dim = inner_dim // attn.heads
-        query = query.view(batch_size, -1, attn.heads, head_dim)
-        key = key.view(batch_size, -1, attn.heads, head_dim)
-        value = value.view(batch_size, -1, attn.heads, head_dim)
-
-        # Apply QK norm.
-=======
         attention_mask: Optional[torch.FloatTensor] = None,
         image_rotary_emb: Optional[torch.Tensor] = None,
     ) -> torch.FloatTensor:
@@ -1432,50 +1488,11 @@
         key = key.view(batch_size, -1, attn.heads, head_dim).transpose(1, 2)
         value = value.view(batch_size, -1, attn.heads, head_dim).transpose(1, 2)
 
->>>>>>> 7b98c4cc
         if attn.norm_q is not None:
             query = attn.norm_q(query)
         if attn.norm_k is not None:
             key = attn.norm_k(key)
 
-<<<<<<< HEAD
-        # Concatenate the projections.
-        if encoder_hidden_states is not None:
-            encoder_hidden_states_query_proj = encoder_hidden_states_query_proj.view(
-                batch_size, -1, attn.heads, head_dim
-            )
-            encoder_hidden_states_key_proj = encoder_hidden_states_key_proj.view(batch_size, -1, attn.heads, head_dim)
-            encoder_hidden_states_value_proj = encoder_hidden_states_value_proj.view(
-                batch_size, -1, attn.heads, head_dim
-            )
-
-            if attn.norm_added_q is not None:
-                encoder_hidden_states_query_proj = attn.norm_added_q(encoder_hidden_states_query_proj)
-            if attn.norm_added_k is not None:
-                encoder_hidden_states_key_proj = attn.norm_added_q(encoder_hidden_states_key_proj)
-
-            query = torch.cat([encoder_hidden_states_query_proj, query], dim=1)
-            key = torch.cat([encoder_hidden_states_key_proj, key], dim=1)
-            value = torch.cat([encoder_hidden_states_value_proj, value], dim=1)
-
-        query = query.transpose(1, 2)
-        key = key.transpose(1, 2)
-        value = value.transpose(1, 2)
-
-        # Attention.
-        hidden_states = F.scaled_dot_product_attention(
-            query, key, value, dropout_p=0.0, scale=attn.scale, is_causal=False
-        )
-        hidden_states = hidden_states.transpose(1, 2).reshape(batch_size, -1, attn.heads * head_dim)
-        hidden_states = hidden_states.to(query.dtype)
-
-        # Split the attention outputs.
-        if encoder_hidden_states is not None:
-            hidden_states, encoder_hidden_states = (
-                hidden_states[:, encoder_hidden_states.shape[1] :],
-                hidden_states[:, : encoder_hidden_states.shape[1]],
-            )
-=======
         # `context` projections.
         encoder_hidden_states_query_proj = attn.add_q_proj(encoder_hidden_states)
         encoder_hidden_states_key_proj = attn.add_k_proj(encoder_hidden_states)
@@ -1516,21 +1533,11 @@
             hidden_states[:, : encoder_hidden_states.shape[1]],
             hidden_states[:, encoder_hidden_states.shape[1] :],
         )
->>>>>>> 7b98c4cc
 
         # linear proj
         hidden_states = attn.to_out[0](hidden_states)
         # dropout
         hidden_states = attn.to_out[1](hidden_states)
-<<<<<<< HEAD
-        if encoder_hidden_states is not None:
-            encoder_hidden_states = attn.to_add_out(encoder_hidden_states)
-
-        if encoder_hidden_states is not None:
-            return hidden_states, encoder_hidden_states
-        else:
-            return hidden_states
-=======
         encoder_hidden_states = attn.to_add_out(encoder_hidden_states)
 
         if input_ndim == 4:
@@ -1539,7 +1546,6 @@
             encoder_hidden_states = encoder_hidden_states.transpose(-1, -2).reshape(batch_size, channel, height, width)
 
         return hidden_states, encoder_hidden_states
->>>>>>> 7b98c4cc
 
 
 class XFormersAttnAddedKVProcessor:
