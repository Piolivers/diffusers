--- conflicted
+++ resolved
@@ -1596,26 +1596,6 @@
         return hidden_states
 
 
-<<<<<<< HEAD
-=======
-AttentionProcessor = Union[
-    AttnProcessor,
-    AttnProcessor2_0,
-    XFormersAttnProcessor,
-    SlicedAttnProcessor,
-    AttnAddedKVProcessor,
-    SlicedAttnAddedKVProcessor,
-    AttnAddedKVProcessor2_0,
-    XFormersAttnAddedKVProcessor,
-    LoRAAttnProcessor,
-    LoRAXFormersAttnProcessor,
-    LoRAAttnAddedKVProcessor,
-    CustomDiffusionAttnProcessor,
-    CustomDiffusionXFormersAttnProcessor,
-]
-
-
->>>>>>> 7d0ac4ee
 class SpatialNorm(nn.Module):
     """
     Spatially conditioned normalization as defined in https://arxiv.org/abs/2209.09002
