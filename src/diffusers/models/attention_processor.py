--- conflicted
+++ resolved
@@ -13,12 +13,9 @@
 # limitations under the License.
 import inspect
 import math
-<<<<<<< HEAD
+
 from importlib import import_module
 from typing import Callable, Dict, List, Optional, Union
-=======
-from typing import Callable, List, Optional, Union
->>>>>>> fa2abfdb
 
 import torch
 import torch.nn.functional as F
