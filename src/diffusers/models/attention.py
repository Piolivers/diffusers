--- conflicted
+++ resolved
@@ -446,48 +446,8 @@
 
         # 3. Feed-forward
         self.norm3 = nn.LayerNorm(dim)
-
-<<<<<<< HEAD
-        # if xformers is installed try to use memory_efficient_attention by default
-#        if is_xformers_available():
-#            try:
-#                self.set_use_memory_efficient_attention_xformers(True)
-#            except Exception as e:
-#                warnings.warn(
-#                    "Could not enable memory efficient attention. Make sure xformers is installed"
-#                    f" correctly and a GPU is available: {e}"
-#                )
-
+        
     def forward(self, hidden_states, context=None, timestep=None, cross_attention_kwargs=None):
-=======
-    def set_use_memory_efficient_attention_xformers(self, use_memory_efficient_attention_xformers: bool):
-        if not is_xformers_available():
-            print("Here is how to install it")
-            raise ModuleNotFoundError(
-                "Refer to https://github.com/facebookresearch/xformers for more information on how to install"
-                " xformers",
-                name="xformers",
-            )
-        elif not torch.cuda.is_available():
-            raise ValueError(
-                "torch.cuda.is_available() should be True but is False. xformers' memory efficient attention is only"
-                " available for GPU "
-            )
-        else:
-            try:
-                # Make sure we can run the memory efficient attention
-                _ = xformers.ops.memory_efficient_attention(
-                    torch.randn((1, 2, 40), device="cuda"),
-                    torch.randn((1, 2, 40), device="cuda"),
-                    torch.randn((1, 2, 40), device="cuda"),
-                )
-            except Exception as e:
-                raise e
-            self.attn1._use_memory_efficient_attention_xformers = use_memory_efficient_attention_xformers
-            self.attn2._use_memory_efficient_attention_xformers = use_memory_efficient_attention_xformers
-
-    def forward(self, hidden_states, context=None, timestep=None):
->>>>>>> 086c7f9e
         # 1. Self-Attention
         norm_hidden_states = (
             self.norm1(hidden_states, timestep) if self.use_ada_layer_norm else self.norm1(hidden_states)
