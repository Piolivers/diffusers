# Copyright 2023 The HuggingFace Team. All rights reserved.
#
# Licensed under the Apache License, Version 2.0 (the "License");
# you may not use this file except in compliance with the License.
# You may obtain a copy of the License at
#
#     http://www.apache.org/licenses/LICENSE-2.0
#
# Unless required by applicable law or agreed to in writing, software
# distributed under the License is distributed on an "AS IS" BASIS,
# WITHOUT WARRANTIES OR CONDITIONS OF ANY KIND, either express or implied.
# See the License for the specific language governing permissions and
# limitations under the License.

from ..utils import _LazyModule, is_flax_available, is_torch_available


_import_structure = {}

if is_torch_available():
<<<<<<< HEAD
    from .adapter import MultiAdapter, T2IAdapter
    from .autoencoder_asym_kl import AsymmetricAutoencoderKL
    from .autoencoder_kl import AutoencoderKL
    from .autoencoder_tiny import AutoencoderTiny
    from .controlnet import ControlNetModel
    from .dual_transformer_2d import DualTransformer2DModel
    from .modeling_utils import ModelMixin
    from .prior_transformer import PriorTransformer
    from .t5_film_transformer import T5FilmDecoder
    from .transformer_2d import Transformer2DModel
    from .transformer_3d import Transformer3DModel
    from .unet_1d import UNet1DModel
    from .unet_2d import UNet2DModel
    from .unet_2d_condition import UNet2DConditionModel
    from .unet_3d_condition import UNet3DConditionModel
    from .vq_model import VQModel
=======
    _import_structure["adapter"] = ["MultiAdapter", "T2IAdapter"]
    _import_structure["autoencoder_asym_kl"] = ["AsymmetricAutoencoderKL"]
    _import_structure["autoencoder_kl"] = ["AutoencoderKL"]
    _import_structure["autoencoder_tiny"] = ["AutoencoderTiny"]
    _import_structure["controlnet"] = ["ControlNetModel"]
    _import_structure["dual_transformer_2d"] = ["DualTransformer2DModel"]
    _import_structure["modeling_utils"] = ["ModelMixin"]
    _import_structure["prior_transformer"] = ["PriorTransformer"]
    _import_structure["t5_film_transformer"] = ["T5FilmDecoder"]
    _import_structure["transformer_2d"] = ["Transformer2DModel"]
    _import_structure["transformer_temporal"] = ["TransformerTemporalModel"]
    _import_structure["unet_1d"] = ["UNet1DModel"]
    _import_structure["unet_2d"] = ["UNet2DModel"]
    _import_structure["unet_2d_condition"] = ["UNet2DConditionModel"]
    _import_structure["unet_3d_condition"] = ["UNet3DConditionModel"]
    _import_structure["vq_model"] = ["VQModel"]
>>>>>>> d82157b3

if is_flax_available():
    _import_structure["controlnet_flax"] = ["FlaxControlNetModel"]
    _import_structure["unet_2d_condition_flax"] = ["FlaxUNet2DConditionModel"]
    _import_structure["vae_flax"] = ["FlaxAutoencoderKL"]

import sys


sys.modules[__name__] = _LazyModule(__name__, globals()["__file__"], _import_structure, module_spec=__spec__)<|MERGE_RESOLUTION|>--- conflicted
+++ resolved
@@ -18,24 +18,6 @@
 _import_structure = {}
 
 if is_torch_available():
-<<<<<<< HEAD
-    from .adapter import MultiAdapter, T2IAdapter
-    from .autoencoder_asym_kl import AsymmetricAutoencoderKL
-    from .autoencoder_kl import AutoencoderKL
-    from .autoencoder_tiny import AutoencoderTiny
-    from .controlnet import ControlNetModel
-    from .dual_transformer_2d import DualTransformer2DModel
-    from .modeling_utils import ModelMixin
-    from .prior_transformer import PriorTransformer
-    from .t5_film_transformer import T5FilmDecoder
-    from .transformer_2d import Transformer2DModel
-    from .transformer_3d import Transformer3DModel
-    from .unet_1d import UNet1DModel
-    from .unet_2d import UNet2DModel
-    from .unet_2d_condition import UNet2DConditionModel
-    from .unet_3d_condition import UNet3DConditionModel
-    from .vq_model import VQModel
-=======
     _import_structure["adapter"] = ["MultiAdapter", "T2IAdapter"]
     _import_structure["autoencoder_asym_kl"] = ["AsymmetricAutoencoderKL"]
     _import_structure["autoencoder_kl"] = ["AutoencoderKL"]
@@ -46,13 +28,13 @@
     _import_structure["prior_transformer"] = ["PriorTransformer"]
     _import_structure["t5_film_transformer"] = ["T5FilmDecoder"]
     _import_structure["transformer_2d"] = ["Transformer2DModel"]
+    _import_structure["transformer_3d"] = ["Transformer3DModel"]
     _import_structure["transformer_temporal"] = ["TransformerTemporalModel"]
     _import_structure["unet_1d"] = ["UNet1DModel"]
     _import_structure["unet_2d"] = ["UNet2DModel"]
     _import_structure["unet_2d_condition"] = ["UNet2DConditionModel"]
     _import_structure["unet_3d_condition"] = ["UNet3DConditionModel"]
     _import_structure["vq_model"] = ["VQModel"]
->>>>>>> d82157b3
 
 if is_flax_available():
     _import_structure["controlnet_flax"] = ["FlaxControlNetModel"]
