# coding=utf-8
# Copyright 2022 The HuggingFace Inc. team.
# Copyright (c) 2022, NVIDIA CORPORATION.  All rights reserved.
#
# Licensed under the Apache License, Version 2.0 (the "License");
# you may not use this file except in compliance with the License.
# You may obtain a copy of the License at
#
#     http://www.apache.org/licenses/LICENSE-2.0
#
# Unless required by applicable law or agreed to in writing, software
# distributed under the License is distributed on an "AS IS" BASIS,
# WITHOUT WARRANTIES OR CONDITIONS OF ANY KIND, either express or implied.
# See the License for the specific language governing permissions and
# limitations under the License.

import inspect
import os
from functools import partial
from typing import Callable, List, Optional, Tuple, Union

import torch
from torch import Tensor, device

from huggingface_hub import hf_hub_download
from huggingface_hub.utils import EntryNotFoundError, RepositoryNotFoundError, RevisionNotFoundError
from requests import HTTPError

from .. import __version__
from ..utils import (
    CONFIG_NAME,
    DIFFUSERS_CACHE,
    FLAX_WEIGHTS_NAME,
    HF_HUB_OFFLINE,
    HUGGINGFACE_CO_RESOLVE_ENDPOINT,
    SAFETENSORS_WEIGHTS_NAME,
    WEIGHTS_NAME,
    is_accelerate_available,
    is_safetensors_available,
    is_torch_version,
    logging,
)


logger = logging.get_logger(__name__)


if is_torch_version(">=", "1.9.0"):
    _LOW_CPU_MEM_USAGE_DEFAULT = True
else:
    _LOW_CPU_MEM_USAGE_DEFAULT = False


if is_accelerate_available():
    import accelerate
    from accelerate.utils import set_module_tensor_to_device
    from accelerate.utils.versions import is_torch_version

if is_safetensors_available():
    import safetensors


def get_parameter_device(parameter: torch.nn.Module):
    try:
        return next(parameter.parameters()).device
    except StopIteration:
        # For torch.nn.DataParallel compatibility in PyTorch 1.5

        def find_tensor_attributes(module: torch.nn.Module) -> List[Tuple[str, Tensor]]:
            tuples = [(k, v) for k, v in module.__dict__.items() if torch.is_tensor(v)]
            return tuples

        gen = parameter._named_members(get_members_fn=find_tensor_attributes)
        first_tuple = next(gen)
        return first_tuple[1].device


def get_parameter_dtype(parameter: torch.nn.Module):
    try:
        return next(parameter.parameters()).dtype
    except StopIteration:
        # For torch.nn.DataParallel compatibility in PyTorch 1.5

        def find_tensor_attributes(module: torch.nn.Module) -> List[Tuple[str, Tensor]]:
            tuples = [(k, v) for k, v in module.__dict__.items() if torch.is_tensor(v)]
            return tuples

        gen = parameter._named_members(get_members_fn=find_tensor_attributes)
        first_tuple = next(gen)
        return first_tuple[1].dtype


def load_state_dict(checkpoint_file: Union[str, os.PathLike]):
    """
    Reads a checkpoint file, returning properly formatted errors if they arise.
    """
    try:
        if os.path.basename(checkpoint_file) == WEIGHTS_NAME:
            return torch.load(checkpoint_file, map_location="cpu")
        else:
            return safetensors.torch.load_file(checkpoint_file, device="cpu")
    except Exception as e:
        try:
            with open(checkpoint_file) as f:
                if f.read().startswith("version"):
                    raise OSError(
                        "You seem to have cloned a repository without having git-lfs installed. Please install "
                        "git-lfs and run `git lfs install` followed by `git lfs pull` in the folder "
                        "you cloned."
                    )
                else:
                    raise ValueError(
                        f"Unable to locate the file {checkpoint_file} which is necessary to load this pretrained "
                        "model. Make sure you have saved the model properly."
                    ) from e
        except (UnicodeDecodeError, ValueError):
            raise OSError(
                f"Unable to load weights from checkpoint file for '{checkpoint_file}' "
                f"at '{checkpoint_file}'. "
                "If you tried to load a PyTorch model from a TF 2.0 checkpoint, please set from_tf=True."
            )


def _load_state_dict_into_model(model_to_load, state_dict):
    # Convert old format to new format if needed from a PyTorch state_dict
    # copy state_dict so _load_from_state_dict can modify it
    state_dict = state_dict.copy()
    error_msgs = []

    # PyTorch's `_load_from_state_dict` does not copy parameters in a module's descendants
    # so we need to apply the function recursively.
    def load(module: torch.nn.Module, prefix=""):
        args = (state_dict, prefix, {}, True, [], [], error_msgs)
        module._load_from_state_dict(*args)

        for name, child in module._modules.items():
            if child is not None:
                load(child, prefix + name + ".")

    load(model_to_load)

    return error_msgs


class ModelMixin(torch.nn.Module):
    r"""
    Base class for all models.

    [`ModelMixin`] takes care of storing the configuration of the models and handles methods for loading, downloading
    and saving models.

        - **config_name** ([`str`]) -- A filename under which the model should be stored when calling
          [`~models.ModelMixin.save_pretrained`].
    """
    config_name = CONFIG_NAME
    _automatically_saved_args = ["_diffusers_version", "_class_name", "_name_or_path"]
    _supports_gradient_checkpointing = False

    def __init__(self):
        super().__init__()

    @property
    def is_gradient_checkpointing(self) -> bool:
        """
        Whether gradient checkpointing is activated for this model or not.

        Note that in other frameworks this feature can be referred to as "activation checkpointing" or "checkpoint
        activations".
        """
        return any(hasattr(m, "gradient_checkpointing") and m.gradient_checkpointing for m in self.modules())

    def enable_gradient_checkpointing(self):
        """
        Activates gradient checkpointing for the current model.

        Note that in other frameworks this feature can be referred to as "activation checkpointing" or "checkpoint
        activations".
        """
        if not self._supports_gradient_checkpointing:
            raise ValueError(f"{self.__class__.__name__} does not support gradient checkpointing.")
        self.apply(partial(self._set_gradient_checkpointing, value=True))

    def disable_gradient_checkpointing(self):
        """
        Deactivates gradient checkpointing for the current model.

        Note that in other frameworks this feature can be referred to as "activation checkpointing" or "checkpoint
        activations".
        """
        if self._supports_gradient_checkpointing:
            self.apply(partial(self._set_gradient_checkpointing, value=False))

    def set_use_memory_efficient_attention_xformers(self, valid: bool) -> None:
        # Recursively walk through all the children.
        # Any children which exposes the set_use_memory_efficient_attention_xformers method
        # gets the message
        def fn_recursive_set_mem_eff(module: torch.nn.Module):
            if hasattr(module, "set_use_memory_efficient_attention_xformers"):
                module.set_use_memory_efficient_attention_xformers(valid)

            for child in module.children():
                fn_recursive_set_mem_eff(child)

        for module in self.children():
            if isinstance(module, torch.nn.Module):
                fn_recursive_set_mem_eff(module)

    def enable_xformers_memory_efficient_attention(self):
        r"""
        Enable memory efficient attention as implemented in xformers.

        When this option is enabled, you should observe lower GPU memory usage and a potential speed up at inference
        time. Speed up at training time is not guaranteed.

        Warning: When Memory Efficient Attention and Sliced attention are both enabled, the Memory Efficient Attention
        is used.
        """
        self.set_use_memory_efficient_attention_xformers(True)

    def disable_xformers_memory_efficient_attention(self):
        r"""
        Disable memory efficient attention as implemented in xformers.
        """
        self.set_use_memory_efficient_attention_xformers(False)

    def save_pretrained(
        self,
        save_directory: Union[str, os.PathLike],
        is_main_process: bool = True,
        save_function: Callable = None,
        safe_serialization: bool = False,
    ):
        """
        Save a model and its configuration file to a directory, so that it can be re-loaded using the
        `[`~models.ModelMixin.from_pretrained`]` class method.

        Arguments:
            save_directory (`str` or `os.PathLike`):
                Directory to which to save. Will be created if it doesn't exist.
            is_main_process (`bool`, *optional*, defaults to `True`):
                Whether the process calling this is the main process or not. Useful when in distributed training like
                TPUs and need to call this function on all processes. In this case, set `is_main_process=True` only on
                the main process to avoid race conditions.
            save_function (`Callable`):
                The function to use to save the state dictionary. Useful on distributed training like TPUs when one
                need to replace `torch.save` by another method. Can be configured with the environment variable
                `DIFFUSERS_SAVE_MODE`.
            safe_serialization (`bool`, *optional*, defaults to `False`):
                Whether to save the model using `safetensors` or the traditional PyTorch way (that uses `pickle`).
        """
        if safe_serialization and not is_safetensors_available():
            raise ImportError("`safe_serialization` requires the `safetensors library: `pip install safetensors`.")

        if os.path.isfile(save_directory):
            logger.error(f"Provided path ({save_directory}) should be a directory, not a file")
            return

        if save_function is None:
            save_function = safetensors.torch.save_file if safe_serialization else torch.save

        os.makedirs(save_directory, exist_ok=True)

        model_to_save = self

        # Attach architecture to the config
        # Save the config
        if is_main_process:
            model_to_save.save_config(save_directory)

        # Save the model
        state_dict = model_to_save.state_dict()

        weights_name = SAFETENSORS_WEIGHTS_NAME if safe_serialization else WEIGHTS_NAME

        # Clean the folder from a previous save
        for filename in os.listdir(save_directory):
            full_filename = os.path.join(save_directory, filename)
            # If we have a shard file that is not going to be replaced, we delete it, but only from the main process
            # in distributed settings to avoid race conditions.
            weights_no_suffix = weights_name.replace(".bin", "").replace(".safetensors", "")
            if filename.startswith(weights_no_suffix) and os.path.isfile(full_filename) and is_main_process:
                os.remove(full_filename)

        # Save the model
        save_function(state_dict, os.path.join(save_directory, weights_name))

        logger.info(f"Model weights saved in {os.path.join(save_directory, weights_name)}")

    @classmethod
    def from_pretrained(cls, pretrained_model_name_or_path: Optional[Union[str, os.PathLike]], **kwargs):
        r"""
        Instantiate a pretrained pytorch model from a pre-trained model configuration.

        The model is set in evaluation mode by default using `model.eval()` (Dropout modules are deactivated). To train
        the model, you should first set it back in training mode with `model.train()`.

        The warning *Weights from XXX not initialized from pretrained model* means that the weights of XXX do not come
        pretrained with the rest of the model. It is up to you to train those weights with a downstream fine-tuning
        task.

        The warning *Weights from XXX not used in YYY* means that the layer XXX is not used by YYY, therefore those
        weights are discarded.

        Parameters:
            pretrained_model_name_or_path (`str` or `os.PathLike`, *optional*):
                Can be either:

                    - A string, the *model id* of a pretrained model hosted inside a model repo on huggingface.co.
                      Valid model ids should have an organization name, like `google/ddpm-celebahq-256`.
                    - A path to a *directory* containing model weights saved using [`~ModelMixin.save_config`], e.g.,
                      `./my_model_directory/`.

            cache_dir (`Union[str, os.PathLike]`, *optional*):
                Path to a directory in which a downloaded pretrained model configuration should be cached if the
                standard cache should not be used.
            torch_dtype (`str` or `torch.dtype`, *optional*):
                Override the default `torch.dtype` and load the model under this dtype. If `"auto"` is passed the dtype
                will be automatically derived from the model's weights.
            force_download (`bool`, *optional*, defaults to `False`):
                Whether or not to force the (re-)download of the model weights and configuration files, overriding the
                cached versions if they exist.
            resume_download (`bool`, *optional*, defaults to `False`):
                Whether or not to delete incompletely received files. Will attempt to resume the download if such a
                file exists.
            proxies (`Dict[str, str]`, *optional*):
                A dictionary of proxy servers to use by protocol or endpoint, e.g., `{'http': 'foo.bar:3128',
                'http://hostname': 'foo.bar:4012'}`. The proxies are used on each request.
            output_loading_info(`bool`, *optional*, defaults to `False`):
                Whether or not to also return a dictionary containing missing keys, unexpected keys and error messages.
            local_files_only(`bool`, *optional*, defaults to `False`):
                Whether or not to only look at local files (i.e., do not try to download the model).
            use_auth_token (`str` or *bool*, *optional*):
                The token to use as HTTP bearer authorization for remote files. If `True`, will use the token generated
                when running `diffusers-cli login` (stored in `~/.huggingface`).
            revision (`str`, *optional*, defaults to `"main"`):
                The specific model version to use. It can be a branch name, a tag name, or a commit id, since we use a
                git-based system for storing models and other artifacts on huggingface.co, so `revision` can be any
                identifier allowed by git.
            from_flax (`bool`, *optional*, defaults to `False`):
                Load the model weights from a Flax checkpoint save file.
            subfolder (`str`, *optional*, defaults to `""`):
                In case the relevant files are located inside a subfolder of the model repo (either remote in
                huggingface.co or downloaded locally), you can specify the folder name here.

            mirror (`str`, *optional*):
                Mirror source to accelerate downloads in China. If you are from China and have an accessibility
                problem, you can set this option to resolve it. Note that we do not guarantee the timeliness or safety.
                Please refer to the mirror site for more information.
            device_map (`str` or `Dict[str, Union[int, str, torch.device]]`, *optional*):
                A map that specifies where each submodule should go. It doesn't need to be refined to each
                parameter/buffer name, once a given module name is inside, every submodule of it will be sent to the
                same device.

                To have Accelerate compute the most optimized `device_map` automatically, set `device_map="auto"`. For
                more information about each option see [designing a device
                map](https://hf.co/docs/accelerate/main/en/usage_guides/big_modeling#designing-a-device-map).
            low_cpu_mem_usage (`bool`, *optional*, defaults to `True` if torch version >= 1.9.0 else `False`):
                Speed up model loading by not initializing the weights and only loading the pre-trained weights. This
                also tries to not use more than 1x model size in CPU memory (including peak memory) while loading the
                model. This is only supported when torch version >= 1.9.0. If you are using an older version of torch,
                setting this argument to `True` will raise an error.

        <Tip>

         It is required to be logged in (`huggingface-cli login`) when you want to use private or [gated
         models](https://huggingface.co/docs/hub/models-gated#gated-models).

        </Tip>

        <Tip>

        Activate the special ["offline-mode"](https://huggingface.co/diffusers/installation.html#offline-mode) to use
        this method in a firewalled environment.

        </Tip>

        """
        cache_dir = kwargs.pop("cache_dir", DIFFUSERS_CACHE)
        ignore_mismatched_sizes = kwargs.pop("ignore_mismatched_sizes", False)
        force_download = kwargs.pop("force_download", False)
        from_flax = kwargs.pop("from_flax", False)
        resume_download = kwargs.pop("resume_download", False)
        proxies = kwargs.pop("proxies", None)
        output_loading_info = kwargs.pop("output_loading_info", False)
        local_files_only = kwargs.pop("local_files_only", HF_HUB_OFFLINE)
        use_auth_token = kwargs.pop("use_auth_token", None)
        revision = kwargs.pop("revision", None)
        torch_dtype = kwargs.pop("torch_dtype", None)
        subfolder = kwargs.pop("subfolder", None)
        device_map = kwargs.pop("device_map", None)
        low_cpu_mem_usage = kwargs.pop("low_cpu_mem_usage", _LOW_CPU_MEM_USAGE_DEFAULT)

        if low_cpu_mem_usage and not is_accelerate_available():
            low_cpu_mem_usage = False
            logger.warning(
                "Cannot initialize model with low cpu memory usage because `accelerate` was not found in the"
                " environment. Defaulting to `low_cpu_mem_usage=False`. It is strongly recommended to install"
                " `accelerate` for faster and less memory-intense model loading. You can do so with: \n```\npip"
                " install accelerate\n```\n."
            )

        if device_map is not None and not is_accelerate_available():
            raise NotImplementedError(
                "Loading and dispatching requires `accelerate`. Please make sure to install accelerate or set"
                " `device_map=None`. You can install accelerate with `pip install accelerate`."
            )

        # Check if we can handle device_map and dispatching the weights
        if device_map is not None and not is_torch_version(">=", "1.9.0"):
            raise NotImplementedError(
                "Loading and dispatching requires torch >= 1.9.0. Please either update your PyTorch version or set"
                " `device_map=None`."
            )

        if low_cpu_mem_usage is True and not is_torch_version(">=", "1.9.0"):
            raise NotImplementedError(
                "Low memory initialization requires torch >= 1.9.0. Please either update your PyTorch version or set"
                " `low_cpu_mem_usage=False`."
            )

        if low_cpu_mem_usage is False and device_map is not None:
            raise ValueError(
                f"You cannot set `low_cpu_mem_usage` to `False` while using device_map={device_map} for loading and"
                " dispatching. Please make sure to set `low_cpu_mem_usage=True`."
            )

        user_agent = {
            "diffusers": __version__,
            "file_type": "model",
            "framework": "pytorch",
        }

        # Load config if we don't provide a configuration
        config_path = pretrained_model_name_or_path

        # This variable will flag if we're loading a sharded checkpoint. In this case the archive file is just the
        # Load model

        model_file = None
<<<<<<< HEAD
        if is_safetensors_available():
            try:
                model_file = _get_model_file(
                    pretrained_model_name_or_path,
                    weights_name=SAFETENSORS_WEIGHTS_NAME,
                    cache_dir=cache_dir,
                    force_download=force_download,
                    resume_download=resume_download,
                    proxies=proxies,
                    local_files_only=local_files_only,
                    use_auth_token=use_auth_token,
                    revision=revision,
                    subfolder=subfolder,
                    user_agent=user_agent,
                )
            except:
                pass
        if model_file is None:
            model_file = _get_model_file(
=======
        if from_flax:
            model_file = cls._get_model_file(
>>>>>>> b2ea8a84
                pretrained_model_name_or_path,
                weights_name=FLAX_WEIGHTS_NAME,
                cache_dir=cache_dir,
                force_download=force_download,
                resume_download=resume_download,
                proxies=proxies,
                local_files_only=local_files_only,
                use_auth_token=use_auth_token,
                revision=revision,
                subfolder=subfolder,
                user_agent=user_agent,
            )
            config, unused_kwargs = cls.load_config(
                config_path,
                cache_dir=cache_dir,
                return_unused_kwargs=True,
                force_download=force_download,
                resume_download=resume_download,
                proxies=proxies,
                local_files_only=local_files_only,
                use_auth_token=use_auth_token,
                revision=revision,
                subfolder=subfolder,
                device_map=device_map,
                **kwargs,
            )
            model = cls.from_config(config, **unused_kwargs)

            # Convert the weights
            from .modeling_pytorch_flax_utils import load_flax_checkpoint_in_pytorch_model

            model = load_flax_checkpoint_in_pytorch_model(model, model_file)
        else:
            if is_safetensors_available():
                try:
                    model_file = cls._get_model_file(
                        pretrained_model_name_or_path,
                        weights_name=SAFETENSORS_WEIGHTS_NAME,
                        cache_dir=cache_dir,
                        force_download=force_download,
                        resume_download=resume_download,
                        proxies=proxies,
                        local_files_only=local_files_only,
                        use_auth_token=use_auth_token,
                        revision=revision,
                        subfolder=subfolder,
                        user_agent=user_agent,
                    )
                except:
                    pass
            if model_file is None:
                model_file = cls._get_model_file(
                    pretrained_model_name_or_path,
                    weights_name=WEIGHTS_NAME,
                    cache_dir=cache_dir,
                    force_download=force_download,
                    resume_download=resume_download,
                    proxies=proxies,
                    local_files_only=local_files_only,
                    use_auth_token=use_auth_token,
                    revision=revision,
                    subfolder=subfolder,
                    user_agent=user_agent,
                )

            if low_cpu_mem_usage:
                # Instantiate model with empty weights
                with accelerate.init_empty_weights():
                    config, unused_kwargs = cls.load_config(
                        config_path,
                        cache_dir=cache_dir,
                        return_unused_kwargs=True,
                        force_download=force_download,
                        resume_download=resume_download,
                        proxies=proxies,
                        local_files_only=local_files_only,
                        use_auth_token=use_auth_token,
                        revision=revision,
                        subfolder=subfolder,
                        device_map=device_map,
                        **kwargs,
                    )
                    model = cls.from_config(config, **unused_kwargs)

                # if device_map is None, load the state dict and move the params from meta device to the cpu
                if device_map is None:
                    param_device = "cpu"
                    state_dict = load_state_dict(model_file)
                    # move the params from meta device to cpu
                    for param_name, param in state_dict.items():
                        accepts_dtype = "dtype" in set(
                            inspect.signature(set_module_tensor_to_device).parameters.keys()
                        )
                        if accepts_dtype:
                            set_module_tensor_to_device(
                                model, param_name, param_device, value=param, dtype=torch_dtype
                            )
                        else:
                            set_module_tensor_to_device(model, param_name, param_device, value=param)
                else:  # else let accelerate handle loading and dispatching.
                    # Load weights and dispatch according to the device_map
                    # by deafult the device_map is None and the weights are loaded on the CPU
                    accelerate.load_checkpoint_and_dispatch(model, model_file, device_map, dtype=torch_dtype)

                loading_info = {
                    "missing_keys": [],
                    "unexpected_keys": [],
                    "mismatched_keys": [],
                    "error_msgs": [],
                }
            else:
                config, unused_kwargs = cls.load_config(
                    config_path,
                    cache_dir=cache_dir,
                    return_unused_kwargs=True,
                    force_download=force_download,
                    resume_download=resume_download,
                    proxies=proxies,
                    local_files_only=local_files_only,
                    use_auth_token=use_auth_token,
                    revision=revision,
                    subfolder=subfolder,
                    device_map=device_map,
                    **kwargs,
                )
                model = cls.from_config(config, **unused_kwargs)

                state_dict = load_state_dict(model_file)

                model, missing_keys, unexpected_keys, mismatched_keys, error_msgs = cls._load_pretrained_model(
                    model,
                    state_dict,
                    model_file,
                    pretrained_model_name_or_path,
                    ignore_mismatched_sizes=ignore_mismatched_sizes,
                )

                loading_info = {
                    "missing_keys": missing_keys,
                    "unexpected_keys": unexpected_keys,
                    "mismatched_keys": mismatched_keys,
                    "error_msgs": error_msgs,
                }

        if torch_dtype is not None and not isinstance(torch_dtype, torch.dtype):
            raise ValueError(
                f"{torch_dtype} needs to be of type `torch.dtype`, e.g. `torch.float16`, but is {type(torch_dtype)}."
            )
        elif torch_dtype is not None:
            model = model.to(torch_dtype)

        model.register_to_config(_name_or_path=pretrained_model_name_or_path)

        # Set model in evaluation mode to deactivate DropOut modules by default
        model.eval()
        if output_loading_info:
            return model, loading_info

        return model

    @classmethod
    def _load_pretrained_model(
        cls,
        model,
        state_dict,
        resolved_archive_file,
        pretrained_model_name_or_path,
        ignore_mismatched_sizes=False,
    ):
        # Retrieve missing & unexpected_keys
        model_state_dict = model.state_dict()
        loaded_keys = [k for k in state_dict.keys()]

        expected_keys = list(model_state_dict.keys())

        original_loaded_keys = loaded_keys

        missing_keys = list(set(expected_keys) - set(loaded_keys))
        unexpected_keys = list(set(loaded_keys) - set(expected_keys))

        # Make sure we are able to load base models as well as derived models (with heads)
        model_to_load = model

        def _find_mismatched_keys(
            state_dict,
            model_state_dict,
            loaded_keys,
            ignore_mismatched_sizes,
        ):
            mismatched_keys = []
            if ignore_mismatched_sizes:
                for checkpoint_key in loaded_keys:
                    model_key = checkpoint_key

                    if (
                        model_key in model_state_dict
                        and state_dict[checkpoint_key].shape != model_state_dict[model_key].shape
                    ):
                        mismatched_keys.append(
                            (checkpoint_key, state_dict[checkpoint_key].shape, model_state_dict[model_key].shape)
                        )
                        del state_dict[checkpoint_key]
            return mismatched_keys

        if state_dict is not None:
            # Whole checkpoint
            mismatched_keys = _find_mismatched_keys(
                state_dict,
                model_state_dict,
                original_loaded_keys,
                ignore_mismatched_sizes,
            )
            error_msgs = _load_state_dict_into_model(model_to_load, state_dict)

        if len(error_msgs) > 0:
            error_msg = "\n\t".join(error_msgs)
            if "size mismatch" in error_msg:
                error_msg += (
                    "\n\tYou may consider adding `ignore_mismatched_sizes=True` in the model `from_pretrained` method."
                )
            raise RuntimeError(f"Error(s) in loading state_dict for {model.__class__.__name__}:\n\t{error_msg}")

        if len(unexpected_keys) > 0:
            logger.warning(
                f"Some weights of the model checkpoint at {pretrained_model_name_or_path} were not used when"
                f" initializing {model.__class__.__name__}: {unexpected_keys}\n- This IS expected if you are"
                f" initializing {model.__class__.__name__} from the checkpoint of a model trained on another task"
                " or with another architecture (e.g. initializing a BertForSequenceClassification model from a"
                " BertForPreTraining model).\n- This IS NOT expected if you are initializing"
                f" {model.__class__.__name__} from the checkpoint of a model that you expect to be exactly"
                " identical (initializing a BertForSequenceClassification model from a"
                " BertForSequenceClassification model)."
            )
        else:
            logger.info(f"All model checkpoint weights were used when initializing {model.__class__.__name__}.\n")
        if len(missing_keys) > 0:
            logger.warning(
                f"Some weights of {model.__class__.__name__} were not initialized from the model checkpoint at"
                f" {pretrained_model_name_or_path} and are newly initialized: {missing_keys}\nYou should probably"
                " TRAIN this model on a down-stream task to be able to use it for predictions and inference."
            )
        elif len(mismatched_keys) == 0:
            logger.info(
                f"All the weights of {model.__class__.__name__} were initialized from the model checkpoint at"
                f" {pretrained_model_name_or_path}.\nIf your task is similar to the task the model of the"
                f" checkpoint was trained on, you can already use {model.__class__.__name__} for predictions"
                " without further training."
            )
        if len(mismatched_keys) > 0:
            mismatched_warning = "\n".join(
                [
                    f"- {key}: found shape {shape1} in the checkpoint and {shape2} in the model instantiated"
                    for key, shape1, shape2 in mismatched_keys
                ]
            )
            logger.warning(
                f"Some weights of {model.__class__.__name__} were not initialized from the model checkpoint at"
                f" {pretrained_model_name_or_path} and are newly initialized because the shapes did not"
                f" match:\n{mismatched_warning}\nYou should probably TRAIN this model on a down-stream task to be"
                " able to use it for predictions and inference."
            )

        return model, missing_keys, unexpected_keys, mismatched_keys, error_msgs

    @property
    def device(self) -> device:
        """
        `torch.device`: The device on which the module is (assuming that all the module parameters are on the same
        device).
        """
        return get_parameter_device(self)

    @property
    def dtype(self) -> torch.dtype:
        """
        `torch.dtype`: The dtype of the module (assuming that all the module parameters have the same dtype).
        """
        return get_parameter_dtype(self)

    def num_parameters(self, only_trainable: bool = False, exclude_embeddings: bool = False) -> int:
        """
        Get number of (optionally, trainable or non-embeddings) parameters in the module.

        Args:
            only_trainable (`bool`, *optional*, defaults to `False`):
                Whether or not to return only the number of trainable parameters

            exclude_embeddings (`bool`, *optional*, defaults to `False`):
                Whether or not to return only the number of non-embeddings parameters

        Returns:
            `int`: The number of parameters.
        """

        if exclude_embeddings:
            embedding_param_names = [
                f"{name}.weight"
                for name, module_type in self.named_modules()
                if isinstance(module_type, torch.nn.Embedding)
            ]
            non_embedding_parameters = [
                parameter for name, parameter in self.named_parameters() if name not in embedding_param_names
            ]
            return sum(p.numel() for p in non_embedding_parameters if p.requires_grad or not only_trainable)
        else:
            return sum(p.numel() for p in self.parameters() if p.requires_grad or not only_trainable)


def _get_model_file(
    pretrained_model_name_or_path,
    *,
    weights_name,
    subfolder,
    cache_dir,
    force_download,
    proxies,
    resume_download,
    local_files_only,
    use_auth_token,
    user_agent,
    revision,
):
    pretrained_model_name_or_path = str(pretrained_model_name_or_path)
    if os.path.isfile(pretrained_model_name_or_path):
        return pretrained_model_name_or_path
    elif os.path.isdir(pretrained_model_name_or_path):
        if os.path.isfile(os.path.join(pretrained_model_name_or_path, weights_name)):
            # Load from a PyTorch checkpoint
            model_file = os.path.join(pretrained_model_name_or_path, weights_name)
            return model_file
        elif subfolder is not None and os.path.isfile(
            os.path.join(pretrained_model_name_or_path, subfolder, weights_name)
        ):
            model_file = os.path.join(pretrained_model_name_or_path, subfolder, weights_name)
            return model_file
        else:
            raise EnvironmentError(
                f"Error no file named {weights_name} found in directory {pretrained_model_name_or_path}."
            )
    else:
        try:
            # Load from URL or cache if already cached
            model_file = hf_hub_download(
                pretrained_model_name_or_path,
                filename=weights_name,
                cache_dir=cache_dir,
                force_download=force_download,
                proxies=proxies,
                resume_download=resume_download,
                local_files_only=local_files_only,
                use_auth_token=use_auth_token,
                user_agent=user_agent,
                subfolder=subfolder,
                revision=revision,
            )
            return model_file

        except RepositoryNotFoundError:
            raise EnvironmentError(
                f"{pretrained_model_name_or_path} is not a local folder and is not a valid model identifier "
                "listed on 'https://huggingface.co/models'\nIf this is a private repository, make sure to pass a "
                "token having permission to this repo with `use_auth_token` or log in with `huggingface-cli "
                "login`."
            )
        except RevisionNotFoundError:
            raise EnvironmentError(
                f"{revision} is not a valid git identifier (branch name, tag name or commit id) that exists for "
                "this model name. Check the model page at "
                f"'https://huggingface.co/{pretrained_model_name_or_path}' for available revisions."
            )
        except EntryNotFoundError:
            raise EnvironmentError(
                f"{pretrained_model_name_or_path} does not appear to have a file named {weights_name}."
            )
        except HTTPError as err:
            raise EnvironmentError(
                f"There was a specific connection error when trying to load {pretrained_model_name_or_path}:\n{err}"
            )
        except ValueError:
            raise EnvironmentError(
                f"We couldn't connect to '{HUGGINGFACE_CO_RESOLVE_ENDPOINT}' to load this model, couldn't find it"
                f" in the cached files and it looks like {pretrained_model_name_or_path} is not the path to a"
                f" directory containing a file named {weights_name} or"
                " \nCheckout your internet connection or see how to run the library in"
                " offline mode at 'https://huggingface.co/docs/diffusers/installation#offline-mode'."
            )
        except EnvironmentError:
            raise EnvironmentError(
                f"Can't load the model for '{pretrained_model_name_or_path}'. If you were trying to load it from "
                "'https://huggingface.co/models', make sure you don't have a local directory with the same name. "
                f"Otherwise, make sure '{pretrained_model_name_or_path}' is the correct path to a directory "
                f"containing a file named {weights_name}"
            )<|MERGE_RESOLUTION|>--- conflicted
+++ resolved
@@ -437,30 +437,8 @@
         # Load model
 
         model_file = None
-<<<<<<< HEAD
-        if is_safetensors_available():
-            try:
-                model_file = _get_model_file(
-                    pretrained_model_name_or_path,
-                    weights_name=SAFETENSORS_WEIGHTS_NAME,
-                    cache_dir=cache_dir,
-                    force_download=force_download,
-                    resume_download=resume_download,
-                    proxies=proxies,
-                    local_files_only=local_files_only,
-                    use_auth_token=use_auth_token,
-                    revision=revision,
-                    subfolder=subfolder,
-                    user_agent=user_agent,
-                )
-            except:
-                pass
-        if model_file is None:
+        if from_flax:
             model_file = _get_model_file(
-=======
-        if from_flax:
-            model_file = cls._get_model_file(
->>>>>>> b2ea8a84
                 pretrained_model_name_or_path,
                 weights_name=FLAX_WEIGHTS_NAME,
                 cache_dir=cache_dir,
