# Copyright 2023 The HuggingFace Team. All rights reserved.
#
# Licensed under the Apache License, Version 2.0 (the "License");
# you may not use this file except in compliance with the License.
# You may obtain a copy of the License at
#
#     http://www.apache.org/licenses/LICENSE-2.0
#
# Unless required by applicable law or agreed to in writing, software
# distributed under the License is distributed on an "AS IS" BASIS,
# WITHOUT WARRANTIES OR CONDITIONS OF ANY KIND, either express or implied.
# See the License for the specific language governing permissions and
# limitations under the License.
import math
from typing import Optional

import numpy as np
import torch
from torch import nn

from ..utils import USE_PEFT_BACKEND
from .activations import get_activation
from .attention_processor import Attention
from .lora import LoRACompatibleLinear


def get_timestep_embedding(
    timesteps: torch.Tensor,
    embedding_dim: int,
    flip_sin_to_cos: bool = False,
    downscale_freq_shift: float = 1,
    scale: float = 1,
    max_period: int = 10000,
):
    """
    This matches the implementation in Denoising Diffusion Probabilistic Models: Create sinusoidal timestep embeddings.

    :param timesteps: a 1-D Tensor of N indices, one per batch element.
                      These may be fractional.
    :param embedding_dim: the dimension of the output. :param max_period: controls the minimum frequency of the
    embeddings. :return: an [N x dim] Tensor of positional embeddings.
    """
    assert len(timesteps.shape) == 1, "Timesteps should be a 1d-array"

    half_dim = embedding_dim // 2
    exponent = -math.log(max_period) * torch.arange(
        start=0, end=half_dim, dtype=torch.float32, device=timesteps.device
    )
    exponent = exponent / (half_dim - downscale_freq_shift)

    emb = torch.exp(exponent)
    emb = timesteps[:, None].float() * emb[None, :]

    # scale embeddings
    emb = scale * emb

    # concat sine and cosine embeddings
    emb = torch.cat([torch.sin(emb), torch.cos(emb)], dim=-1)

    # flip sine and cosine embeddings
    if flip_sin_to_cos:
        emb = torch.cat([emb[:, half_dim:], emb[:, :half_dim]], dim=-1)

    # zero pad
    if embedding_dim % 2 == 1:
        emb = torch.nn.functional.pad(emb, (0, 1, 0, 0))
    return emb


def get_2d_sincos_pos_embed(
    embed_dim, grid_size, cls_token=False, extra_tokens=0, interpolation_scale=1.0, base_size=16
):
    """
    grid_size: int of the grid height and width return: pos_embed: [grid_size*grid_size, embed_dim] or
    [1+grid_size*grid_size, embed_dim] (w/ or w/o cls_token)
    """
    if isinstance(grid_size, int):
        grid_size = (grid_size, grid_size)

    grid_h = np.arange(grid_size[0], dtype=np.float32) / (grid_size[0] / base_size) / interpolation_scale
    grid_w = np.arange(grid_size[1], dtype=np.float32) / (grid_size[1] / base_size) / interpolation_scale
    grid = np.meshgrid(grid_w, grid_h)  # here w goes first
    grid = np.stack(grid, axis=0)

    grid = grid.reshape([2, 1, grid_size[1], grid_size[0]])
    pos_embed = get_2d_sincos_pos_embed_from_grid(embed_dim, grid)
    if cls_token and extra_tokens > 0:
        pos_embed = np.concatenate([np.zeros([extra_tokens, embed_dim]), pos_embed], axis=0)
    return pos_embed


def get_2d_sincos_pos_embed_from_grid(embed_dim, grid):
    if embed_dim % 2 != 0:
        raise ValueError("embed_dim must be divisible by 2")

    # use half of dimensions to encode grid_h
    emb_h = get_1d_sincos_pos_embed_from_grid(embed_dim // 2, grid[0])  # (H*W, D/2)
    emb_w = get_1d_sincos_pos_embed_from_grid(embed_dim // 2, grid[1])  # (H*W, D/2)

    emb = np.concatenate([emb_h, emb_w], axis=1)  # (H*W, D)
    return emb


def get_1d_sincos_pos_embed_from_grid(embed_dim, pos):
    """
    embed_dim: output dimension for each position pos: a list of positions to be encoded: size (M,) out: (M, D)
    """
    if embed_dim % 2 != 0:
        raise ValueError("embed_dim must be divisible by 2")

    omega = np.arange(embed_dim // 2, dtype=np.float64)
    omega /= embed_dim / 2.0
    omega = 1.0 / 10000**omega  # (D/2,)

    pos = pos.reshape(-1)  # (M,)
    out = np.einsum("m,d->md", pos, omega)  # (M, D/2), outer product

    emb_sin = np.sin(out)  # (M, D/2)
    emb_cos = np.cos(out)  # (M, D/2)

    emb = np.concatenate([emb_sin, emb_cos], axis=1)  # (M, D)
    return emb


class PatchEmbed(nn.Module):
    """2D Image to Patch Embedding"""

    def __init__(
        self,
        height=224,
        width=224,
        patch_size=16,
        in_channels=3,
        embed_dim=768,
        layer_norm=False,
        flatten=True,
        bias=True,
        interpolation_scale=1,
    ):
        super().__init__()

        num_patches = (height // patch_size) * (width // patch_size)
        self.flatten = flatten
        self.layer_norm = layer_norm

        self.proj = nn.Conv2d(
            in_channels, embed_dim, kernel_size=(patch_size, patch_size), stride=patch_size, bias=bias
        )
        if layer_norm:
            self.norm = nn.LayerNorm(embed_dim, elementwise_affine=False, eps=1e-6)
        else:
            self.norm = None

        self.patch_size = patch_size
        # See:
        # https://github.com/PixArt-alpha/PixArt-alpha/blob/0f55e922376d8b797edd44d25d0e7464b260dcab/diffusion/model/nets/PixArtMS.py#L161
        self.height, self.width = height // patch_size, width // patch_size
        self.base_size = height // patch_size
        self.interpolation_scale = interpolation_scale
        pos_embed = get_2d_sincos_pos_embed(
            embed_dim, int(num_patches**0.5), base_size=self.base_size, interpolation_scale=self.interpolation_scale
        )
        self.register_buffer("pos_embed", torch.from_numpy(pos_embed).float().unsqueeze(0), persistent=False)

    def forward(self, latent):
        height, width = latent.shape[-2] // self.patch_size, latent.shape[-1] // self.patch_size

        latent = self.proj(latent)
        if self.flatten:
            latent = latent.flatten(2).transpose(1, 2)  # BCHW -> BNC
        if self.layer_norm:
            latent = self.norm(latent)

        # Interpolate positional embeddings if needed.
        # (For PixArt-Alpha: https://github.com/PixArt-alpha/PixArt-alpha/blob/0f55e922376d8b797edd44d25d0e7464b260dcab/diffusion/model/nets/PixArtMS.py#L162C151-L162C160)
        if self.height != height or self.width != width:
            pos_embed = get_2d_sincos_pos_embed(
                embed_dim=self.pos_embed.shape[-1],
                grid_size=(height, width),
                base_size=self.base_size,
                interpolation_scale=self.interpolation_scale,
            )
            pos_embed = torch.from_numpy(pos_embed)
            pos_embed = pos_embed.float().unsqueeze(0).to(latent.device)
        else:
            pos_embed = self.pos_embed

        return (latent + pos_embed).to(latent.dtype)


class TimestepEmbedding(nn.Module):
    def __init__(
        self,
        in_channels: int,
        time_embed_dim: int,
        act_fn: str = "silu",
        out_dim: int = None,
        post_act_fn: Optional[str] = None,
        cond_proj_dim=None,
        sample_proj_bias=True,
    ):
        super().__init__()
        linear_cls = nn.Linear if USE_PEFT_BACKEND else LoRACompatibleLinear

        self.linear_1 = linear_cls(in_channels, time_embed_dim, sample_proj_bias)

        if cond_proj_dim is not None:
            self.cond_proj = nn.Linear(cond_proj_dim, in_channels, bias=False)
        else:
            self.cond_proj = None

        self.act = get_activation(act_fn)

        if out_dim is not None:
            time_embed_dim_out = out_dim
        else:
            time_embed_dim_out = time_embed_dim
        self.linear_2 = linear_cls(time_embed_dim, time_embed_dim_out, sample_proj_bias)

        if post_act_fn is None:
            self.post_act = None
        else:
            self.post_act = get_activation(post_act_fn)

    def forward(self, sample, condition=None):
        if condition is not None:
            sample = sample + self.cond_proj(condition)
        sample = self.linear_1(sample)

        if self.act is not None:
            sample = self.act(sample)

        sample = self.linear_2(sample)

        if self.post_act is not None:
            sample = self.post_act(sample)
        return sample


class Timesteps(nn.Module):
    def __init__(self, num_channels: int, flip_sin_to_cos: bool, downscale_freq_shift: float):
        super().__init__()
        self.num_channels = num_channels
        self.flip_sin_to_cos = flip_sin_to_cos
        self.downscale_freq_shift = downscale_freq_shift

    def forward(self, timesteps):
        t_emb = get_timestep_embedding(
            timesteps,
            self.num_channels,
            flip_sin_to_cos=self.flip_sin_to_cos,
            downscale_freq_shift=self.downscale_freq_shift,
        )
        return t_emb


class GaussianFourierProjection(nn.Module):
    """Gaussian Fourier embeddings for noise levels."""

    def __init__(
        self, embedding_size: int = 256, scale: float = 1.0, set_W_to_weight=True, log=True, flip_sin_to_cos=False
    ):
        super().__init__()
        self.weight = nn.Parameter(torch.randn(embedding_size) * scale, requires_grad=False)
        self.log = log
        self.flip_sin_to_cos = flip_sin_to_cos

        if set_W_to_weight:
            # to delete later
            self.W = nn.Parameter(torch.randn(embedding_size) * scale, requires_grad=False)

            self.weight = self.W

    def forward(self, x):
        if self.log:
            x = torch.log(x)

        x_proj = x[:, None] * self.weight[None, :] * 2 * np.pi

        if self.flip_sin_to_cos:
            out = torch.cat([torch.cos(x_proj), torch.sin(x_proj)], dim=-1)
        else:
            out = torch.cat([torch.sin(x_proj), torch.cos(x_proj)], dim=-1)
        return out


class SinusoidalPositionalEmbedding(nn.Module):
    """Apply positional information to a sequence of embeddings.

    Takes in a sequence of embeddings with shape (batch_size, seq_length, embed_dim) and adds positional embeddings to
    them

    Args:
        embed_dim: (int): Dimension of the positional embedding.
        max_seq_length: Maximum sequence length to apply positional embeddings

    """

    def __init__(self, embed_dim: int, max_seq_length: int = 32):
        super().__init__()
        position = torch.arange(max_seq_length).unsqueeze(1)
        div_term = torch.exp(torch.arange(0, embed_dim, 2) * (-math.log(10000.0) / embed_dim))
        pe = torch.zeros(1, max_seq_length, embed_dim)
        pe[0, :, 0::2] = torch.sin(position * div_term)
        pe[0, :, 1::2] = torch.cos(position * div_term)
        self.register_buffer("pe", pe)

    def forward(self, x):
        _, seq_length, _ = x.shape
        x = x + self.pe[:, :seq_length]
        return x


class ImagePositionalEmbeddings(nn.Module):
    """
    Converts latent image classes into vector embeddings. Sums the vector embeddings with positional embeddings for the
    height and width of the latent space.

    For more details, see figure 10 of the dall-e paper: https://arxiv.org/abs/2102.12092

    For VQ-diffusion:

    Output vector embeddings are used as input for the transformer.

    Note that the vector embeddings for the transformer are different than the vector embeddings from the VQVAE.

    Args:
        num_embed (`int`):
            Number of embeddings for the latent pixels embeddings.
        height (`int`):
            Height of the latent image i.e. the number of height embeddings.
        width (`int`):
            Width of the latent image i.e. the number of width embeddings.
        embed_dim (`int`):
            Dimension of the produced vector embeddings. Used for the latent pixel, height, and width embeddings.
    """

    def __init__(
        self,
        num_embed: int,
        height: int,
        width: int,
        embed_dim: int,
    ):
        super().__init__()

        self.height = height
        self.width = width
        self.num_embed = num_embed
        self.embed_dim = embed_dim

        self.emb = nn.Embedding(self.num_embed, embed_dim)
        self.height_emb = nn.Embedding(self.height, embed_dim)
        self.width_emb = nn.Embedding(self.width, embed_dim)

    def forward(self, index):
        emb = self.emb(index)

        height_emb = self.height_emb(torch.arange(self.height, device=index.device).view(1, self.height))

        # 1 x H x D -> 1 x H x 1 x D
        height_emb = height_emb.unsqueeze(2)

        width_emb = self.width_emb(torch.arange(self.width, device=index.device).view(1, self.width))

        # 1 x W x D -> 1 x 1 x W x D
        width_emb = width_emb.unsqueeze(1)

        pos_emb = height_emb + width_emb

        # 1 x H x W x D -> 1 x L xD
        pos_emb = pos_emb.view(1, self.height * self.width, -1)

        emb = emb + pos_emb[:, : emb.shape[1], :]

        return emb


class LabelEmbedding(nn.Module):
    """
    Embeds class labels into vector representations. Also handles label dropout for classifier-free guidance.

    Args:
        num_classes (`int`): The number of classes.
        hidden_size (`int`): The size of the vector embeddings.
        dropout_prob (`float`): The probability of dropping a label.
    """

    def __init__(self, num_classes, hidden_size, dropout_prob):
        super().__init__()
        use_cfg_embedding = dropout_prob > 0
        self.embedding_table = nn.Embedding(num_classes + use_cfg_embedding, hidden_size)
        self.num_classes = num_classes
        self.dropout_prob = dropout_prob

    def token_drop(self, labels, force_drop_ids=None):
        """
        Drops labels to enable classifier-free guidance.
        """
        if force_drop_ids is None:
            drop_ids = torch.rand(labels.shape[0], device=labels.device) < self.dropout_prob
        else:
            drop_ids = torch.tensor(force_drop_ids == 1)
        labels = torch.where(drop_ids, self.num_classes, labels)
        return labels

    def forward(self, labels: torch.LongTensor, force_drop_ids=None):
        use_dropout = self.dropout_prob > 0
        if (self.training and use_dropout) or (force_drop_ids is not None):
            labels = self.token_drop(labels, force_drop_ids)
        embeddings = self.embedding_table(labels)
        return embeddings


class TextImageProjection(nn.Module):
    def __init__(
        self,
        text_embed_dim: int = 1024,
        image_embed_dim: int = 768,
        cross_attention_dim: int = 768,
        num_image_text_embeds: int = 10,
    ):
        super().__init__()

        self.num_image_text_embeds = num_image_text_embeds
        self.image_embeds = nn.Linear(image_embed_dim, self.num_image_text_embeds * cross_attention_dim)
        self.text_proj = nn.Linear(text_embed_dim, cross_attention_dim)

    def forward(self, text_embeds: torch.FloatTensor, image_embeds: torch.FloatTensor):
        batch_size = text_embeds.shape[0]

        # image
        image_text_embeds = self.image_embeds(image_embeds)
        image_text_embeds = image_text_embeds.reshape(batch_size, self.num_image_text_embeds, -1)

        # text
        text_embeds = self.text_proj(text_embeds)

        return torch.cat([image_text_embeds, text_embeds], dim=1)


class ImageProjection(nn.Module):
    def __init__(
        self,
        image_embed_dim: int = 768,
        cross_attention_dim: int = 768,
        num_image_text_embeds: int = 32,
    ):
        super().__init__()

        self.num_image_text_embeds = num_image_text_embeds
        self.image_embeds = nn.Linear(image_embed_dim, self.num_image_text_embeds * cross_attention_dim)
        self.norm = nn.LayerNorm(cross_attention_dim)

    def forward(self, image_embeds: torch.FloatTensor):
        batch_size = image_embeds.shape[0]

        # image
        image_embeds = self.image_embeds(image_embeds)
        image_embeds = image_embeds.reshape(batch_size, self.num_image_text_embeds, -1)
        image_embeds = self.norm(image_embeds)
        return image_embeds


<<<<<<< HEAD
class MLPProjection(nn.Module):
    def __init__(self, image_embed_dim=1024, cross_attention_dim=1024, mult=1, num_tokens=1):
=======
class IPAdapterFullImageProjection(nn.Module):
    def __init__(self, image_embed_dim=1024, cross_attention_dim=1024):
>>>>>>> 4c483deb
        super().__init__()
        from .attention import FeedForward

        self.num_tokens = num_tokens
        self.cross_attention_dim = cross_attention_dim
        self.ff = FeedForward(image_embed_dim, cross_attention_dim * num_tokens, mult=mult, activation_fn="gelu")
        self.norm = nn.LayerNorm(cross_attention_dim)

    def forward(self, image_embeds: torch.FloatTensor):
        if self.num_tokens == 1:
            return self.norm(self.ff(image_embeds))
        else:
            x = self.ff(image_embeds)
            x = x.reshape(-1, self.num_tokens, self.cross_attention_dim)
            return self.norm(x)


class CombinedTimestepLabelEmbeddings(nn.Module):
    def __init__(self, num_classes, embedding_dim, class_dropout_prob=0.1):
        super().__init__()

        self.time_proj = Timesteps(num_channels=256, flip_sin_to_cos=True, downscale_freq_shift=1)
        self.timestep_embedder = TimestepEmbedding(in_channels=256, time_embed_dim=embedding_dim)
        self.class_embedder = LabelEmbedding(num_classes, embedding_dim, class_dropout_prob)

    def forward(self, timestep, class_labels, hidden_dtype=None):
        timesteps_proj = self.time_proj(timestep)
        timesteps_emb = self.timestep_embedder(timesteps_proj.to(dtype=hidden_dtype))  # (N, D)

        class_labels = self.class_embedder(class_labels)  # (N, D)

        conditioning = timesteps_emb + class_labels  # (N, D)

        return conditioning


class TextTimeEmbedding(nn.Module):
    def __init__(self, encoder_dim: int, time_embed_dim: int, num_heads: int = 64):
        super().__init__()
        self.norm1 = nn.LayerNorm(encoder_dim)
        self.pool = AttentionPooling(num_heads, encoder_dim)
        self.proj = nn.Linear(encoder_dim, time_embed_dim)
        self.norm2 = nn.LayerNorm(time_embed_dim)

    def forward(self, hidden_states):
        hidden_states = self.norm1(hidden_states)
        hidden_states = self.pool(hidden_states)
        hidden_states = self.proj(hidden_states)
        hidden_states = self.norm2(hidden_states)
        return hidden_states


class TextImageTimeEmbedding(nn.Module):
    def __init__(self, text_embed_dim: int = 768, image_embed_dim: int = 768, time_embed_dim: int = 1536):
        super().__init__()
        self.text_proj = nn.Linear(text_embed_dim, time_embed_dim)
        self.text_norm = nn.LayerNorm(time_embed_dim)
        self.image_proj = nn.Linear(image_embed_dim, time_embed_dim)

    def forward(self, text_embeds: torch.FloatTensor, image_embeds: torch.FloatTensor):
        # text
        time_text_embeds = self.text_proj(text_embeds)
        time_text_embeds = self.text_norm(time_text_embeds)

        # image
        time_image_embeds = self.image_proj(image_embeds)

        return time_image_embeds + time_text_embeds


class ImageTimeEmbedding(nn.Module):
    def __init__(self, image_embed_dim: int = 768, time_embed_dim: int = 1536):
        super().__init__()
        self.image_proj = nn.Linear(image_embed_dim, time_embed_dim)
        self.image_norm = nn.LayerNorm(time_embed_dim)

    def forward(self, image_embeds: torch.FloatTensor):
        # image
        time_image_embeds = self.image_proj(image_embeds)
        time_image_embeds = self.image_norm(time_image_embeds)
        return time_image_embeds


class ImageHintTimeEmbedding(nn.Module):
    def __init__(self, image_embed_dim: int = 768, time_embed_dim: int = 1536):
        super().__init__()
        self.image_proj = nn.Linear(image_embed_dim, time_embed_dim)
        self.image_norm = nn.LayerNorm(time_embed_dim)
        self.input_hint_block = nn.Sequential(
            nn.Conv2d(3, 16, 3, padding=1),
            nn.SiLU(),
            nn.Conv2d(16, 16, 3, padding=1),
            nn.SiLU(),
            nn.Conv2d(16, 32, 3, padding=1, stride=2),
            nn.SiLU(),
            nn.Conv2d(32, 32, 3, padding=1),
            nn.SiLU(),
            nn.Conv2d(32, 96, 3, padding=1, stride=2),
            nn.SiLU(),
            nn.Conv2d(96, 96, 3, padding=1),
            nn.SiLU(),
            nn.Conv2d(96, 256, 3, padding=1, stride=2),
            nn.SiLU(),
            nn.Conv2d(256, 4, 3, padding=1),
        )

    def forward(self, image_embeds: torch.FloatTensor, hint: torch.FloatTensor):
        # image
        time_image_embeds = self.image_proj(image_embeds)
        time_image_embeds = self.image_norm(time_image_embeds)
        hint = self.input_hint_block(hint)
        return time_image_embeds, hint


class AttentionPooling(nn.Module):
    # Copied from https://github.com/deep-floyd/IF/blob/2f91391f27dd3c468bf174be5805b4cc92980c0b/deepfloyd_if/model/nn.py#L54

    def __init__(self, num_heads, embed_dim, dtype=None):
        super().__init__()
        self.dtype = dtype
        self.positional_embedding = nn.Parameter(torch.randn(1, embed_dim) / embed_dim**0.5)
        self.k_proj = nn.Linear(embed_dim, embed_dim, dtype=self.dtype)
        self.q_proj = nn.Linear(embed_dim, embed_dim, dtype=self.dtype)
        self.v_proj = nn.Linear(embed_dim, embed_dim, dtype=self.dtype)
        self.num_heads = num_heads
        self.dim_per_head = embed_dim // self.num_heads

    def forward(self, x):
        bs, length, width = x.size()

        def shape(x):
            # (bs, length, width) --> (bs, length, n_heads, dim_per_head)
            x = x.view(bs, -1, self.num_heads, self.dim_per_head)
            # (bs, length, n_heads, dim_per_head) --> (bs, n_heads, length, dim_per_head)
            x = x.transpose(1, 2)
            # (bs, n_heads, length, dim_per_head) --> (bs*n_heads, length, dim_per_head)
            x = x.reshape(bs * self.num_heads, -1, self.dim_per_head)
            # (bs*n_heads, length, dim_per_head) --> (bs*n_heads, dim_per_head, length)
            x = x.transpose(1, 2)
            return x

        class_token = x.mean(dim=1, keepdim=True) + self.positional_embedding.to(x.dtype)
        x = torch.cat([class_token, x], dim=1)  # (bs, length+1, width)

        # (bs*n_heads, class_token_length, dim_per_head)
        q = shape(self.q_proj(class_token))
        # (bs*n_heads, length+class_token_length, dim_per_head)
        k = shape(self.k_proj(x))
        v = shape(self.v_proj(x))

        # (bs*n_heads, class_token_length, length+class_token_length):
        scale = 1 / math.sqrt(math.sqrt(self.dim_per_head))
        weight = torch.einsum("bct,bcs->bts", q * scale, k * scale)  # More stable with f16 than dividing afterwards
        weight = torch.softmax(weight.float(), dim=-1).type(weight.dtype)

        # (bs*n_heads, dim_per_head, class_token_length)
        a = torch.einsum("bts,bcs->bct", weight, v)

        # (bs, length+1, width)
        a = a.reshape(bs, -1, 1).transpose(1, 2)

        return a[:, 0, :]  # cls_token


def get_fourier_embeds_from_boundingbox(embed_dim, box):
    """
    Args:
        embed_dim: int
        box: a 3-D tensor [B x N x 4] representing the bounding boxes for GLIGEN pipeline
    Returns:
        [B x N x embed_dim] tensor of positional embeddings
    """

    batch_size, num_boxes = box.shape[:2]

    emb = 100 ** (torch.arange(embed_dim) / embed_dim)
    emb = emb[None, None, None].to(device=box.device, dtype=box.dtype)
    emb = emb * box.unsqueeze(-1)

    emb = torch.stack((emb.sin(), emb.cos()), dim=-1)
    emb = emb.permute(0, 1, 3, 4, 2).reshape(batch_size, num_boxes, embed_dim * 2 * 4)

    return emb


class GLIGENTextBoundingboxProjection(nn.Module):
    def __init__(self, positive_len, out_dim, feature_type="text-only", fourier_freqs=8):
        super().__init__()
        self.positive_len = positive_len
        self.out_dim = out_dim

        self.fourier_embedder_dim = fourier_freqs
        self.position_dim = fourier_freqs * 2 * 4  # 2: sin/cos, 4: xyxy

        if isinstance(out_dim, tuple):
            out_dim = out_dim[0]

        if feature_type == "text-only":
            self.linears = nn.Sequential(
                nn.Linear(self.positive_len + self.position_dim, 512),
                nn.SiLU(),
                nn.Linear(512, 512),
                nn.SiLU(),
                nn.Linear(512, out_dim),
            )
            self.null_positive_feature = torch.nn.Parameter(torch.zeros([self.positive_len]))

        elif feature_type == "text-image":
            self.linears_text = nn.Sequential(
                nn.Linear(self.positive_len + self.position_dim, 512),
                nn.SiLU(),
                nn.Linear(512, 512),
                nn.SiLU(),
                nn.Linear(512, out_dim),
            )
            self.linears_image = nn.Sequential(
                nn.Linear(self.positive_len + self.position_dim, 512),
                nn.SiLU(),
                nn.Linear(512, 512),
                nn.SiLU(),
                nn.Linear(512, out_dim),
            )
            self.null_text_feature = torch.nn.Parameter(torch.zeros([self.positive_len]))
            self.null_image_feature = torch.nn.Parameter(torch.zeros([self.positive_len]))

        self.null_position_feature = torch.nn.Parameter(torch.zeros([self.position_dim]))

    def forward(
        self,
        boxes,
        masks,
        positive_embeddings=None,
        phrases_masks=None,
        image_masks=None,
        phrases_embeddings=None,
        image_embeddings=None,
    ):
        masks = masks.unsqueeze(-1)

        # embedding position (it may includes padding as placeholder)
        xyxy_embedding = get_fourier_embeds_from_boundingbox(self.fourier_embedder_dim, boxes)  # B*N*4 -> B*N*C

        # learnable null embedding
        xyxy_null = self.null_position_feature.view(1, 1, -1)

        # replace padding with learnable null embedding
        xyxy_embedding = xyxy_embedding * masks + (1 - masks) * xyxy_null

        # positionet with text only information
        if positive_embeddings is not None:
            # learnable null embedding
            positive_null = self.null_positive_feature.view(1, 1, -1)

            # replace padding with learnable null embedding
            positive_embeddings = positive_embeddings * masks + (1 - masks) * positive_null

            objs = self.linears(torch.cat([positive_embeddings, xyxy_embedding], dim=-1))

        # positionet with text and image infomation
        else:
            phrases_masks = phrases_masks.unsqueeze(-1)
            image_masks = image_masks.unsqueeze(-1)

            # learnable null embedding
            text_null = self.null_text_feature.view(1, 1, -1)
            image_null = self.null_image_feature.view(1, 1, -1)

            # replace padding with learnable null embedding
            phrases_embeddings = phrases_embeddings * phrases_masks + (1 - phrases_masks) * text_null
            image_embeddings = image_embeddings * image_masks + (1 - image_masks) * image_null

            objs_text = self.linears_text(torch.cat([phrases_embeddings, xyxy_embedding], dim=-1))
            objs_image = self.linears_image(torch.cat([image_embeddings, xyxy_embedding], dim=-1))
            objs = torch.cat([objs_text, objs_image], dim=1)

        return objs


class PixArtAlphaCombinedTimestepSizeEmbeddings(nn.Module):
    """
    For PixArt-Alpha.

    Reference:
    https://github.com/PixArt-alpha/PixArt-alpha/blob/0f55e922376d8b797edd44d25d0e7464b260dcab/diffusion/model/nets/PixArtMS.py#L164C9-L168C29
    """

    def __init__(self, embedding_dim, size_emb_dim, use_additional_conditions: bool = False):
        super().__init__()

        self.outdim = size_emb_dim
        self.time_proj = Timesteps(num_channels=256, flip_sin_to_cos=True, downscale_freq_shift=0)
        self.timestep_embedder = TimestepEmbedding(in_channels=256, time_embed_dim=embedding_dim)

        self.use_additional_conditions = use_additional_conditions
        if use_additional_conditions:
            self.additional_condition_proj = Timesteps(num_channels=256, flip_sin_to_cos=True, downscale_freq_shift=0)
            self.resolution_embedder = TimestepEmbedding(in_channels=256, time_embed_dim=size_emb_dim)
            self.aspect_ratio_embedder = TimestepEmbedding(in_channels=256, time_embed_dim=size_emb_dim)

    def forward(self, timestep, resolution, aspect_ratio, batch_size, hidden_dtype):
        timesteps_proj = self.time_proj(timestep)
        timesteps_emb = self.timestep_embedder(timesteps_proj.to(dtype=hidden_dtype))  # (N, D)

        if self.use_additional_conditions:
            resolution_emb = self.additional_condition_proj(resolution.flatten()).to(hidden_dtype)
            resolution_emb = self.resolution_embedder(resolution_emb).reshape(batch_size, -1)
            aspect_ratio_emb = self.additional_condition_proj(aspect_ratio.flatten()).to(hidden_dtype)
            aspect_ratio_emb = self.aspect_ratio_embedder(aspect_ratio_emb).reshape(batch_size, -1)
            conditioning = timesteps_emb + torch.cat([resolution_emb, aspect_ratio_emb], dim=1)
        else:
            conditioning = timesteps_emb

        return conditioning


class PixArtAlphaTextProjection(nn.Module):
    """
    Projects caption embeddings. Also handles dropout for classifier-free guidance.

    Adapted from https://github.com/PixArt-alpha/PixArt-alpha/blob/master/diffusion/model/nets/PixArt_blocks.py
    """

    def __init__(self, in_features, hidden_size, num_tokens=120):
        super().__init__()
        self.linear_1 = nn.Linear(in_features=in_features, out_features=hidden_size, bias=True)
        self.act_1 = nn.GELU(approximate="tanh")
        self.linear_2 = nn.Linear(in_features=hidden_size, out_features=hidden_size, bias=True)

    def forward(self, caption):
        hidden_states = self.linear_1(caption)
        hidden_states = self.act_1(hidden_states)
        hidden_states = self.linear_2(hidden_states)
        return hidden_states


class IPAdapterPlusImageProjection(nn.Module):
    """Resampler of IP-Adapter Plus.

    Args:
    ----
        embed_dims (int): The feature dimension. Defaults to 768.
        output_dims (int): The number of output channels, that is the same
            number of the channels in the
            `unet.config.cross_attention_dim`. Defaults to 1024.
        hidden_dims (int): The number of hidden channels. Defaults to 1280.
        depth (int): The number of blocks. Defaults to 8.
        dim_head (int): The number of head channels. Defaults to 64.
        heads (int): Parallel attention heads. Defaults to 16.
        num_queries (int): The number of queries. Defaults to 8.
        ffn_ratio (float): The expansion ratio of feedforward network hidden
            layer channels. Defaults to 4.
    """

    def __init__(
        self,
        embed_dims: int = 768,
        output_dims: int = 1024,
        hidden_dims: int = 1280,
        depth: int = 4,
        dim_head: int = 64,
        heads: int = 16,
        num_queries: int = 8,
        ffn_ratio: float = 4,
    ) -> None:
        super().__init__()
        from .attention import FeedForward  # Lazy import to avoid circular import

        self.latents = nn.Parameter(torch.randn(1, num_queries, hidden_dims) / hidden_dims**0.5)

        self.proj_in = nn.Linear(embed_dims, hidden_dims)

        self.proj_out = nn.Linear(hidden_dims, output_dims)
        self.norm_out = nn.LayerNorm(output_dims)

        self.layers = nn.ModuleList([])
        for _ in range(depth):
            self.layers.append(
                nn.ModuleList(
                    [
                        nn.LayerNorm(hidden_dims),
                        nn.LayerNorm(hidden_dims),
                        Attention(
                            query_dim=hidden_dims,
                            dim_head=dim_head,
                            heads=heads,
                            out_bias=False,
                        ),
                        nn.Sequential(
                            nn.LayerNorm(hidden_dims),
                            FeedForward(hidden_dims, hidden_dims, activation_fn="gelu", mult=ffn_ratio, bias=False),
                        ),
                    ]
                )
            )

    def forward(self, x: torch.Tensor) -> torch.Tensor:
        """Forward pass.

        Args:
        ----
            x (torch.Tensor): Input Tensor.

        Returns:
        -------
            torch.Tensor: Output Tensor.
        """
        latents = self.latents.repeat(x.size(0), 1, 1)

        x = self.proj_in(x)

        for ln0, ln1, attn, ff in self.layers:
            residual = latents

            encoder_hidden_states = ln0(x)
            latents = ln1(latents)
            encoder_hidden_states = torch.cat([encoder_hidden_states, latents], dim=-2)
            latents = attn(latents, encoder_hidden_states) + residual
            latents = ff(latents) + latents

        latents = self.proj_out(latents)
        return self.norm_out(latents)<|MERGE_RESOLUTION|>--- conflicted
+++ resolved
@@ -462,13 +462,8 @@
         return image_embeds
 
 
-<<<<<<< HEAD
-class MLPProjection(nn.Module):
+class IPAdapterFullImageProjection(nn.Module):
     def __init__(self, image_embed_dim=1024, cross_attention_dim=1024, mult=1, num_tokens=1):
-=======
-class IPAdapterFullImageProjection(nn.Module):
-    def __init__(self, image_embed_dim=1024, cross_attention_dim=1024):
->>>>>>> 4c483deb
         super().__init__()
         from .attention import FeedForward
 
