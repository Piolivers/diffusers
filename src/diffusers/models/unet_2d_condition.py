--- conflicted
+++ resolved
@@ -1,8 +1,4 @@
-<<<<<<< HEAD
-from typing import Dict, Union, Tuple
-=======
 from typing import Dict, Optional, Tuple, Union
->>>>>>> 9ea9c6d1
 
 import torch
 import torch.nn as nn
