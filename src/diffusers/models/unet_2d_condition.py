from dataclasses import dataclass
from typing import Optional, Tuple, Union

import torch
import torch.nn as nn
import torch.utils.checkpoint

from ..configuration_utils import ConfigMixin, register_to_config
from ..modeling_utils import ModelMixin
from ..utils import BaseOutput, logging
from .embeddings import TimestepEmbedding, Timesteps
from .unet_blocks import (
    CrossAttnDownBlock2D,
    CrossAttnUpBlock2D,
    DownBlock2D,
    UNetMidBlock2DCrossAttn,
    UpBlock2D,
    get_down_block,
    get_up_block,
)


logger = logging.get_logger(__name__)  # pylint: disable=invalid-name


@dataclass
class UNet2DConditionOutput(BaseOutput):
    """
    Args:
        sample (`torch.FloatTensor` of shape `(batch_size, num_channels, height, width)`):
            Hidden states conditioned on `encoder_hidden_states` input. Output of last layer of model.
    """

    sample: torch.FloatTensor


class UNet2DConditionModel(ModelMixin, ConfigMixin):
    r"""
    UNet2DConditionModel is a conditional 2D UNet model that takes in a noisy sample, conditional state, and a timestep
    and returns sample shaped output.

    This model inherits from [`ModelMixin`]. Check the superclass documentation for the generic methods the library
    implements for all the models (such as downloading or saving, etc.)

    Parameters:
        sample_size (`int`, *optional*): The size of the input sample.
        in_channels (`int`, *optional*, defaults to 4): The number of channels in the input sample.
        out_channels (`int`, *optional*, defaults to 4): The number of channels in the output.
        center_input_sample (`bool`, *optional*, defaults to `False`): Whether to center the input sample.
        flip_sin_to_cos (`bool`, *optional*, defaults to `False`):
            Whether to flip the sin to cos in the time embedding.
        freq_shift (`int`, *optional*, defaults to 0): The frequency shift to apply to the time embedding.
        down_block_types (`Tuple[str]`, *optional*, defaults to `("CrossAttnDownBlock2D", "CrossAttnDownBlock2D", "CrossAttnDownBlock2D", "DownBlock2D")`):
            The tuple of downsample blocks to use.
        up_block_types (`Tuple[str]`, *optional*, defaults to `("UpBlock2D", "CrossAttnUpBlock2D", "CrossAttnUpBlock2D", "CrossAttnUpBlock2D",)`):
            The tuple of upsample blocks to use.
        block_out_channels (`Tuple[int]`, *optional*, defaults to `(320, 640, 1280, 1280)`):
            The tuple of output channels for each block.
        layers_per_block (`int`, *optional*, defaults to 2): The number of layers per block.
        downsample_padding (`int`, *optional*, defaults to 1): The padding to use for the downsampling convolution.
        mid_block_scale_factor (`float`, *optional*, defaults to 1.0): The scale factor to use for the mid block.
        act_fn (`str`, *optional*, defaults to `"silu"`): The activation function to use.
        norm_num_groups (`int`, *optional*, defaults to 32): The number of groups to use for the normalization.
        norm_eps (`float`, *optional*, defaults to 1e-5): The epsilon to use for the normalization.
        cross_attention_dim (`int`, *optional*, defaults to 1280): The dimension of the cross attention features.
        attention_head_dim (`int`, *optional*, defaults to 8): The dimension of the attention heads.
    """

    _supports_gradient_checkpointing = True

    @register_to_config
    def __init__(
        self,
        sample_size: Optional[int] = None,
        in_channels: int = 4,
        out_channels: int = 4,
        center_input_sample: bool = False,
        flip_sin_to_cos: bool = True,
        freq_shift: int = 0,
        down_block_types: Tuple[str] = (
            "CrossAttnDownBlock2D",
            "CrossAttnDownBlock2D",
            "CrossAttnDownBlock2D",
            "DownBlock2D",
        ),
        up_block_types: Tuple[str] = ("UpBlock2D", "CrossAttnUpBlock2D", "CrossAttnUpBlock2D", "CrossAttnUpBlock2D"),
        block_out_channels: Tuple[int] = (320, 640, 1280, 1280),
        layers_per_block: int = 2,
        downsample_padding: int = 1,
        mid_block_scale_factor: float = 1,
        act_fn: str = "silu",
        norm_num_groups: int = 32,
        norm_eps: float = 1e-5,
        cross_attention_dim: int = 1280,
        attention_head_dim: int = 8,
    ):
        super().__init__()

        self.sample_size = sample_size
        time_embed_dim = block_out_channels[0] * 4

        # input
        self.conv_in = nn.Conv2d(in_channels, block_out_channels[0], kernel_size=3, padding=(1, 1))

        # time
        self.time_proj = Timesteps(block_out_channels[0], flip_sin_to_cos, freq_shift)
        timestep_input_dim = block_out_channels[0]

        self.time_embedding = TimestepEmbedding(timestep_input_dim, time_embed_dim)

        self.down_blocks = nn.ModuleList([])
        self.mid_block = None
        self.up_blocks = nn.ModuleList([])

        # down
        output_channel = block_out_channels[0]
        for i, down_block_type in enumerate(down_block_types):
            input_channel = output_channel
            output_channel = block_out_channels[i]
            is_final_block = i == len(block_out_channels) - 1

            down_block = get_down_block(
                down_block_type,
                num_layers=layers_per_block,
                in_channels=input_channel,
                out_channels=output_channel,
                temb_channels=time_embed_dim,
                add_downsample=not is_final_block,
                resnet_eps=norm_eps,
                resnet_act_fn=act_fn,
                resnet_groups=norm_num_groups,
                cross_attention_dim=cross_attention_dim,
                attn_num_head_channels=attention_head_dim,
                downsample_padding=downsample_padding,
            )
            self.down_blocks.append(down_block)

        # mid
        self.mid_block = UNetMidBlock2DCrossAttn(
            in_channels=block_out_channels[-1],
            temb_channels=time_embed_dim,
            resnet_eps=norm_eps,
            resnet_act_fn=act_fn,
            output_scale_factor=mid_block_scale_factor,
            resnet_time_scale_shift="default",
            cross_attention_dim=cross_attention_dim,
            attn_num_head_channels=attention_head_dim,
            resnet_groups=norm_num_groups,
        )

        # count how many layers upsample the images
        self.num_upsamplers = 0

        # up
        reversed_block_out_channels = list(reversed(block_out_channels))
        output_channel = reversed_block_out_channels[0]
        for i, up_block_type in enumerate(up_block_types):
            is_final_block = i == len(block_out_channels) - 1

            prev_output_channel = output_channel
            output_channel = reversed_block_out_channels[i]
            input_channel = reversed_block_out_channels[min(i + 1, len(block_out_channels) - 1)]

            # add upsample block for all BUT final layer
            if not is_final_block:
                add_upsample = True
                self.num_upsamplers += 1
            else:
                add_upsample = False

            up_block = get_up_block(
                up_block_type,
                num_layers=layers_per_block + 1,
                in_channels=input_channel,
                out_channels=output_channel,
                prev_output_channel=prev_output_channel,
                temb_channels=time_embed_dim,
                add_upsample=add_upsample,
                resnet_eps=norm_eps,
                resnet_act_fn=act_fn,
                resnet_groups=norm_num_groups,
                cross_attention_dim=cross_attention_dim,
                attn_num_head_channels=attention_head_dim,
            )
            self.up_blocks.append(up_block)
            prev_output_channel = output_channel

        # out
        self.conv_norm_out = nn.GroupNorm(num_channels=block_out_channels[0], num_groups=norm_num_groups, eps=norm_eps)
        self.conv_act = nn.SiLU()
        self.conv_out = nn.Conv2d(block_out_channels[0], out_channels, 3, padding=1)

    def set_attention_slice(self, slice_size):
        if slice_size is not None and self.config.attention_head_dim % slice_size != 0:
            raise ValueError(
                f"Make sure slice_size {slice_size} is a divisor of "
                f"the number of heads used in cross_attention {self.config.attention_head_dim}"
            )
        if slice_size is not None and slice_size > self.config.attention_head_dim:
            raise ValueError(
                f"Chunk_size {slice_size} has to be smaller or equal to "
                f"the number of heads used in cross_attention {self.config.attention_head_dim}"
            )

        for block in self.down_blocks:
            if hasattr(block, "attentions") and block.attentions is not None:
                block.set_attention_slice(slice_size)

        self.mid_block.set_attention_slice(slice_size)

        for block in self.up_blocks:
            if hasattr(block, "attentions") and block.attentions is not None:
                block.set_attention_slice(slice_size)

    def _set_gradient_checkpointing(self, module, value=False):
        if isinstance(module, (CrossAttnDownBlock2D, DownBlock2D, CrossAttnUpBlock2D, UpBlock2D)):
            module.gradient_checkpointing = value

    def forward(
        self,
        sample: torch.FloatTensor,
        timestep: Union[torch.Tensor, float, int],
        encoder_hidden_states: torch.Tensor,
        return_dict: bool = True,
    ) -> Union[UNet2DConditionOutput, Tuple]:
        """r
        Args:
            sample (`torch.FloatTensor`): (batch, channel, height, width) noisy inputs tensor
            timestep (`torch.FloatTensor` or `float` or `int`): (batch) timesteps
            encoder_hidden_states (`torch.FloatTensor`): (batch, channel, height, width) encoder hidden states
            return_dict (`bool`, *optional*, defaults to `True`):
                Whether or not to return a [`models.unet_2d_condition.UNet2DConditionOutput`] instead of a plain tuple.

        Returns:
            [`~models.unet_2d_condition.UNet2DConditionOutput`] or `tuple`:
            [`~models.unet_2d_condition.UNet2DConditionOutput`] if `return_dict` is True, otherwise a `tuple`. When
            returning a tuple, the first element is the sample tensor.
        """
        # By default samples have to be AT least a multiple of the overall upsampling factor.
        # The overall upsampling factor is equal to 2 ** (# num of upsampling layears).
        # However, the upsampling interpolation output size can be forced to fit any upsampling size
        # on the fly if necessary.
        default_overall_up_factor = 2**self.num_upsamplers

        # upsample size should be forwarded when sample is not a multiple of `default_overall_up_factor`
        forward_upsample_size = False
        upsample_size = None

        if any(s % default_overall_up_factor != 0 for s in sample.shape[-2:]):
            logger.info("Forward upsample size to force interpolation output size.")
            forward_upsample_size = True

        # 0. center input if necessary
        if self.config.center_input_sample:
            sample = 2 * sample - 1.0

        # 1. time
        timesteps = timestep
        if not torch.is_tensor(timesteps):
            # TODO: this requires sync between CPU and GPU. So try to pass timesteps as tensors if you can
            timesteps = torch.tensor([timesteps], dtype=torch.long, device=sample.device)
        elif torch.is_tensor(timesteps) and len(timesteps.shape) == 0:
            timesteps = timesteps[None].to(sample.device)

        # broadcast to batch dimension in a way that's compatible with ONNX/Core ML
        timesteps = timesteps.expand(sample.shape[0])

        t_emb = self.time_proj(timesteps)
<<<<<<< HEAD

        # timesteps does not contain any weights and will always return f32 tensors
        # but time_embedding might actually be running in fp16. so we need to cast here.
        # there might be better ways to encapsulate this.
        t_emb = t_emb.to(dtype=sample.dtype)
        emb = self.time_embedding(t_emb)
=======
        emb = self.time_embedding(t_emb.to(self.dtype))
>>>>>>> 14b97549

        # 2. pre-process
        sample = self.conv_in(sample)

        # 3. down
        down_block_res_samples = (sample,)
        for downsample_block in self.down_blocks:
            if hasattr(downsample_block, "attentions") and downsample_block.attentions is not None:
                sample, res_samples = downsample_block(
                    hidden_states=sample,
                    temb=emb,
                    encoder_hidden_states=encoder_hidden_states,
                )
            else:
                sample, res_samples = downsample_block(hidden_states=sample, temb=emb)

            down_block_res_samples += res_samples

        # 4. mid
        sample = self.mid_block(sample, emb, encoder_hidden_states=encoder_hidden_states)

        # 5. up
        for i, upsample_block in enumerate(self.up_blocks):
            is_final_block = i == len(self.up_blocks) - 1

            res_samples = down_block_res_samples[-len(upsample_block.resnets) :]
            down_block_res_samples = down_block_res_samples[: -len(upsample_block.resnets)]

            # if we have not reached the final block and need to forward the
            # upsample size, we do it here
            if not is_final_block and forward_upsample_size:
                upsample_size = down_block_res_samples[-1].shape[2:]

            if hasattr(upsample_block, "attentions") and upsample_block.attentions is not None:
                sample = upsample_block(
                    hidden_states=sample,
                    temb=emb,
                    res_hidden_states_tuple=res_samples,
                    encoder_hidden_states=encoder_hidden_states,
                    upsample_size=upsample_size,
                )
            else:
                sample = upsample_block(
                    hidden_states=sample, temb=emb, res_hidden_states_tuple=res_samples, upsample_size=upsample_size
                )
        # 6. post-process
<<<<<<< HEAD
        sample = self.conv_norm_out(sample).type(sample.dtype)
=======
        sample = self.conv_norm_out(sample)
>>>>>>> 14b97549
        sample = self.conv_act(sample)
        sample = self.conv_out(sample)

        if not return_dict:
            return (sample,)

        return UNet2DConditionOutput(sample=sample)<|MERGE_RESOLUTION|>--- conflicted
+++ resolved
@@ -266,16 +266,12 @@
         timesteps = timesteps.expand(sample.shape[0])
 
         t_emb = self.time_proj(timesteps)
-<<<<<<< HEAD
 
         # timesteps does not contain any weights and will always return f32 tensors
         # but time_embedding might actually be running in fp16. so we need to cast here.
         # there might be better ways to encapsulate this.
-        t_emb = t_emb.to(dtype=sample.dtype)
+        t_emb = t_emb.to(dtype=self.dtype)
         emb = self.time_embedding(t_emb)
-=======
-        emb = self.time_embedding(t_emb.to(self.dtype))
->>>>>>> 14b97549
 
         # 2. pre-process
         sample = self.conv_in(sample)
@@ -322,11 +318,7 @@
                     hidden_states=sample, temb=emb, res_hidden_states_tuple=res_samples, upsample_size=upsample_size
                 )
         # 6. post-process
-<<<<<<< HEAD
-        sample = self.conv_norm_out(sample).type(sample.dtype)
-=======
         sample = self.conv_norm_out(sample)
->>>>>>> 14b97549
         sample = self.conv_act(sample)
         sample = self.conv_out(sample)
 
