# Copyright 2023 The HuggingFace Team. All rights reserved.
#
# Licensed under the Apache License, Version 2.0 (the "License");
# you may not use this file except in compliance with the License.
# You may obtain a copy of the License at
#
#     http://www.apache.org/licenses/LICENSE-2.0
#
# Unless required by applicable law or agreed to in writing, software
# distributed under the License is distributed on an "AS IS" BASIS,
# WITHOUT WARRANTIES OR CONDITIONS OF ANY KIND, either express or implied.
# See the License for the specific language governing permissions and
# limitations under the License.

from typing import Optional

import torch
import torch.nn.functional as F
from torch import nn

from ..loaders import PatchedLoraProjection, text_encoder_attn_modules, text_encoder_mlp_modules
from ..utils import logging, scale_lora_layers


logger = logging.get_logger(__name__)  # pylint: disable=invalid-name


<<<<<<< HEAD
def adjust_lora_scale_text_encoder(text_encoder, lora_scale: float = 1.0):
    for _, attn_module in text_encoder_attn_modules(text_encoder):
        if isinstance(attn_module.q_proj, PatchedLoraProjection):
            attn_module.q_proj.lora_scale = lora_scale
            attn_module.k_proj.lora_scale = lora_scale
            attn_module.v_proj.lora_scale = lora_scale
            attn_module.out_proj.lora_scale = lora_scale

    for _, mlp_module in text_encoder_mlp_modules(text_encoder):
        if isinstance(mlp_module.fc1, PatchedLoraProjection):
            mlp_module.fc1.lora_scale = lora_scale
            mlp_module.fc2.lora_scale = lora_scale
=======
def adjust_lora_scale_text_encoder(text_encoder, lora_scale: float = 1.0, use_peft_backend: bool = False):
    if use_peft_backend:
        scale_lora_layers(text_encoder, weight=lora_scale)
    else:
        for _, attn_module in text_encoder_attn_modules(text_encoder):
            if isinstance(attn_module.q_proj, PatchedLoraProjection):
                attn_module.q_proj.lora_scale = lora_scale
                attn_module.k_proj.lora_scale = lora_scale
                attn_module.v_proj.lora_scale = lora_scale
                attn_module.out_proj.lora_scale = lora_scale

        for _, mlp_module in text_encoder_mlp_modules(text_encoder):
            if isinstance(mlp_module.fc1, PatchedLoraProjection):
                mlp_module.fc1.lora_scale = lora_scale
                mlp_module.fc2.lora_scale = lora_scale
>>>>>>> ba59e92f


class LoRALinearLayer(nn.Module):
    def __init__(self, in_features, out_features, rank=4, network_alpha=None, device=None, dtype=None):
        super().__init__()

        self.down = nn.Linear(in_features, rank, bias=False, device=device, dtype=dtype)
        self.up = nn.Linear(rank, out_features, bias=False, device=device, dtype=dtype)
        # This value has the same meaning as the `--network_alpha` option in the kohya-ss trainer script.
        # See https://github.com/darkstorm2150/sd-scripts/blob/main/docs/train_network_README-en.md#execute-learning
        self.network_alpha = network_alpha
        self.rank = rank
        self.out_features = out_features
        self.in_features = in_features

        nn.init.normal_(self.down.weight, std=1 / rank)
        nn.init.zeros_(self.up.weight)

    def forward(self, hidden_states):
        orig_dtype = hidden_states.dtype
        dtype = self.down.weight.dtype

        down_hidden_states = self.down(hidden_states.to(dtype))
        up_hidden_states = self.up(down_hidden_states)

        if self.network_alpha is not None:
            up_hidden_states *= self.network_alpha / self.rank

        return up_hidden_states.to(orig_dtype)


class LoRAConv2dLayer(nn.Module):
    def __init__(
        self, in_features, out_features, rank=4, kernel_size=(1, 1), stride=(1, 1), padding=0, network_alpha=None
    ):
        super().__init__()

        self.down = nn.Conv2d(in_features, rank, kernel_size=kernel_size, stride=stride, padding=padding, bias=False)
        # according to the official kohya_ss trainer kernel_size are always fixed for the up layer
        # # see: https://github.com/bmaltais/kohya_ss/blob/2accb1305979ba62f5077a23aabac23b4c37e935/networks/lora_diffusers.py#L129
        self.up = nn.Conv2d(rank, out_features, kernel_size=(1, 1), stride=(1, 1), bias=False)

        # This value has the same meaning as the `--network_alpha` option in the kohya-ss trainer script.
        # See https://github.com/darkstorm2150/sd-scripts/blob/main/docs/train_network_README-en.md#execute-learning
        self.network_alpha = network_alpha
        self.rank = rank

        nn.init.normal_(self.down.weight, std=1 / rank)
        nn.init.zeros_(self.up.weight)

    def forward(self, hidden_states):
        orig_dtype = hidden_states.dtype
        dtype = self.down.weight.dtype

        down_hidden_states = self.down(hidden_states.to(dtype))
        up_hidden_states = self.up(down_hidden_states)

        if self.network_alpha is not None:
            up_hidden_states *= self.network_alpha / self.rank

        return up_hidden_states.to(orig_dtype)


class LoRACompatibleConv(nn.Conv2d):
    """
    A convolutional layer that can be used with LoRA.
    """

    def __init__(self, *args, lora_layer: Optional[LoRAConv2dLayer] = None, **kwargs):
        super().__init__(*args, **kwargs)
        self.lora_layer = lora_layer

    def set_lora_layer(self, lora_layer: Optional[LoRAConv2dLayer]):
        self.lora_layer = lora_layer

    def _fuse_lora(self, lora_scale=1.0):
        if self.lora_layer is None:
            return

        dtype, device = self.weight.data.dtype, self.weight.data.device

        w_orig = self.weight.data.float()
        w_up = self.lora_layer.up.weight.data.float()
        w_down = self.lora_layer.down.weight.data.float()

        if self.lora_layer.network_alpha is not None:
            w_up = w_up * self.lora_layer.network_alpha / self.lora_layer.rank

        fusion = torch.mm(w_up.flatten(start_dim=1), w_down.flatten(start_dim=1))
        fusion = fusion.reshape((w_orig.shape))
        fused_weight = w_orig + (lora_scale * fusion)
        self.weight.data = fused_weight.to(device=device, dtype=dtype)

        # we can drop the lora layer now
        self.lora_layer = None

        # offload the up and down matrices to CPU to not blow the memory
        self.w_up = w_up.cpu()
        self.w_down = w_down.cpu()
        self._lora_scale = lora_scale

    def _unfuse_lora(self):
        if not (getattr(self, "w_up", None) is not None and getattr(self, "w_down", None) is not None):
            return

        fused_weight = self.weight.data
        dtype, device = fused_weight.data.dtype, fused_weight.data.device

        self.w_up = self.w_up.to(device=device).float()
        self.w_down = self.w_down.to(device).float()

        fusion = torch.mm(self.w_up.flatten(start_dim=1), self.w_down.flatten(start_dim=1))
        fusion = fusion.reshape((fused_weight.shape))
        unfused_weight = fused_weight.float() - (self._lora_scale * fusion)
        self.weight.data = unfused_weight.to(device=device, dtype=dtype)

        self.w_up = None
        self.w_down = None

    def forward(self, hidden_states, scale: float = 1.0):
        if self.lora_layer is None:
            # make sure to the functional Conv2D function as otherwise torch.compile's graph will break
            # see: https://github.com/huggingface/diffusers/pull/4315
            return F.conv2d(
                hidden_states, self.weight, self.bias, self.stride, self.padding, self.dilation, self.groups
            )
        else:
            return super().forward(hidden_states) + (scale * self.lora_layer(hidden_states))


class LoRACompatibleLinear(nn.Linear):
    """
    A Linear layer that can be used with LoRA.
    """

    def __init__(self, *args, lora_layer: Optional[LoRALinearLayer] = None, **kwargs):
        super().__init__(*args, **kwargs)
        self.lora_layer = lora_layer

    def set_lora_layer(self, lora_layer: Optional[LoRALinearLayer]):
        self.lora_layer = lora_layer

    def _fuse_lora(self, lora_scale=1.0):
        if self.lora_layer is None:
            return

        dtype, device = self.weight.data.dtype, self.weight.data.device

        w_orig = self.weight.data.float()
        w_up = self.lora_layer.up.weight.data.float()
        w_down = self.lora_layer.down.weight.data.float()

        if self.lora_layer.network_alpha is not None:
            w_up = w_up * self.lora_layer.network_alpha / self.lora_layer.rank

        fused_weight = w_orig + (lora_scale * torch.bmm(w_up[None, :], w_down[None, :])[0])
        self.weight.data = fused_weight.to(device=device, dtype=dtype)

        # we can drop the lora layer now
        self.lora_layer = None

        # offload the up and down matrices to CPU to not blow the memory
        self.w_up = w_up.cpu()
        self.w_down = w_down.cpu()
        self._lora_scale = lora_scale

    def _unfuse_lora(self):
        if not (getattr(self, "w_up", None) is not None and getattr(self, "w_down", None) is not None):
            return

        fused_weight = self.weight.data
        dtype, device = fused_weight.dtype, fused_weight.device

        w_up = self.w_up.to(device=device).float()
        w_down = self.w_down.to(device).float()

        unfused_weight = fused_weight.float() - (self._lora_scale * torch.bmm(w_up[None, :], w_down[None, :])[0])
        self.weight.data = unfused_weight.to(device=device, dtype=dtype)

        self.w_up = None
        self.w_down = None

    def forward(self, hidden_states, scale: float = 1.0):
        if self.lora_layer is None:
            out = super().forward(hidden_states)
            return out
        else:
            out = super().forward(hidden_states) + (scale * self.lora_layer(hidden_states))
            return out<|MERGE_RESOLUTION|>--- conflicted
+++ resolved
@@ -25,7 +25,6 @@
 logger = logging.get_logger(__name__)  # pylint: disable=invalid-name
 
 
-<<<<<<< HEAD
 def adjust_lora_scale_text_encoder(text_encoder, lora_scale: float = 1.0):
     for _, attn_module in text_encoder_attn_modules(text_encoder):
         if isinstance(attn_module.q_proj, PatchedLoraProjection):
@@ -37,24 +36,7 @@
     for _, mlp_module in text_encoder_mlp_modules(text_encoder):
         if isinstance(mlp_module.fc1, PatchedLoraProjection):
             mlp_module.fc1.lora_scale = lora_scale
-            mlp_module.fc2.lora_scale = lora_scale
-=======
-def adjust_lora_scale_text_encoder(text_encoder, lora_scale: float = 1.0, use_peft_backend: bool = False):
-    if use_peft_backend:
-        scale_lora_layers(text_encoder, weight=lora_scale)
-    else:
-        for _, attn_module in text_encoder_attn_modules(text_encoder):
-            if isinstance(attn_module.q_proj, PatchedLoraProjection):
-                attn_module.q_proj.lora_scale = lora_scale
-                attn_module.k_proj.lora_scale = lora_scale
-                attn_module.v_proj.lora_scale = lora_scale
-                attn_module.out_proj.lora_scale = lora_scale
-
-        for _, mlp_module in text_encoder_mlp_modules(text_encoder):
-            if isinstance(mlp_module.fc1, PatchedLoraProjection):
-                mlp_module.fc1.lora_scale = lora_scale
-                mlp_module.fc2.lora_scale = lora_scale
->>>>>>> ba59e92f
+            mlp_module.fc2.lora_scale = lora_scale   
 
 
 class LoRALinearLayer(nn.Module):
