--- conflicted
+++ resolved
@@ -221,16 +221,13 @@
         use_motion_mid_block: int = True,
         encoder_hid_dim: Optional[int] = None,
         encoder_hid_dim_type: Optional[str] = None,
-<<<<<<< HEAD
         addition_embed_type: Optional[str] = None,
         addition_time_embed_dim: Optional[int] = None,
         conv_in_kernel: int = 3,
         conv_out_kernel: int = 3,
         projection_class_embeddings_input_dim: Optional[int] = None,
         addition_embed_type_num_heads: int = 64,
-=======
         time_cond_proj_dim: Optional[int] = None,
->>>>>>> d603ccb6
     ):
         super().__init__()
 
@@ -364,10 +361,7 @@
                 resnet_groups=norm_num_groups,
                 dual_cross_attention=False,
                 use_linear_projection=use_linear_projection,
-<<<<<<< HEAD
                 transformer_layers_per_block=transformer_layers_per_block[-1],
-=======
->>>>>>> d603ccb6
             )
 
         # count how many layers upsample the images
