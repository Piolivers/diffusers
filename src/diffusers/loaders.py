--- conflicted
+++ resolved
@@ -151,16 +151,10 @@
 
         model_file = None
         if not isinstance(pretrained_model_name_or_path_or_dict, dict):
-<<<<<<< HEAD
-            if (use_safetensors is not False and weight_name is None) or weight_name.endswith(".safetensors"):
-                if weight_name is None:
-                    weight_name = LORA_WEIGHT_NAME_SAFE
-=======
             # Let's first try to load .safetensors weights
-            if (is_safetensors_available() and weight_name is None) or (
+            if (use_safetensors is not False and weight_name is None) or (
                 weight_name is not None and weight_name.endswith(".safetensors")
             ):
->>>>>>> 268ebcb0
                 try:
                     model_file = _get_model_file(
                         pretrained_model_name_or_path_or_dict,
@@ -176,18 +170,11 @@
                         user_agent=user_agent,
                     )
                     state_dict = safetensors.torch.load_file(model_file, device="cpu")
-<<<<<<< HEAD
-                except EnvironmentError as e:
+                except EnvironmentError:
                     if use_safetensors is True:
                         raise e
-                    if weight_name == LORA_WEIGHT_NAME_SAFE:
-                        weight_name = None
-=======
-                except EnvironmentError:
                     # try loading non-safetensors weights
                     pass
-
->>>>>>> 268ebcb0
             if model_file is None:
                 model_file = _get_model_file(
                     pretrained_model_name_or_path_or_dict,
