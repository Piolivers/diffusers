--- conflicted
+++ resolved
@@ -1790,15 +1790,9 @@
             tokenizer ([`~transformers.CLIPTokenizer`], *optional*, defaults to `None`):
                 An instance of `CLIPTokenizer` to use. If this parameter is `None`, the function loads a new instance
                 of `CLIPTokenizer` by itself if needed.
-<<<<<<< HEAD
             original_config_file (`str`):
                 Path to `.yaml` config file corresponding to the original architecture. If `None`, will be
                 automatically inferred by looking for a key that only exists in SD2.0 models.
-=======
-            config_file (`str`):
-                Path to `.yaml` config file corresponding to the original architecture. If `None`, will be automatically
-                inferred by looking for a key that only exists in SD2.0 models. 
->>>>>>> 5a23c303
             kwargs (remaining dictionary of keyword arguments, *optional*):
                 Can be used to overwrite load and saveable variables (for example the pipeline components of the
                 specific pipeline class). The overwritten components are directly passed to the pipelines `__init__`
@@ -1829,11 +1823,8 @@
         # import here to avoid circular dependency
         from .pipelines.stable_diffusion.convert_from_ckpt import download_from_original_stable_diffusion_ckpt
 
-<<<<<<< HEAD
+
         original_config_file = kwargs.pop("original_config_file", None)
-=======
-        config_file = kwargs.pop("config_file", None)
->>>>>>> 5a23c303
         cache_dir = kwargs.pop("cache_dir", DIFFUSERS_CACHE)
         resume_download = kwargs.pop("resume_download", False)
         force_download = kwargs.pop("force_download", False)
@@ -1950,11 +1941,7 @@
             text_encoder=text_encoder,
             vae=vae,
             tokenizer=tokenizer,
-<<<<<<< HEAD
             original_config_file=original_config_file,
-=======
-            original_config_file=config_file,
->>>>>>> 5a23c303
         )
 
         if torch_dtype is not None:
