# Copyright 2023 The HuggingFace Team. All rights reserved.
#
# Licensed under the Apache License, Version 2.0 (the "License");
# you may not use this file except in compliance with the License.
# You may obtain a copy of the License at
#
#     http://www.apache.org/licenses/LICENSE-2.0
#
# Unless required by applicable law or agreed to in writing, software
# distributed under the License is distributed on an "AS IS" BASIS,
# WITHOUT WARRANTIES OR CONDITIONS OF ANY KIND, either express or implied.
# See the License for the specific language governing permissions and
# limitations under the License.
import importlib
import os
import re
from collections import defaultdict
from contextlib import nullcontext
from io import BytesIO
from pathlib import Path
from typing import Callable, Dict, List, Optional, Union

import requests
import safetensors
import torch
from huggingface_hub import hf_hub_download, model_info
from packaging import version
from torch import nn

from .models.modeling_utils import _LOW_CPU_MEM_USAGE_DEFAULT, load_model_dict_into_meta
from .utils import (
    DIFFUSERS_CACHE,
    HF_HUB_OFFLINE,
    _get_model_file,
    convert_state_dict_to_diffusers,
    convert_state_dict_to_peft,
    deprecate,
    get_adapter_name,
    get_rank_and_alpha_pattern,
    is_accelerate_available,
    is_omegaconf_available,
    is_peft_available,
    is_transformers_available,
    logging,
    recurse_remove_peft_layers,
<<<<<<< HEAD
    scale_lora_layers,
    set_adapter_layers,
    set_weights_and_activate_adapters,
=======
>>>>>>> 2e860e89
)
from .utils.import_utils import BACKENDS_MAPPING


if is_transformers_available():
    from transformers import CLIPTextModel, CLIPTextModelWithProjection

if is_accelerate_available():
    from accelerate import init_empty_weights
    from accelerate.hooks import AlignDevicesHook, CpuOffload, remove_hook_from_module

logger = logging.get_logger(__name__)

TEXT_ENCODER_NAME = "text_encoder"
UNET_NAME = "unet"

LORA_WEIGHT_NAME = "pytorch_lora_weights.bin"
LORA_WEIGHT_NAME_SAFE = "pytorch_lora_weights.safetensors"

TEXT_INVERSION_NAME = "learned_embeds.bin"
TEXT_INVERSION_NAME_SAFE = "learned_embeds.safetensors"

CUSTOM_DIFFUSION_WEIGHT_NAME = "pytorch_custom_diffusion_weights.bin"
CUSTOM_DIFFUSION_WEIGHT_NAME_SAFE = "pytorch_custom_diffusion_weights.safetensors"


# Below should be `True` if the current version of `peft` and `transformers` are compatible with
# PEFT backend. Will automatically fall back to PEFT backend if the correct versions of the libraries are
# available.
# For PEFT it is has to be greater than 0.6.0 and for transformers it has to be greater than 4.33.1.
_required_peft_version = is_peft_available() and version.parse(
    version.parse(importlib.metadata.version("peft")).base_version
) > version.parse("0.5")
_required_transformers_version = version.parse(
    version.parse(importlib.metadata.version("transformers")).base_version
) > version.parse("4.33")

USE_PEFT_BACKEND = _required_peft_version and _required_transformers_version
LORA_DEPRECATION_MESSAGE = "You are using an old version of LoRA backend. This will be deprecated in the next releases in favor of PEFT make sure to install the latest PEFT and transformers packages in the future."


class PatchedLoraProjection(nn.Module):
    def __init__(self, regular_linear_layer, lora_scale=1, network_alpha=None, rank=4, dtype=None):
        super().__init__()
        from .models.lora import LoRALinearLayer

        self.regular_linear_layer = regular_linear_layer

        device = self.regular_linear_layer.weight.device

        if dtype is None:
            dtype = self.regular_linear_layer.weight.dtype

        self.lora_linear_layer = LoRALinearLayer(
            self.regular_linear_layer.in_features,
            self.regular_linear_layer.out_features,
            network_alpha=network_alpha,
            device=device,
            dtype=dtype,
            rank=rank,
        )

        self.lora_scale = lora_scale

    # overwrite PyTorch's `state_dict` to be sure that only the 'regular_linear_layer' weights are saved
    # when saving the whole text encoder model and when LoRA is unloaded or fused
    def state_dict(self, *args, destination=None, prefix="", keep_vars=False):
        if self.lora_linear_layer is None:
            return self.regular_linear_layer.state_dict(
                *args, destination=destination, prefix=prefix, keep_vars=keep_vars
            )

        return super().state_dict(*args, destination=destination, prefix=prefix, keep_vars=keep_vars)

    def _fuse_lora(self, lora_scale=1.0):
        if self.lora_linear_layer is None:
            return

        dtype, device = self.regular_linear_layer.weight.data.dtype, self.regular_linear_layer.weight.data.device

        w_orig = self.regular_linear_layer.weight.data.float()
        w_up = self.lora_linear_layer.up.weight.data.float()
        w_down = self.lora_linear_layer.down.weight.data.float()

        if self.lora_linear_layer.network_alpha is not None:
            w_up = w_up * self.lora_linear_layer.network_alpha / self.lora_linear_layer.rank

        fused_weight = w_orig + (lora_scale * torch.bmm(w_up[None, :], w_down[None, :])[0])
        self.regular_linear_layer.weight.data = fused_weight.to(device=device, dtype=dtype)

        # we can drop the lora layer now
        self.lora_linear_layer = None

        # offload the up and down matrices to CPU to not blow the memory
        self.w_up = w_up.cpu()
        self.w_down = w_down.cpu()
        self.lora_scale = lora_scale

    def _unfuse_lora(self):
        if not (getattr(self, "w_up", None) is not None and getattr(self, "w_down", None) is not None):
            return

        fused_weight = self.regular_linear_layer.weight.data
        dtype, device = fused_weight.dtype, fused_weight.device

        w_up = self.w_up.to(device=device).float()
        w_down = self.w_down.to(device).float()

        unfused_weight = fused_weight.float() - (self.lora_scale * torch.bmm(w_up[None, :], w_down[None, :])[0])
        self.regular_linear_layer.weight.data = unfused_weight.to(device=device, dtype=dtype)

        self.w_up = None
        self.w_down = None

    def forward(self, input):
        if self.lora_scale is None:
            self.lora_scale = 1.0
        if self.lora_linear_layer is None:
            return self.regular_linear_layer(input)
        return self.regular_linear_layer(input) + (self.lora_scale * self.lora_linear_layer(input))


def text_encoder_attn_modules(text_encoder):
    attn_modules = []

    if isinstance(text_encoder, (CLIPTextModel, CLIPTextModelWithProjection)):
        for i, layer in enumerate(text_encoder.text_model.encoder.layers):
            name = f"text_model.encoder.layers.{i}.self_attn"
            mod = layer.self_attn
            attn_modules.append((name, mod))
    else:
        raise ValueError(f"do not know how to get attention modules for: {text_encoder.__class__.__name__}")

    return attn_modules


def text_encoder_mlp_modules(text_encoder):
    mlp_modules = []

    if isinstance(text_encoder, (CLIPTextModel, CLIPTextModelWithProjection)):
        for i, layer in enumerate(text_encoder.text_model.encoder.layers):
            mlp_mod = layer.mlp
            name = f"text_model.encoder.layers.{i}.mlp"
            mlp_modules.append((name, mlp_mod))
    else:
        raise ValueError(f"do not know how to get mlp modules for: {text_encoder.__class__.__name__}")

    return mlp_modules


def text_encoder_lora_state_dict(text_encoder):
    state_dict = {}

    for name, module in text_encoder_attn_modules(text_encoder):
        for k, v in module.q_proj.lora_linear_layer.state_dict().items():
            state_dict[f"{name}.q_proj.lora_linear_layer.{k}"] = v

        for k, v in module.k_proj.lora_linear_layer.state_dict().items():
            state_dict[f"{name}.k_proj.lora_linear_layer.{k}"] = v

        for k, v in module.v_proj.lora_linear_layer.state_dict().items():
            state_dict[f"{name}.v_proj.lora_linear_layer.{k}"] = v

        for k, v in module.out_proj.lora_linear_layer.state_dict().items():
            state_dict[f"{name}.out_proj.lora_linear_layer.{k}"] = v

    return state_dict


class AttnProcsLayers(torch.nn.Module):
    def __init__(self, state_dict: Dict[str, torch.Tensor]):
        super().__init__()
        self.layers = torch.nn.ModuleList(state_dict.values())
        self.mapping = dict(enumerate(state_dict.keys()))
        self.rev_mapping = {v: k for k, v in enumerate(state_dict.keys())}

        # .processor for unet, .self_attn for text encoder
        self.split_keys = [".processor", ".self_attn"]

        # we add a hook to state_dict() and load_state_dict() so that the
        # naming fits with `unet.attn_processors`
        def map_to(module, state_dict, *args, **kwargs):
            new_state_dict = {}
            for key, value in state_dict.items():
                num = int(key.split(".")[1])  # 0 is always "layers"
                new_key = key.replace(f"layers.{num}", module.mapping[num])
                new_state_dict[new_key] = value

            return new_state_dict

        def remap_key(key, state_dict):
            for k in self.split_keys:
                if k in key:
                    return key.split(k)[0] + k

            raise ValueError(
                f"There seems to be a problem with the state_dict: {set(state_dict.keys())}. {key} has to have one of {self.split_keys}."
            )

        def map_from(module, state_dict, *args, **kwargs):
            all_keys = list(state_dict.keys())
            for key in all_keys:
                replace_key = remap_key(key, state_dict)
                new_key = key.replace(replace_key, f"layers.{module.rev_mapping[replace_key]}")
                state_dict[new_key] = state_dict[key]
                del state_dict[key]

        self._register_state_dict_hook(map_to)
        self._register_load_state_dict_pre_hook(map_from, with_module=True)


class UNet2DConditionLoadersMixin:
    text_encoder_name = TEXT_ENCODER_NAME
    unet_name = UNET_NAME

    def load_attn_procs(self, pretrained_model_name_or_path_or_dict: Union[str, Dict[str, torch.Tensor]], **kwargs):
        r"""
        Load pretrained attention processor layers into [`UNet2DConditionModel`]. Attention processor layers have to be
        defined in
        [`attention_processor.py`](https://github.com/huggingface/diffusers/blob/main/src/diffusers/models/attention_processor.py)
        and be a `torch.nn.Module` class.

        Parameters:
            pretrained_model_name_or_path_or_dict (`str` or `os.PathLike` or `dict`):
                Can be either:

                    - A string, the model id (for example `google/ddpm-celebahq-256`) of a pretrained model hosted on
                      the Hub.
                    - A path to a directory (for example `./my_model_directory`) containing the model weights saved
                      with [`ModelMixin.save_pretrained`].
                    - A [torch state
                      dict](https://pytorch.org/tutorials/beginner/saving_loading_models.html#what-is-a-state-dict).

            cache_dir (`Union[str, os.PathLike]`, *optional*):
                Path to a directory where a downloaded pretrained model configuration is cached if the standard cache
                is not used.
            force_download (`bool`, *optional*, defaults to `False`):
                Whether or not to force the (re-)download of the model weights and configuration files, overriding the
                cached versions if they exist.
            resume_download (`bool`, *optional*, defaults to `False`):
                Whether or not to resume downloading the model weights and configuration files. If set to `False`, any
                incompletely downloaded files are deleted.
            proxies (`Dict[str, str]`, *optional*):
                A dictionary of proxy servers to use by protocol or endpoint, for example, `{'http': 'foo.bar:3128',
                'http://hostname': 'foo.bar:4012'}`. The proxies are used on each request.
            local_files_only (`bool`, *optional*, defaults to `False`):
                Whether to only load local model weights and configuration files or not. If set to `True`, the model
                won't be downloaded from the Hub.
            use_auth_token (`str` or *bool*, *optional*):
                The token to use as HTTP bearer authorization for remote files. If `True`, the token generated from
                `diffusers-cli login` (stored in `~/.huggingface`) is used.
            low_cpu_mem_usage (`bool`, *optional*, defaults to `True` if torch version >= 1.9.0 else `False`):
                Speed up model loading only loading the pretrained weights and not initializing the weights. This also
                tries to not use more than 1x model size in CPU memory (including peak memory) while loading the model.
                Only supported for PyTorch >= 1.9.0. If you are using an older version of PyTorch, setting this
                argument to `True` will raise an error.
            revision (`str`, *optional*, defaults to `"main"`):
                The specific model version to use. It can be a branch name, a tag name, a commit id, or any identifier
                allowed by Git.
            subfolder (`str`, *optional*, defaults to `""`):
                The subfolder location of a model file within a larger model repository on the Hub or locally.
            mirror (`str`, *optional*):
                Mirror source to resolve accessibility issues if you’re downloading a model in China. We do not
                guarantee the timeliness or safety of the source, and you should refer to the mirror site for more
                information.

        """
        from .models.attention_processor import (
            CustomDiffusionAttnProcessor,
        )
        from .models.lora import LoRACompatibleConv, LoRACompatibleLinear, LoRAConv2dLayer, LoRALinearLayer

        cache_dir = kwargs.pop("cache_dir", DIFFUSERS_CACHE)
        force_download = kwargs.pop("force_download", False)
        resume_download = kwargs.pop("resume_download", False)
        proxies = kwargs.pop("proxies", None)
        local_files_only = kwargs.pop("local_files_only", HF_HUB_OFFLINE)
        use_auth_token = kwargs.pop("use_auth_token", None)
        revision = kwargs.pop("revision", None)
        subfolder = kwargs.pop("subfolder", None)
        weight_name = kwargs.pop("weight_name", None)
        use_safetensors = kwargs.pop("use_safetensors", None)
        low_cpu_mem_usage = kwargs.pop("low_cpu_mem_usage", _LOW_CPU_MEM_USAGE_DEFAULT)
        # This value has the same meaning as the `--network_alpha` option in the kohya-ss trainer script.
        # See https://github.com/darkstorm2150/sd-scripts/blob/main/docs/train_network_README-en.md#execute-learning
        network_alphas = kwargs.pop("network_alphas", None)

        _pipeline = kwargs.pop("_pipeline", None)

        is_network_alphas_none = network_alphas is None

        allow_pickle = False

        if use_safetensors is None:
            use_safetensors = True
            allow_pickle = True

        user_agent = {
            "file_type": "attn_procs_weights",
            "framework": "pytorch",
        }

        if low_cpu_mem_usage and not is_accelerate_available():
            low_cpu_mem_usage = False
            logger.warning(
                "Cannot initialize model with low cpu memory usage because `accelerate` was not found in the"
                " environment. Defaulting to `low_cpu_mem_usage=False`. It is strongly recommended to install"
                " `accelerate` for faster and less memory-intense model loading. You can do so with: \n```\npip"
                " install accelerate\n```\n."
            )

        model_file = None
        if not isinstance(pretrained_model_name_or_path_or_dict, dict):
            # Let's first try to load .safetensors weights
            if (use_safetensors and weight_name is None) or (
                weight_name is not None and weight_name.endswith(".safetensors")
            ):
                try:
                    model_file = _get_model_file(
                        pretrained_model_name_or_path_or_dict,
                        weights_name=weight_name or LORA_WEIGHT_NAME_SAFE,
                        cache_dir=cache_dir,
                        force_download=force_download,
                        resume_download=resume_download,
                        proxies=proxies,
                        local_files_only=local_files_only,
                        use_auth_token=use_auth_token,
                        revision=revision,
                        subfolder=subfolder,
                        user_agent=user_agent,
                    )
                    state_dict = safetensors.torch.load_file(model_file, device="cpu")
                except IOError as e:
                    if not allow_pickle:
                        raise e
                    # try loading non-safetensors weights
                    pass
            if model_file is None:
                model_file = _get_model_file(
                    pretrained_model_name_or_path_or_dict,
                    weights_name=weight_name or LORA_WEIGHT_NAME,
                    cache_dir=cache_dir,
                    force_download=force_download,
                    resume_download=resume_download,
                    proxies=proxies,
                    local_files_only=local_files_only,
                    use_auth_token=use_auth_token,
                    revision=revision,
                    subfolder=subfolder,
                    user_agent=user_agent,
                )
                state_dict = torch.load(model_file, map_location="cpu")
        else:
            state_dict = pretrained_model_name_or_path_or_dict

        # fill attn processors
        lora_layers_list = []

        is_lora = all(("lora" in k or k.endswith(".alpha")) for k in state_dict.keys())
        is_custom_diffusion = any("custom_diffusion" in k for k in state_dict.keys())

        if is_lora:
            # correct keys
            state_dict, network_alphas = self.convert_state_dict_legacy_attn_format(state_dict, network_alphas)

            if network_alphas is not None:
                network_alphas_keys = list(network_alphas.keys())
                used_network_alphas_keys = set()

            lora_grouped_dict = defaultdict(dict)
            mapped_network_alphas = {}

            all_keys = list(state_dict.keys())
            for key in all_keys:
                value = state_dict.pop(key)
                attn_processor_key, sub_key = ".".join(key.split(".")[:-3]), ".".join(key.split(".")[-3:])
                lora_grouped_dict[attn_processor_key][sub_key] = value

                # Create another `mapped_network_alphas` dictionary so that we can properly map them.
                if network_alphas is not None:
                    for k in network_alphas_keys:
                        if k.replace(".alpha", "") in key:
                            mapped_network_alphas.update({attn_processor_key: network_alphas.get(k)})
                            used_network_alphas_keys.add(k)

            if not is_network_alphas_none:
                if len(set(network_alphas_keys) - used_network_alphas_keys) > 0:
                    raise ValueError(
                        f"The `network_alphas` has to be empty at this point but has the following keys \n\n {', '.join(network_alphas.keys())}"
                    )

            if len(state_dict) > 0:
                raise ValueError(
                    f"The `state_dict` has to be empty at this point but has the following keys \n\n {', '.join(state_dict.keys())}"
                )

            for key, value_dict in lora_grouped_dict.items():
                attn_processor = self
                for sub_key in key.split("."):
                    attn_processor = getattr(attn_processor, sub_key)

                # Process non-attention layers, which don't have to_{k,v,q,out_proj}_lora layers
                # or add_{k,v,q,out_proj}_proj_lora layers.
                rank = value_dict["lora.down.weight"].shape[0]

                if isinstance(attn_processor, LoRACompatibleConv):
                    in_features = attn_processor.in_channels
                    out_features = attn_processor.out_channels
                    kernel_size = attn_processor.kernel_size

                    ctx = init_empty_weights if low_cpu_mem_usage else nullcontext
                    with ctx():
                        lora = LoRAConv2dLayer(
                            in_features=in_features,
                            out_features=out_features,
                            rank=rank,
                            kernel_size=kernel_size,
                            stride=attn_processor.stride,
                            padding=attn_processor.padding,
                            network_alpha=mapped_network_alphas.get(key),
                        )
                elif isinstance(attn_processor, LoRACompatibleLinear):
                    ctx = init_empty_weights if low_cpu_mem_usage else nullcontext
                    with ctx():
                        lora = LoRALinearLayer(
                            attn_processor.in_features,
                            attn_processor.out_features,
                            rank,
                            mapped_network_alphas.get(key),
                        )
                else:
                    raise ValueError(f"Module {key} is not a LoRACompatibleConv or LoRACompatibleLinear module.")

                value_dict = {k.replace("lora.", ""): v for k, v in value_dict.items()}
                lora_layers_list.append((attn_processor, lora))

                if low_cpu_mem_usage:
                    device = next(iter(value_dict.values())).device
                    dtype = next(iter(value_dict.values())).dtype
                    load_model_dict_into_meta(lora, value_dict, device=device, dtype=dtype)
                else:
                    lora.load_state_dict(value_dict)

        elif is_custom_diffusion:
            attn_processors = {}
            custom_diffusion_grouped_dict = defaultdict(dict)
            for key, value in state_dict.items():
                if len(value) == 0:
                    custom_diffusion_grouped_dict[key] = {}
                else:
                    if "to_out" in key:
                        attn_processor_key, sub_key = ".".join(key.split(".")[:-3]), ".".join(key.split(".")[-3:])
                    else:
                        attn_processor_key, sub_key = ".".join(key.split(".")[:-2]), ".".join(key.split(".")[-2:])
                    custom_diffusion_grouped_dict[attn_processor_key][sub_key] = value

            for key, value_dict in custom_diffusion_grouped_dict.items():
                if len(value_dict) == 0:
                    attn_processors[key] = CustomDiffusionAttnProcessor(
                        train_kv=False, train_q_out=False, hidden_size=None, cross_attention_dim=None
                    )
                else:
                    cross_attention_dim = value_dict["to_k_custom_diffusion.weight"].shape[1]
                    hidden_size = value_dict["to_k_custom_diffusion.weight"].shape[0]
                    train_q_out = True if "to_q_custom_diffusion.weight" in value_dict else False
                    attn_processors[key] = CustomDiffusionAttnProcessor(
                        train_kv=True,
                        train_q_out=train_q_out,
                        hidden_size=hidden_size,
                        cross_attention_dim=cross_attention_dim,
                    )
                    attn_processors[key].load_state_dict(value_dict)
        else:
            raise ValueError(
                f"{model_file} does not seem to be in the correct format expected by LoRA or Custom Diffusion training."
            )

        # <Unsafe code
        # We can be sure that the following works as it just sets attention processors, lora layers and puts all in the same dtype
        # Now we remove any existing hooks to
        is_model_cpu_offload = False
        is_sequential_cpu_offload = False
        if _pipeline is not None:
            for _, component in _pipeline.components.items():
                if isinstance(component, nn.Module):
                    if hasattr(component, "_hf_hook"):
                        is_model_cpu_offload = isinstance(getattr(component, "_hf_hook"), CpuOffload)
                        is_sequential_cpu_offload = isinstance(getattr(component, "_hf_hook"), AlignDevicesHook)
                        logger.info(
                            "Accelerate hooks detected. Since you have called `load_lora_weights()`, the previous hooks will be first removed. Then the LoRA parameters will be loaded and the hooks will be applied again."
                        )
                        remove_hook_from_module(component, recurse=is_sequential_cpu_offload)

        # only custom diffusion needs to set attn processors
        if is_custom_diffusion:
            self.set_attn_processor(attn_processors)

        # set lora layers
        for target_module, lora_layer in lora_layers_list:
            target_module.set_lora_layer(lora_layer)

        self.to(dtype=self.dtype, device=self.device)

        # Offload back.
        if is_model_cpu_offload:
            _pipeline.enable_model_cpu_offload()
        elif is_sequential_cpu_offload:
            _pipeline.enable_sequential_cpu_offload()
        # Unsafe code />

    def convert_state_dict_legacy_attn_format(self, state_dict, network_alphas):
        is_new_lora_format = all(
            key.startswith(self.unet_name) or key.startswith(self.text_encoder_name) for key in state_dict.keys()
        )
        if is_new_lora_format:
            # Strip the `"unet"` prefix.
            is_text_encoder_present = any(key.startswith(self.text_encoder_name) for key in state_dict.keys())
            if is_text_encoder_present:
                warn_message = "The state_dict contains LoRA params corresponding to the text encoder which are not being used here. To use both UNet and text encoder related LoRA params, use [`pipe.load_lora_weights()`](https://huggingface.co/docs/diffusers/main/en/api/loaders#diffusers.loaders.LoraLoaderMixin.load_lora_weights)."
                logger.warn(warn_message)
            unet_keys = [k for k in state_dict.keys() if k.startswith(self.unet_name)]
            state_dict = {k.replace(f"{self.unet_name}.", ""): v for k, v in state_dict.items() if k in unet_keys}

        # change processor format to 'pure' LoRACompatibleLinear format
        if any("processor" in k.split(".") for k in state_dict.keys()):

            def format_to_lora_compatible(key):
                if "processor" not in key.split("."):
                    return key
                return key.replace(".processor", "").replace("to_out_lora", "to_out.0.lora").replace("_lora", ".lora")

            state_dict = {format_to_lora_compatible(k): v for k, v in state_dict.items()}

            if network_alphas is not None:
                network_alphas = {format_to_lora_compatible(k): v for k, v in network_alphas.items()}
        return state_dict, network_alphas

    def save_attn_procs(
        self,
        save_directory: Union[str, os.PathLike],
        is_main_process: bool = True,
        weight_name: str = None,
        save_function: Callable = None,
        safe_serialization: bool = True,
        **kwargs,
    ):
        r"""
        Save an attention processor to a directory so that it can be reloaded using the
        [`~loaders.UNet2DConditionLoadersMixin.load_attn_procs`] method.

        Arguments:
            save_directory (`str` or `os.PathLike`):
                Directory to save an attention processor to. Will be created if it doesn't exist.
            is_main_process (`bool`, *optional*, defaults to `True`):
                Whether the process calling this is the main process or not. Useful during distributed training and you
                need to call this function on all processes. In this case, set `is_main_process=True` only on the main
                process to avoid race conditions.
            save_function (`Callable`):
                The function to use to save the state dictionary. Useful during distributed training when you need to
                replace `torch.save` with another method. Can be configured with the environment variable
                `DIFFUSERS_SAVE_MODE`.
            safe_serialization (`bool`, *optional*, defaults to `True`):
                Whether to save the model using `safetensors` or the traditional PyTorch way with `pickle`.
        """
        from .models.attention_processor import (
            CustomDiffusionAttnProcessor,
            CustomDiffusionAttnProcessor2_0,
            CustomDiffusionXFormersAttnProcessor,
        )

        if os.path.isfile(save_directory):
            logger.error(f"Provided path ({save_directory}) should be a directory, not a file")
            return

        if save_function is None:
            if safe_serialization:

                def save_function(weights, filename):
                    return safetensors.torch.save_file(weights, filename, metadata={"format": "pt"})

            else:
                save_function = torch.save

        os.makedirs(save_directory, exist_ok=True)

        is_custom_diffusion = any(
            isinstance(
                x,
                (CustomDiffusionAttnProcessor, CustomDiffusionAttnProcessor2_0, CustomDiffusionXFormersAttnProcessor),
            )
            for (_, x) in self.attn_processors.items()
        )
        if is_custom_diffusion:
            model_to_save = AttnProcsLayers(
                {
                    y: x
                    for (y, x) in self.attn_processors.items()
                    if isinstance(
                        x,
                        (
                            CustomDiffusionAttnProcessor,
                            CustomDiffusionAttnProcessor2_0,
                            CustomDiffusionXFormersAttnProcessor,
                        ),
                    )
                }
            )
            state_dict = model_to_save.state_dict()
            for name, attn in self.attn_processors.items():
                if len(attn.state_dict()) == 0:
                    state_dict[name] = {}
        else:
            model_to_save = AttnProcsLayers(self.attn_processors)
            state_dict = model_to_save.state_dict()

        if weight_name is None:
            if safe_serialization:
                weight_name = CUSTOM_DIFFUSION_WEIGHT_NAME_SAFE if is_custom_diffusion else LORA_WEIGHT_NAME_SAFE
            else:
                weight_name = CUSTOM_DIFFUSION_WEIGHT_NAME if is_custom_diffusion else LORA_WEIGHT_NAME

        # Save the model
        save_function(state_dict, os.path.join(save_directory, weight_name))
        logger.info(f"Model weights saved in {os.path.join(save_directory, weight_name)}")

    def fuse_lora(self, lora_scale=1.0):
        self.lora_scale = lora_scale
        self.apply(self._fuse_lora_apply)

    def _fuse_lora_apply(self, module):
        if hasattr(module, "_fuse_lora"):
            module._fuse_lora(self.lora_scale)

    def unfuse_lora(self):
        self.apply(self._unfuse_lora_apply)

    def _unfuse_lora_apply(self, module):
        if hasattr(module, "_unfuse_lora"):
            module._unfuse_lora()


def load_textual_inversion_state_dicts(pretrained_model_name_or_paths, **kwargs):
    cache_dir = kwargs.pop("cache_dir", DIFFUSERS_CACHE)
    force_download = kwargs.pop("force_download", False)
    resume_download = kwargs.pop("resume_download", False)
    proxies = kwargs.pop("proxies", None)
    local_files_only = kwargs.pop("local_files_only", HF_HUB_OFFLINE)
    use_auth_token = kwargs.pop("use_auth_token", None)
    revision = kwargs.pop("revision", None)
    subfolder = kwargs.pop("subfolder", None)
    weight_name = kwargs.pop("weight_name", None)
    use_safetensors = kwargs.pop("use_safetensors", None)

    allow_pickle = False
    if use_safetensors is None:
        use_safetensors = True
        allow_pickle = True

    user_agent = {
        "file_type": "text_inversion",
        "framework": "pytorch",
    }
    state_dicts = []
    for pretrained_model_name_or_path in pretrained_model_name_or_paths:
        if not isinstance(pretrained_model_name_or_path, (dict, torch.Tensor)):
            # 3.1. Load textual inversion file
            model_file = None

            # Let's first try to load .safetensors weights
            if (use_safetensors and weight_name is None) or (
                weight_name is not None and weight_name.endswith(".safetensors")
            ):
                try:
                    model_file = _get_model_file(
                        pretrained_model_name_or_path,
                        weights_name=weight_name or TEXT_INVERSION_NAME_SAFE,
                        cache_dir=cache_dir,
                        force_download=force_download,
                        resume_download=resume_download,
                        proxies=proxies,
                        local_files_only=local_files_only,
                        use_auth_token=use_auth_token,
                        revision=revision,
                        subfolder=subfolder,
                        user_agent=user_agent,
                    )
                    state_dict = safetensors.torch.load_file(model_file, device="cpu")
                except Exception as e:
                    if not allow_pickle:
                        raise e

                    model_file = None

            if model_file is None:
                model_file = _get_model_file(
                    pretrained_model_name_or_path,
                    weights_name=weight_name or TEXT_INVERSION_NAME,
                    cache_dir=cache_dir,
                    force_download=force_download,
                    resume_download=resume_download,
                    proxies=proxies,
                    local_files_only=local_files_only,
                    use_auth_token=use_auth_token,
                    revision=revision,
                    subfolder=subfolder,
                    user_agent=user_agent,
                )
                state_dict = torch.load(model_file, map_location="cpu")
        else:
            state_dict = pretrained_model_name_or_path

        state_dicts.append(state_dict)

    return state_dicts


class TextualInversionLoaderMixin:
    r"""
    Load textual inversion tokens and embeddings to the tokenizer and text encoder.
    """

    def maybe_convert_prompt(self, prompt: Union[str, List[str]], tokenizer: "PreTrainedTokenizer"):  # noqa: F821
        r"""
        Processes prompts that include a special token corresponding to a multi-vector textual inversion embedding to
        be replaced with multiple special tokens each corresponding to one of the vectors. If the prompt has no textual
        inversion token or if the textual inversion token is a single vector, the input prompt is returned.

        Parameters:
            prompt (`str` or list of `str`):
                The prompt or prompts to guide the image generation.
            tokenizer (`PreTrainedTokenizer`):
                The tokenizer responsible for encoding the prompt into input tokens.

        Returns:
            `str` or list of `str`: The converted prompt
        """
        if not isinstance(prompt, List):
            prompts = [prompt]
        else:
            prompts = prompt

        prompts = [self._maybe_convert_prompt(p, tokenizer) for p in prompts]

        if not isinstance(prompt, List):
            return prompts[0]

        return prompts

    def _maybe_convert_prompt(self, prompt: str, tokenizer: "PreTrainedTokenizer"):  # noqa: F821
        r"""
        Maybe convert a prompt into a "multi vector"-compatible prompt. If the prompt includes a token that corresponds
        to a multi-vector textual inversion embedding, this function will process the prompt so that the special token
        is replaced with multiple special tokens each corresponding to one of the vectors. If the prompt has no textual
        inversion token or a textual inversion token that is a single vector, the input prompt is simply returned.

        Parameters:
            prompt (`str`):
                The prompt to guide the image generation.
            tokenizer (`PreTrainedTokenizer`):
                The tokenizer responsible for encoding the prompt into input tokens.

        Returns:
            `str`: The converted prompt
        """
        tokens = tokenizer.tokenize(prompt)
        unique_tokens = set(tokens)
        for token in unique_tokens:
            if token in tokenizer.added_tokens_encoder:
                replacement = token
                i = 1
                while f"{token}_{i}" in tokenizer.added_tokens_encoder:
                    replacement += f" {token}_{i}"
                    i += 1

                prompt = prompt.replace(token, replacement)

        return prompt

    def _check_text_inv_inputs(self, tokenizer, text_encoder, pretrained_model_name_or_paths, tokens):
        if tokenizer is None:
            raise ValueError(
                f"{self.__class__.__name__} requires `self.tokenizer` or passing a `tokenizer` of type `PreTrainedTokenizer` for calling"
                f" `{self.load_textual_inversion.__name__}`"
            )

        if text_encoder is None:
            raise ValueError(
                f"{self.__class__.__name__} requires `self.text_encoder` or passing a `text_encoder` of type `PreTrainedModel` for calling"
                f" `{self.load_textual_inversion.__name__}`"
            )

        if len(pretrained_model_name_or_paths) != len(tokens):
            raise ValueError(
                f"You have passed a list of models of length {len(pretrained_model_name_or_paths)}, and list of tokens of length {len(tokens)} "
                f"Make sure both lists have the same length."
            )

        valid_tokens = [t for t in tokens if t is not None]
        if len(set(valid_tokens)) < len(valid_tokens):
            raise ValueError(f"You have passed a list of tokens that contains duplicates: {tokens}")

    @staticmethod
    def _retrieve_tokens_and_embeddings(tokens, state_dicts, tokenizer):
        all_tokens = []
        all_embeddings = []
        for state_dict, token in zip(state_dicts, tokens):
            if isinstance(state_dict, torch.Tensor):
                if token is None:
                    raise ValueError(
                        "You are trying to load a textual inversion embedding that has been saved as a PyTorch tensor. Make sure to pass the name of the corresponding token in this case: `token=...`."
                    )
                loaded_token = token
                embedding = state_dict
            elif len(state_dict) == 1:
                # diffusers
                loaded_token, embedding = next(iter(state_dict.items()))
            elif "string_to_param" in state_dict:
                # A1111
                loaded_token = state_dict["name"]
                embedding = state_dict["string_to_param"]["*"]
            else:
                raise ValueError(
                    f"Loaded state dictonary is incorrect: {state_dict}. \n\n"
                    "Please verify that the loaded state dictionary of the textual embedding either only has a single key or includes the `string_to_param`"
                    " input key."
                )

            if token is not None and loaded_token != token:
                logger.info(f"The loaded token: {loaded_token} is overwritten by the passed token {token}.")
            else:
                token = loaded_token

            if token in tokenizer.get_vocab():
                raise ValueError(
                    f"Token {token} already in tokenizer vocabulary. Please choose a different token name or remove {token} and embedding from the tokenizer and text encoder."
                )

            all_tokens.append(token)
            all_embeddings.append(embedding)

        return all_tokens, all_embeddings

    @staticmethod
    def _extend_tokens_and_embeddings(tokens, embeddings, tokenizer):
        all_tokens = []
        all_embeddings = []

        for embedding, token in zip(embeddings, tokens):
            if f"{token}_1" in tokenizer.get_vocab():
                multi_vector_tokens = [token]
                i = 1
                while f"{token}_{i}" in tokenizer.added_tokens_encoder:
                    multi_vector_tokens.append(f"{token}_{i}")
                    i += 1

                raise ValueError(
                    f"Multi-vector Token {multi_vector_tokens} already in tokenizer vocabulary. Please choose a different token name or remove the {multi_vector_tokens} and embedding from the tokenizer and text encoder."
                )

            is_multi_vector = len(embedding.shape) > 1 and embedding.shape[0] > 1
            if is_multi_vector:
                all_tokens += [token] + [f"{token}_{i}" for i in range(1, embedding.shape[0])]
                all_embeddings += [e for e in embedding]  # noqa: C416
            else:
                all_tokens += [token]
                all_embeddings += [embedding[0]] if len(embedding.shape) > 1 else [embedding]

        return all_tokens, all_embeddings

    def load_textual_inversion(
        self,
        pretrained_model_name_or_path: Union[str, List[str], Dict[str, torch.Tensor], List[Dict[str, torch.Tensor]]],
        token: Optional[Union[str, List[str]]] = None,
        tokenizer: Optional["PreTrainedTokenizer"] = None,  # noqa: F821
        text_encoder: Optional["PreTrainedModel"] = None,  # noqa: F821
        **kwargs,
    ):
        r"""
        Load textual inversion embeddings into the text encoder of [`StableDiffusionPipeline`] (both 🤗 Diffusers and
        Automatic1111 formats are supported).

        Parameters:
            pretrained_model_name_or_path (`str` or `os.PathLike` or `List[str or os.PathLike]` or `Dict` or `List[Dict]`):
                Can be either one of the following or a list of them:

                    - A string, the *model id* (for example `sd-concepts-library/low-poly-hd-logos-icons`) of a
                      pretrained model hosted on the Hub.
                    - A path to a *directory* (for example `./my_text_inversion_directory/`) containing the textual
                      inversion weights.
                    - A path to a *file* (for example `./my_text_inversions.pt`) containing textual inversion weights.
                    - A [torch state
                      dict](https://pytorch.org/tutorials/beginner/saving_loading_models.html#what-is-a-state-dict).

            token (`str` or `List[str]`, *optional*):
                Override the token to use for the textual inversion weights. If `pretrained_model_name_or_path` is a
                list, then `token` must also be a list of equal length.
            text_encoder ([`~transformers.CLIPTextModel`], *optional*):
                Frozen text-encoder ([clip-vit-large-patch14](https://huggingface.co/openai/clip-vit-large-patch14)).
                If not specified, function will take self.tokenizer.
            tokenizer ([`~transformers.CLIPTokenizer`], *optional*):
                A `CLIPTokenizer` to tokenize text. If not specified, function will take self.tokenizer.
            weight_name (`str`, *optional*):
                Name of a custom weight file. This should be used when:

                    - The saved textual inversion file is in 🤗 Diffusers format, but was saved under a specific weight
                      name such as `text_inv.bin`.
                    - The saved textual inversion file is in the Automatic1111 format.
            cache_dir (`Union[str, os.PathLike]`, *optional*):
                Path to a directory where a downloaded pretrained model configuration is cached if the standard cache
                is not used.
            force_download (`bool`, *optional*, defaults to `False`):
                Whether or not to force the (re-)download of the model weights and configuration files, overriding the
                cached versions if they exist.
            resume_download (`bool`, *optional*, defaults to `False`):
                Whether or not to resume downloading the model weights and configuration files. If set to `False`, any
                incompletely downloaded files are deleted.
            proxies (`Dict[str, str]`, *optional*):
                A dictionary of proxy servers to use by protocol or endpoint, for example, `{'http': 'foo.bar:3128',
                'http://hostname': 'foo.bar:4012'}`. The proxies are used on each request.
            local_files_only (`bool`, *optional*, defaults to `False`):
                Whether to only load local model weights and configuration files or not. If set to `True`, the model
                won't be downloaded from the Hub.
            use_auth_token (`str` or *bool*, *optional*):
                The token to use as HTTP bearer authorization for remote files. If `True`, the token generated from
                `diffusers-cli login` (stored in `~/.huggingface`) is used.
            revision (`str`, *optional*, defaults to `"main"`):
                The specific model version to use. It can be a branch name, a tag name, a commit id, or any identifier
                allowed by Git.
            subfolder (`str`, *optional*, defaults to `""`):
                The subfolder location of a model file within a larger model repository on the Hub or locally.
            mirror (`str`, *optional*):
                Mirror source to resolve accessibility issues if you're downloading a model in China. We do not
                guarantee the timeliness or safety of the source, and you should refer to the mirror site for more
                information.

        Example:

        To load a textual inversion embedding vector in 🤗 Diffusers format:

        ```py
        from diffusers import StableDiffusionPipeline
        import torch

        model_id = "runwayml/stable-diffusion-v1-5"
        pipe = StableDiffusionPipeline.from_pretrained(model_id, torch_dtype=torch.float16).to("cuda")

        pipe.load_textual_inversion("sd-concepts-library/cat-toy")

        prompt = "A <cat-toy> backpack"

        image = pipe(prompt, num_inference_steps=50).images[0]
        image.save("cat-backpack.png")
        ```

        To load a textual inversion embedding vector in Automatic1111 format, make sure to download the vector first
        (for example from [civitAI](https://civitai.com/models/3036?modelVersionId=9857)) and then load the vector
        locally:

        ```py
        from diffusers import StableDiffusionPipeline
        import torch

        model_id = "runwayml/stable-diffusion-v1-5"
        pipe = StableDiffusionPipeline.from_pretrained(model_id, torch_dtype=torch.float16).to("cuda")

        pipe.load_textual_inversion("./charturnerv2.pt", token="charturnerv2")

        prompt = "charturnerv2, multiple views of the same character in the same outfit, a character turnaround of a woman wearing a black jacket and red shirt, best quality, intricate details."

        image = pipe(prompt, num_inference_steps=50).images[0]
        image.save("character.png")
        ```

        """
        # 1. Set correct tokenizer and text encoder
        tokenizer = tokenizer or getattr(self, "tokenizer", None)
        text_encoder = text_encoder or getattr(self, "text_encoder", None)

        # 2. Normalize inputs
        pretrained_model_name_or_paths = (
            [pretrained_model_name_or_path]
            if not isinstance(pretrained_model_name_or_path, list)
            else pretrained_model_name_or_path
        )
        tokens = len(pretrained_model_name_or_paths) * [token] if (isinstance(token, str) or token is None) else token

        # 3. Check inputs
        self._check_text_inv_inputs(tokenizer, text_encoder, pretrained_model_name_or_paths, tokens)

        # 4. Load state dicts of textual embeddings
        state_dicts = load_textual_inversion_state_dicts(pretrained_model_name_or_paths, **kwargs)

        # 4. Retrieve tokens and embeddings
        tokens, embeddings = self._retrieve_tokens_and_embeddings(tokens, state_dicts, tokenizer)

        # 5. Extend tokens and embeddings for multi vector
        tokens, embeddings = self._extend_tokens_and_embeddings(tokens, embeddings, tokenizer)

        # 6. Make sure all embeddings have the correct size
        expected_emb_dim = text_encoder.get_input_embeddings().weight.shape[-1]
        if any(expected_emb_dim != emb.shape[-1] for emb in embeddings):
            raise ValueError(
                "Loaded embeddings are of incorrect shape. Expected each textual inversion embedding "
                "to be of shape {input_embeddings.shape[-1]}, but are {embeddings.shape[-1]} "
            )

        # 7. Now we can be sure that loading the embedding matrix works
        # < Unsafe code:

        # 7.1 Offload all hooks in case the pipeline was cpu offloaded before make sure, we offload and onload again
        is_model_cpu_offload = False
        is_sequential_cpu_offload = False
        for _, component in self.components.items():
            if isinstance(component, nn.Module):
                if hasattr(component, "_hf_hook"):
                    is_model_cpu_offload = isinstance(getattr(component, "_hf_hook"), CpuOffload)
                    is_sequential_cpu_offload = isinstance(getattr(component, "_hf_hook"), AlignDevicesHook)
                    logger.info(
                        "Accelerate hooks detected. Since you have called `load_textual_inversion()`, the previous hooks will be first removed. Then the textual inversion parameters will be loaded and the hooks will be applied again."
                    )
                    remove_hook_from_module(component, recurse=is_sequential_cpu_offload)

        # 7.2 save expected device and dtype
        device = text_encoder.device
        dtype = text_encoder.dtype

        # 7.3 Increase token embedding matrix
        text_encoder.resize_token_embeddings(len(tokenizer) + len(tokens))
        input_embeddings = text_encoder.get_input_embeddings().weight

        # 7.4 Load token and embedding
        for token, embedding in zip(tokens, embeddings):
            # add tokens and get ids
            tokenizer.add_tokens(token)
            token_id = tokenizer.convert_tokens_to_ids(token)
            input_embeddings.data[token_id] = embedding
            logger.info(f"Loaded textual inversion embedding for {token}.")

        input_embeddings.to(dtype=dtype, device=device)

        # 7.5 Offload the model again
        if is_model_cpu_offload:
            self.enable_model_cpu_offload()
        elif is_sequential_cpu_offload:
            self.enable_sequential_cpu_offload()

        # / Unsafe Code >


class LoraLoaderMixin:
    r"""
    Load LoRA layers into [`UNet2DConditionModel`] and
    [`CLIPTextModel`](https://huggingface.co/docs/transformers/model_doc/clip#transformers.CLIPTextModel).
    """
    text_encoder_name = TEXT_ENCODER_NAME
    unet_name = UNET_NAME
    num_fused_loras = 0
    use_peft_backend = USE_PEFT_BACKEND

    def load_lora_weights(
        self, pretrained_model_name_or_path_or_dict: Union[str, Dict[str, torch.Tensor]], adapter_name=None, **kwargs
    ):
        """
        Load LoRA weights specified in `pretrained_model_name_or_path_or_dict` into `self.unet` and
        `self.text_encoder`.

        All kwargs are forwarded to `self.lora_state_dict`.

        See [`~loaders.LoraLoaderMixin.lora_state_dict`] for more details on how the state dict is loaded.

        See [`~loaders.LoraLoaderMixin.load_lora_into_unet`] for more details on how the state dict is loaded into
        `self.unet`.

        See [`~loaders.LoraLoaderMixin.load_lora_into_text_encoder`] for more details on how the state dict is loaded
        into `self.text_encoder`.

        Parameters:
            pretrained_model_name_or_path_or_dict (`str` or `os.PathLike` or `dict`):
                See [`~loaders.LoraLoaderMixin.lora_state_dict`].
            kwargs (`dict`, *optional*):
                See [`~loaders.LoraLoaderMixin.lora_state_dict`].
        """
        # First, ensure that the checkpoint is a compatible one and can be successfully loaded.
        state_dict, network_alphas = self.lora_state_dict(pretrained_model_name_or_path_or_dict, **kwargs)

        is_correct_format = all("lora" in key for key in state_dict.keys())
        if not is_correct_format:
            raise ValueError("Invalid LoRA checkpoint.")

        low_cpu_mem_usage = kwargs.pop("low_cpu_mem_usage", _LOW_CPU_MEM_USAGE_DEFAULT)

        self.load_lora_into_unet(
            state_dict,
            network_alphas=network_alphas,
            unet=self.unet,
            low_cpu_mem_usage=low_cpu_mem_usage,
            _pipeline=self,
        )
        self.load_lora_into_text_encoder(
            state_dict,
            network_alphas=network_alphas,
            text_encoder=self.text_encoder,
            lora_scale=self.lora_scale,
            low_cpu_mem_usage=low_cpu_mem_usage,
            _pipeline=self,
            adapter_name=adapter_name,
        )

    @classmethod
    def lora_state_dict(
        cls,
        pretrained_model_name_or_path_or_dict: Union[str, Dict[str, torch.Tensor]],
        **kwargs,
    ):
        r"""
        Return state dict for lora weights and the network alphas.

        <Tip warning={true}>

        We support loading A1111 formatted LoRA checkpoints in a limited capacity.

        This function is experimental and might change in the future.

        </Tip>

        Parameters:
            pretrained_model_name_or_path_or_dict (`str` or `os.PathLike` or `dict`):
                Can be either:

                    - A string, the *model id* (for example `google/ddpm-celebahq-256`) of a pretrained model hosted on
                      the Hub.
                    - A path to a *directory* (for example `./my_model_directory`) containing the model weights saved
                      with [`ModelMixin.save_pretrained`].
                    - A [torch state
                      dict](https://pytorch.org/tutorials/beginner/saving_loading_models.html#what-is-a-state-dict).

            cache_dir (`Union[str, os.PathLike]`, *optional*):
                Path to a directory where a downloaded pretrained model configuration is cached if the standard cache
                is not used.
            force_download (`bool`, *optional*, defaults to `False`):
                Whether or not to force the (re-)download of the model weights and configuration files, overriding the
                cached versions if they exist.
            resume_download (`bool`, *optional*, defaults to `False`):
                Whether or not to resume downloading the model weights and configuration files. If set to `False`, any
                incompletely downloaded files are deleted.
            proxies (`Dict[str, str]`, *optional*):
                A dictionary of proxy servers to use by protocol or endpoint, for example, `{'http': 'foo.bar:3128',
                'http://hostname': 'foo.bar:4012'}`. The proxies are used on each request.
            local_files_only (`bool`, *optional*, defaults to `False`):
                Whether to only load local model weights and configuration files or not. If set to `True`, the model
                won't be downloaded from the Hub.
            use_auth_token (`str` or *bool*, *optional*):
                The token to use as HTTP bearer authorization for remote files. If `True`, the token generated from
                `diffusers-cli login` (stored in `~/.huggingface`) is used.
            revision (`str`, *optional*, defaults to `"main"`):
                The specific model version to use. It can be a branch name, a tag name, a commit id, or any identifier
                allowed by Git.
            subfolder (`str`, *optional*, defaults to `""`):
                The subfolder location of a model file within a larger model repository on the Hub or locally.
            low_cpu_mem_usage (`bool`, *optional*, defaults to `True` if torch version >= 1.9.0 else `False`):
                Speed up model loading only loading the pretrained weights and not initializing the weights. This also
                tries to not use more than 1x model size in CPU memory (including peak memory) while loading the model.
                Only supported for PyTorch >= 1.9.0. If you are using an older version of PyTorch, setting this
                argument to `True` will raise an error.
            mirror (`str`, *optional*):
                Mirror source to resolve accessibility issues if you're downloading a model in China. We do not
                guarantee the timeliness or safety of the source, and you should refer to the mirror site for more
                information.

        """
        # Load the main state dict first which has the LoRA layers for either of
        # UNet and text encoder or both.
        cache_dir = kwargs.pop("cache_dir", DIFFUSERS_CACHE)
        force_download = kwargs.pop("force_download", False)
        resume_download = kwargs.pop("resume_download", False)
        proxies = kwargs.pop("proxies", None)
        local_files_only = kwargs.pop("local_files_only", HF_HUB_OFFLINE)
        use_auth_token = kwargs.pop("use_auth_token", None)
        revision = kwargs.pop("revision", None)
        subfolder = kwargs.pop("subfolder", None)
        weight_name = kwargs.pop("weight_name", None)
        unet_config = kwargs.pop("unet_config", None)
        use_safetensors = kwargs.pop("use_safetensors", None)

        allow_pickle = False
        if use_safetensors is None:
            use_safetensors = True
            allow_pickle = True

        user_agent = {
            "file_type": "attn_procs_weights",
            "framework": "pytorch",
        }

        model_file = None
        if not isinstance(pretrained_model_name_or_path_or_dict, dict):
            # Let's first try to load .safetensors weights
            if (use_safetensors and weight_name is None) or (
                weight_name is not None and weight_name.endswith(".safetensors")
            ):
                try:
                    # Here we're relaxing the loading check to enable more Inference API
                    # friendliness where sometimes, it's not at all possible to automatically
                    # determine `weight_name`.
                    if weight_name is None:
                        weight_name = cls._best_guess_weight_name(
                            pretrained_model_name_or_path_or_dict, file_extension=".safetensors"
                        )
                    model_file = _get_model_file(
                        pretrained_model_name_or_path_or_dict,
                        weights_name=weight_name or LORA_WEIGHT_NAME_SAFE,
                        cache_dir=cache_dir,
                        force_download=force_download,
                        resume_download=resume_download,
                        proxies=proxies,
                        local_files_only=local_files_only,
                        use_auth_token=use_auth_token,
                        revision=revision,
                        subfolder=subfolder,
                        user_agent=user_agent,
                    )
                    state_dict = safetensors.torch.load_file(model_file, device="cpu")
                except (IOError, safetensors.SafetensorError) as e:
                    if not allow_pickle:
                        raise e
                    # try loading non-safetensors weights
                    model_file = None
                    pass

            if model_file is None:
                if weight_name is None:
                    weight_name = cls._best_guess_weight_name(
                        pretrained_model_name_or_path_or_dict, file_extension=".bin"
                    )
                model_file = _get_model_file(
                    pretrained_model_name_or_path_or_dict,
                    weights_name=weight_name or LORA_WEIGHT_NAME,
                    cache_dir=cache_dir,
                    force_download=force_download,
                    resume_download=resume_download,
                    proxies=proxies,
                    local_files_only=local_files_only,
                    use_auth_token=use_auth_token,
                    revision=revision,
                    subfolder=subfolder,
                    user_agent=user_agent,
                )
                state_dict = torch.load(model_file, map_location="cpu")
        else:
            state_dict = pretrained_model_name_or_path_or_dict

        network_alphas = None
        # TODO: replace it with a method from `state_dict_utils`
        if all(
            (
                k.startswith("lora_te_")
                or k.startswith("lora_unet_")
                or k.startswith("lora_te1_")
                or k.startswith("lora_te2_")
            )
            for k in state_dict.keys()
        ):
            # Map SDXL blocks correctly.
            if unet_config is not None:
                # use unet config to remap block numbers
                state_dict = cls._maybe_map_sgm_blocks_to_diffusers(state_dict, unet_config)
            state_dict, network_alphas = cls._convert_kohya_lora_to_diffusers(state_dict)

        return state_dict, network_alphas

    @classmethod
    def _best_guess_weight_name(cls, pretrained_model_name_or_path_or_dict, file_extension=".safetensors"):
        targeted_files = []

        if os.path.isfile(pretrained_model_name_or_path_or_dict):
            return
        elif os.path.isdir(pretrained_model_name_or_path_or_dict):
            targeted_files = [
                f for f in os.listdir(pretrained_model_name_or_path_or_dict) if f.endswith(file_extension)
            ]
        else:
            files_in_repo = model_info(pretrained_model_name_or_path_or_dict).siblings
            targeted_files = [f.rfilename for f in files_in_repo if f.rfilename.endswith(file_extension)]
        if len(targeted_files) == 0:
            return

        # "scheduler" does not correspond to a LoRA checkpoint.
        # "optimizer" does not correspond to a LoRA checkpoint
        # only top-level checkpoints are considered and not the other ones, hence "checkpoint".
        unallowed_substrings = {"scheduler", "optimizer", "checkpoint"}
        targeted_files = list(
            filter(lambda x: all(substring not in x for substring in unallowed_substrings), targeted_files)
        )

        if len(targeted_files) > 1:
            raise ValueError(
                f"Provided path contains more than one weights file in the {file_extension} format. Either specify `weight_name` in `load_lora_weights` or make sure there's only one  `.safetensors` or `.bin` file in  {pretrained_model_name_or_path_or_dict}."
            )
        weight_name = targeted_files[0]
        return weight_name

    @classmethod
    def _maybe_map_sgm_blocks_to_diffusers(cls, state_dict, unet_config, delimiter="_", block_slice_pos=5):
        # 1. get all state_dict_keys
        all_keys = list(state_dict.keys())
        sgm_patterns = ["input_blocks", "middle_block", "output_blocks"]

        # 2. check if needs remapping, if not return original dict
        is_in_sgm_format = False
        for key in all_keys:
            if any(p in key for p in sgm_patterns):
                is_in_sgm_format = True
                break

        if not is_in_sgm_format:
            return state_dict

        # 3. Else remap from SGM patterns
        new_state_dict = {}
        inner_block_map = ["resnets", "attentions", "upsamplers"]

        # Retrieves # of down, mid and up blocks
        input_block_ids, middle_block_ids, output_block_ids = set(), set(), set()

        for layer in all_keys:
            if "text" in layer:
                new_state_dict[layer] = state_dict.pop(layer)
            else:
                layer_id = int(layer.split(delimiter)[:block_slice_pos][-1])
                if sgm_patterns[0] in layer:
                    input_block_ids.add(layer_id)
                elif sgm_patterns[1] in layer:
                    middle_block_ids.add(layer_id)
                elif sgm_patterns[2] in layer:
                    output_block_ids.add(layer_id)
                else:
                    raise ValueError(f"Checkpoint not supported because layer {layer} not supported.")

        input_blocks = {
            layer_id: [key for key in state_dict if f"input_blocks{delimiter}{layer_id}" in key]
            for layer_id in input_block_ids
        }
        middle_blocks = {
            layer_id: [key for key in state_dict if f"middle_block{delimiter}{layer_id}" in key]
            for layer_id in middle_block_ids
        }
        output_blocks = {
            layer_id: [key for key in state_dict if f"output_blocks{delimiter}{layer_id}" in key]
            for layer_id in output_block_ids
        }

        # Rename keys accordingly
        for i in input_block_ids:
            block_id = (i - 1) // (unet_config.layers_per_block + 1)
            layer_in_block_id = (i - 1) % (unet_config.layers_per_block + 1)

            for key in input_blocks[i]:
                inner_block_id = int(key.split(delimiter)[block_slice_pos])
                inner_block_key = inner_block_map[inner_block_id] if "op" not in key else "downsamplers"
                inner_layers_in_block = str(layer_in_block_id) if "op" not in key else "0"
                new_key = delimiter.join(
                    key.split(delimiter)[: block_slice_pos - 1]
                    + [str(block_id), inner_block_key, inner_layers_in_block]
                    + key.split(delimiter)[block_slice_pos + 1 :]
                )
                new_state_dict[new_key] = state_dict.pop(key)

        for i in middle_block_ids:
            key_part = None
            if i == 0:
                key_part = [inner_block_map[0], "0"]
            elif i == 1:
                key_part = [inner_block_map[1], "0"]
            elif i == 2:
                key_part = [inner_block_map[0], "1"]
            else:
                raise ValueError(f"Invalid middle block id {i}.")

            for key in middle_blocks[i]:
                new_key = delimiter.join(
                    key.split(delimiter)[: block_slice_pos - 1] + key_part + key.split(delimiter)[block_slice_pos:]
                )
                new_state_dict[new_key] = state_dict.pop(key)

        for i in output_block_ids:
            block_id = i // (unet_config.layers_per_block + 1)
            layer_in_block_id = i % (unet_config.layers_per_block + 1)

            for key in output_blocks[i]:
                inner_block_id = int(key.split(delimiter)[block_slice_pos])
                inner_block_key = inner_block_map[inner_block_id]
                inner_layers_in_block = str(layer_in_block_id) if inner_block_id < 2 else "0"
                new_key = delimiter.join(
                    key.split(delimiter)[: block_slice_pos - 1]
                    + [str(block_id), inner_block_key, inner_layers_in_block]
                    + key.split(delimiter)[block_slice_pos + 1 :]
                )
                new_state_dict[new_key] = state_dict.pop(key)

        if len(state_dict) > 0:
            raise ValueError("At this point all state dict entries have to be converted.")

        return new_state_dict

    @classmethod
    def load_lora_into_unet(cls, state_dict, network_alphas, unet, low_cpu_mem_usage=None, _pipeline=None):
        """
        This will load the LoRA layers specified in `state_dict` into `unet`.

        Parameters:
            state_dict (`dict`):
                A standard state dict containing the lora layer parameters. The keys can either be indexed directly
                into the unet or prefixed with an additional `unet` which can be used to distinguish between text
                encoder lora layers.
            network_alphas (`Dict[str, float]`):
                See `LoRALinearLayer` for more details.
            unet (`UNet2DConditionModel`):
                The UNet model to load the LoRA layers into.
            low_cpu_mem_usage (`bool`, *optional*, defaults to `True` if torch version >= 1.9.0 else `False`):
                Speed up model loading only loading the pretrained weights and not initializing the weights. This also
                tries to not use more than 1x model size in CPU memory (including peak memory) while loading the model.
                Only supported for PyTorch >= 1.9.0. If you are using an older version of PyTorch, setting this
                argument to `True` will raise an error.
        """
        low_cpu_mem_usage = low_cpu_mem_usage if low_cpu_mem_usage is not None else _LOW_CPU_MEM_USAGE_DEFAULT
        # If the serialization format is new (introduced in https://github.com/huggingface/diffusers/pull/2918),
        # then the `state_dict` keys should have `self.unet_name` and/or `self.text_encoder_name` as
        # their prefixes.
        keys = list(state_dict.keys())

        if all(key.startswith(cls.unet_name) or key.startswith(cls.text_encoder_name) for key in keys):
            # Load the layers corresponding to UNet.
            logger.info(f"Loading {cls.unet_name}.")

            unet_keys = [k for k in keys if k.startswith(cls.unet_name)]
            state_dict = {k.replace(f"{cls.unet_name}.", ""): v for k, v in state_dict.items() if k in unet_keys}

            if network_alphas is not None:
                alpha_keys = [k for k in network_alphas.keys() if k.startswith(cls.unet_name)]
                network_alphas = {
                    k.replace(f"{cls.unet_name}.", ""): v for k, v in network_alphas.items() if k in alpha_keys
                }

        else:
            # Otherwise, we're dealing with the old format. This means the `state_dict` should only
            # contain the module names of the `unet` as its keys WITHOUT any prefix.
            warn_message = "You have saved the LoRA weights using the old format. To convert the old LoRA weights to the new format, you can first load them in a dictionary and then create a new dictionary like the following: `new_state_dict = {f'unet.{module_name}': params for module_name, params in old_state_dict.items()}`."
            logger.warn(warn_message)

        unet.load_attn_procs(
            state_dict, network_alphas=network_alphas, low_cpu_mem_usage=low_cpu_mem_usage, _pipeline=_pipeline
        )

    @classmethod
    def load_lora_into_text_encoder(
        cls,
        state_dict,
        network_alphas,
        text_encoder,
        prefix=None,
        lora_scale=1.0,
        low_cpu_mem_usage=None,
        _pipeline=None,
        adapter_name=None,
    ):
        """
        This will load the LoRA layers specified in `state_dict` into `text_encoder`

        Parameters:
            state_dict (`dict`):
                A standard state dict containing the lora layer parameters. The key should be prefixed with an
                additional `text_encoder` to distinguish between unet lora layers.
            network_alphas (`Dict[str, float]`):
                See `LoRALinearLayer` for more details.
            text_encoder (`CLIPTextModel`):
                The text encoder model to load the LoRA layers into.
            prefix (`str`):
                Expected prefix of the `text_encoder` in the `state_dict`.
            lora_scale (`float`):
                How much to scale the output of the lora linear layer before it is added with the output of the regular
                lora layer.
            low_cpu_mem_usage (`bool`, *optional*, defaults to `True` if torch version >= 1.9.0 else `False`):
                Speed up model loading only loading the pretrained weights and not initializing the weights. This also
                tries to not use more than 1x model size in CPU memory (including peak memory) while loading the model.
                Only supported for PyTorch >= 1.9.0. If you are using an older version of PyTorch, setting this
                argument to `True` will raise an error.
            adapter_name (`str`, *optional*):
                Adapter name to be used for referencing the loaded adapter model. If not specified, it will use
                `default_{i}` where i is the total number of adapters being loaded
        """
        low_cpu_mem_usage = low_cpu_mem_usage if low_cpu_mem_usage is not None else _LOW_CPU_MEM_USAGE_DEFAULT

        # If the serialization format is new (introduced in https://github.com/huggingface/diffusers/pull/2918),
        # then the `state_dict` keys should have `self.unet_name` and/or `self.text_encoder_name` as
        # their prefixes.
        keys = list(state_dict.keys())
        prefix = cls.text_encoder_name if prefix is None else prefix

        # Safe prefix to check with.
        if any(cls.text_encoder_name in key for key in keys):
            # Load the layers corresponding to text encoder and make necessary adjustments.
            text_encoder_keys = [k for k in keys if k.startswith(prefix) and k.split(".")[0] == prefix]
            text_encoder_lora_state_dict = {
                k.replace(f"{prefix}.", ""): v for k, v in state_dict.items() if k in text_encoder_keys
            }

            if len(text_encoder_lora_state_dict) > 0:
                logger.info(f"Loading {prefix}.")
                rank = {}
                text_encoder_lora_state_dict = convert_state_dict_to_diffusers(text_encoder_lora_state_dict)
<<<<<<< HEAD

                if cls.use_peft_backend:
                    # convert state dict
                    text_encoder_lora_state_dict = convert_state_dict_to_peft(text_encoder_lora_state_dict)

                    for name, _ in text_encoder_attn_modules(text_encoder):
                        rank_key = f"{name}.out_proj.lora_B.weight"
                        rank.update({rank_key: text_encoder_lora_state_dict[rank_key].shape[1]})

                    patch_mlp = any(".mlp." in key for key in text_encoder_lora_state_dict.keys())
                    if patch_mlp:
                        for name, _ in text_encoder_mlp_modules(text_encoder):
                            rank_key_fc1 = f"{name}.fc1.lora_B.weight"
                            rank_key_fc2 = f"{name}.fc2.lora_B.weight"
                            rank.update({rank_key_fc1: text_encoder_lora_state_dict[rank_key_fc1].shape[1]})
                            rank.update({rank_key_fc2: text_encoder_lora_state_dict[rank_key_fc2].shape[1]})
                else:
                    for name, _ in text_encoder_attn_modules(text_encoder):
=======

                if cls.use_peft_backend:
                    # convert state dict
                    text_encoder_lora_state_dict = convert_state_dict_to_peft(text_encoder_lora_state_dict)

                    for name, _ in text_encoder_attn_modules(text_encoder):
                        rank_key = f"{name}.out_proj.lora_B.weight"
                        rank[rank_key] = text_encoder_lora_state_dict[rank_key].shape[1]

                    patch_mlp = any(".mlp." in key for key in text_encoder_lora_state_dict.keys())
                    if patch_mlp:
                        for name, _ in text_encoder_mlp_modules(text_encoder):
                            rank_key_fc1 = f"{name}.fc1.lora_B.weight"
                            rank_key_fc2 = f"{name}.fc2.lora_B.weight"
                            rank[rank_key_fc1] = text_encoder_lora_state_dict[rank_key_fc1].shape[1]
                            rank[rank_key_fc2] = text_encoder_lora_state_dict[rank_key_fc2].shape[1]
                else:
                    for name, _ in text_encoder_attn_modules(text_encoder):
>>>>>>> 2e860e89
                        rank_key = f"{name}.out_proj.lora_linear_layer.up.weight"
                        rank.update({rank_key: text_encoder_lora_state_dict[rank_key].shape[1]})

                    patch_mlp = any(".mlp." in key for key in text_encoder_lora_state_dict.keys())
                    if patch_mlp:
                        for name, _ in text_encoder_mlp_modules(text_encoder):
                            rank_key_fc1 = f"{name}.fc1.lora_linear_layer.up.weight"
                            rank_key_fc2 = f"{name}.fc2.lora_linear_layer.up.weight"
<<<<<<< HEAD
                            rank.update({rank_key_fc1: text_encoder_lora_state_dict[rank_key_fc1].shape[1]})
                            rank.update({rank_key_fc2: text_encoder_lora_state_dict[rank_key_fc2].shape[1]})
=======
                            rank[rank_key_fc1] = text_encoder_lora_state_dict[rank_key_fc1].shape[1]
                            rank[rank_key_fc2] = text_encoder_lora_state_dict[rank_key_fc2].shape[1]
>>>>>>> 2e860e89

                if network_alphas is not None:
                    alpha_keys = [
                        k for k in network_alphas.keys() if k.startswith(prefix) and k.split(".")[0] == prefix
                    ]
                    network_alphas = {
                        k.replace(f"{prefix}.", ""): v for k, v in network_alphas.items() if k in alpha_keys
                    }

                if cls.use_peft_backend:
                    from peft import LoraConfig

<<<<<<< HEAD
                    r, lora_alpha, rank_pattern, alpha_pattern, target_modules = get_rank_and_alpha_pattern(
                        rank, network_alphas, text_encoder_lora_state_dict
                    )

                    lora_config = LoraConfig(
                        r=r,
                        target_modules=target_modules,
                        lora_alpha=lora_alpha,
                        rank_pattern=rank_pattern,
                        alpha_pattern=alpha_pattern,
                    )

                    # adapter_name
                    if adapter_name is None:
                        adapter_name = get_adapter_name(text_encoder)

                    # inject LoRA layers and load the state dict
                    text_encoder.load_adapter(
                        adapter_name=adapter_name,
                        adapter_state_dict=text_encoder_lora_state_dict,
                        peft_config=lora_config,
                    )
                    # scale LoRA layers with `lora_scale`
                    scale_lora_layers(text_encoder, lora_weightage=lora_scale)
=======
                    lora_rank = list(rank.values())[0]
                    # By definition, the scale should be alpha divided by rank.
                    # https://github.com/huggingface/peft/blob/ba0477f2985b1ba311b83459d29895c809404e99/src/peft/tuners/lora/layer.py#L71
                    alpha = lora_scale * lora_rank

                    target_modules = ["q_proj", "k_proj", "v_proj", "out_proj"]
                    if patch_mlp:
                        target_modules += ["fc1", "fc2"]

                    # TODO: support multi alpha / rank: https://github.com/huggingface/peft/pull/873
                    lora_config = LoraConfig(r=lora_rank, target_modules=target_modules, lora_alpha=alpha)

                    text_encoder.load_adapter(adapter_state_dict=text_encoder_lora_state_dict, peft_config=lora_config)
>>>>>>> 2e860e89

                    is_model_cpu_offload = False
                    is_sequential_cpu_offload = False
                else:
                    cls._modify_text_encoder(
                        text_encoder,
                        lora_scale,
                        network_alphas,
                        rank=rank,
                        patch_mlp=patch_mlp,
                        low_cpu_mem_usage=low_cpu_mem_usage,
                    )

                    is_pipeline_offloaded = _pipeline is not None and any(
                        isinstance(c, torch.nn.Module) and hasattr(c, "_hf_hook")
                        for c in _pipeline.components.values()
                    )
                    if is_pipeline_offloaded and low_cpu_mem_usage:
                        low_cpu_mem_usage = True
                        logger.info(
                            f"Pipeline {_pipeline.__class__} is offloaded. Therefore low cpu mem usage loading is forced."
                        )
<<<<<<< HEAD

                    if low_cpu_mem_usage:
                        device = next(iter(text_encoder_lora_state_dict.values())).device
                        dtype = next(iter(text_encoder_lora_state_dict.values())).dtype
                        unexpected_keys = load_model_dict_into_meta(
                            text_encoder, text_encoder_lora_state_dict, device=device, dtype=dtype
                        )
                    else:
                        load_state_dict_results = text_encoder.load_state_dict(
                            text_encoder_lora_state_dict, strict=False
                        )
                        unexpected_keys = load_state_dict_results.unexpected_keys

=======

                    if low_cpu_mem_usage:
                        device = next(iter(text_encoder_lora_state_dict.values())).device
                        dtype = next(iter(text_encoder_lora_state_dict.values())).dtype
                        unexpected_keys = load_model_dict_into_meta(
                            text_encoder, text_encoder_lora_state_dict, device=device, dtype=dtype
                        )
                    else:
                        load_state_dict_results = text_encoder.load_state_dict(
                            text_encoder_lora_state_dict, strict=False
                        )
                        unexpected_keys = load_state_dict_results.unexpected_keys

>>>>>>> 2e860e89
                    if len(unexpected_keys) != 0:
                        raise ValueError(
                            f"failed to load text encoder state dict, unexpected keys: {load_state_dict_results.unexpected_keys}"
                        )

                    # <Unsafe code
                    # We can be sure that the following works as all we do is change the dtype and device of the text encoder
                    # Now we remove any existing hooks to
                    is_model_cpu_offload = False
                    is_sequential_cpu_offload = False
                    if _pipeline is not None:
                        for _, component in _pipeline.components.items():
                            if isinstance(component, torch.nn.Module):
                                if hasattr(component, "_hf_hook"):
                                    is_model_cpu_offload = isinstance(getattr(component, "_hf_hook"), CpuOffload)
                                    is_sequential_cpu_offload = isinstance(
                                        getattr(component, "_hf_hook"), AlignDevicesHook
                                    )
                                    logger.info(
                                        "Accelerate hooks detected. Since you have called `load_lora_weights()`, the previous hooks will be first removed. Then the LoRA parameters will be loaded and the hooks will be applied again."
                                    )
                                    remove_hook_from_module(component, recurse=is_sequential_cpu_offload)

                text_encoder.to(device=text_encoder.device, dtype=text_encoder.dtype)

                # Offload back.
                if is_model_cpu_offload:
                    _pipeline.enable_model_cpu_offload()
                elif is_sequential_cpu_offload:
                    _pipeline.enable_sequential_cpu_offload()
                # Unsafe code />

    @property
    def lora_scale(self) -> float:
        # property function that returns the lora scale which can be set at run time by the pipeline.
        # if _lora_scale has not been set, return 1
        return self._lora_scale if hasattr(self, "_lora_scale") else 1.0

    def _remove_text_encoder_monkey_patch(self):
        if self.use_peft_backend:
            remove_method = recurse_remove_peft_layers
        else:
            remove_method = self._remove_text_encoder_monkey_patch_classmethod

        if hasattr(self, "text_encoder"):
            remove_method(self.text_encoder)
<<<<<<< HEAD
        if hasattr(self, "text_encoder_2"):
            remove_method(self.text_encoder_2)
=======

            if self.use_peft_backend:
                del self.text_encoder.peft_config
                self.text_encoder._hf_peft_config_loaded = None
        if hasattr(self, "text_encoder_2"):
            remove_method(self.text_encoder_2)
            if self.use_peft_backend:
                del self.text_encoder_2.peft_config
                self.text_encoder_2._hf_peft_config_loaded = None
>>>>>>> 2e860e89

    @classmethod
    def _remove_text_encoder_monkey_patch_classmethod(cls, text_encoder):
        deprecate("_remove_text_encoder_monkey_patch_classmethod", "0.23", LORA_DEPRECATION_MESSAGE)

        for _, attn_module in text_encoder_attn_modules(text_encoder):
            if isinstance(attn_module.q_proj, PatchedLoraProjection):
                attn_module.q_proj.lora_linear_layer = None
                attn_module.k_proj.lora_linear_layer = None
                attn_module.v_proj.lora_linear_layer = None
                attn_module.out_proj.lora_linear_layer = None

        for _, mlp_module in text_encoder_mlp_modules(text_encoder):
            if isinstance(mlp_module.fc1, PatchedLoraProjection):
                mlp_module.fc1.lora_linear_layer = None
                mlp_module.fc2.lora_linear_layer = None

    @classmethod
    def _modify_text_encoder(
        cls,
        text_encoder,
        lora_scale=1,
        network_alphas=None,
        rank: Union[Dict[str, int], int] = 4,
        dtype=None,
        patch_mlp=False,
        low_cpu_mem_usage=False,
    ):
        r"""
        Monkey-patches the forward passes of attention modules of the text encoder.
        """
        deprecate("_modify_text_encoder", "0.23", LORA_DEPRECATION_MESSAGE)

        def create_patched_linear_lora(model, network_alpha, rank, dtype, lora_parameters):
            linear_layer = model.regular_linear_layer if isinstance(model, PatchedLoraProjection) else model
            ctx = init_empty_weights if low_cpu_mem_usage else nullcontext
            with ctx():
                model = PatchedLoraProjection(linear_layer, lora_scale, network_alpha, rank, dtype=dtype)

            lora_parameters.extend(model.lora_linear_layer.parameters())
            return model

        # First, remove any monkey-patch that might have been applied before
        cls._remove_text_encoder_monkey_patch_classmethod(text_encoder)

        lora_parameters = []
        network_alphas = {} if network_alphas is None else network_alphas
        is_network_alphas_populated = len(network_alphas) > 0

        for name, attn_module in text_encoder_attn_modules(text_encoder):
            query_alpha = network_alphas.pop(name + ".to_q_lora.down.weight.alpha", None)
            key_alpha = network_alphas.pop(name + ".to_k_lora.down.weight.alpha", None)
            value_alpha = network_alphas.pop(name + ".to_v_lora.down.weight.alpha", None)
            out_alpha = network_alphas.pop(name + ".to_out_lora.down.weight.alpha", None)

            if isinstance(rank, dict):
                current_rank = rank.pop(f"{name}.out_proj.lora_linear_layer.up.weight")
            else:
                current_rank = rank

            attn_module.q_proj = create_patched_linear_lora(
                attn_module.q_proj, query_alpha, current_rank, dtype, lora_parameters
            )
            attn_module.k_proj = create_patched_linear_lora(
                attn_module.k_proj, key_alpha, current_rank, dtype, lora_parameters
            )
            attn_module.v_proj = create_patched_linear_lora(
                attn_module.v_proj, value_alpha, current_rank, dtype, lora_parameters
            )
            attn_module.out_proj = create_patched_linear_lora(
                attn_module.out_proj, out_alpha, current_rank, dtype, lora_parameters
            )

        if patch_mlp:
            for name, mlp_module in text_encoder_mlp_modules(text_encoder):
                fc1_alpha = network_alphas.pop(name + ".fc1.lora_linear_layer.down.weight.alpha", None)
                fc2_alpha = network_alphas.pop(name + ".fc2.lora_linear_layer.down.weight.alpha", None)

                current_rank_fc1 = rank.pop(f"{name}.fc1.lora_linear_layer.up.weight")
                current_rank_fc2 = rank.pop(f"{name}.fc2.lora_linear_layer.up.weight")

                mlp_module.fc1 = create_patched_linear_lora(
                    mlp_module.fc1, fc1_alpha, current_rank_fc1, dtype, lora_parameters
                )
                mlp_module.fc2 = create_patched_linear_lora(
                    mlp_module.fc2, fc2_alpha, current_rank_fc2, dtype, lora_parameters
                )

        if is_network_alphas_populated and len(network_alphas) > 0:
            raise ValueError(
                f"The `network_alphas` has to be empty at this point but has the following keys \n\n {', '.join(network_alphas.keys())}"
            )

        return lora_parameters

    @classmethod
    def save_lora_weights(
        self,
        save_directory: Union[str, os.PathLike],
        unet_lora_layers: Dict[str, Union[torch.nn.Module, torch.Tensor]] = None,
        text_encoder_lora_layers: Dict[str, torch.nn.Module] = None,
        is_main_process: bool = True,
        weight_name: str = None,
        save_function: Callable = None,
        safe_serialization: bool = True,
    ):
        r"""
        Save the LoRA parameters corresponding to the UNet and text encoder.

        Arguments:
            save_directory (`str` or `os.PathLike`):
                Directory to save LoRA parameters to. Will be created if it doesn't exist.
            unet_lora_layers (`Dict[str, torch.nn.Module]` or `Dict[str, torch.Tensor]`):
                State dict of the LoRA layers corresponding to the `unet`.
            text_encoder_lora_layers (`Dict[str, torch.nn.Module]` or `Dict[str, torch.Tensor]`):
                State dict of the LoRA layers corresponding to the `text_encoder`. Must explicitly pass the text
                encoder LoRA state dict because it comes from 🤗 Transformers.
            is_main_process (`bool`, *optional*, defaults to `True`):
                Whether the process calling this is the main process or not. Useful during distributed training and you
                need to call this function on all processes. In this case, set `is_main_process=True` only on the main
                process to avoid race conditions.
            save_function (`Callable`):
                The function to use to save the state dictionary. Useful during distributed training when you need to
                replace `torch.save` with another method. Can be configured with the environment variable
                `DIFFUSERS_SAVE_MODE`.
            safe_serialization (`bool`, *optional*, defaults to `True`):
                Whether to save the model using `safetensors` or the traditional PyTorch way with `pickle`.
        """
        # Create a flat dictionary.
        state_dict = {}

        # Populate the dictionary.
        if unet_lora_layers is not None:
            weights = (
                unet_lora_layers.state_dict() if isinstance(unet_lora_layers, torch.nn.Module) else unet_lora_layers
            )

            unet_lora_state_dict = {f"{self.unet_name}.{module_name}": param for module_name, param in weights.items()}
            state_dict.update(unet_lora_state_dict)

        if text_encoder_lora_layers is not None:
            weights = (
                text_encoder_lora_layers.state_dict()
                if isinstance(text_encoder_lora_layers, torch.nn.Module)
                else text_encoder_lora_layers
            )

            text_encoder_lora_state_dict = {
                f"{self.text_encoder_name}.{module_name}": param for module_name, param in weights.items()
            }
            state_dict.update(text_encoder_lora_state_dict)

        # Save the model
        self.write_lora_layers(
            state_dict=state_dict,
            save_directory=save_directory,
            is_main_process=is_main_process,
            weight_name=weight_name,
            save_function=save_function,
            safe_serialization=safe_serialization,
        )

    def write_lora_layers(
        state_dict: Dict[str, torch.Tensor],
        save_directory: str,
        is_main_process: bool,
        weight_name: str,
        save_function: Callable,
        safe_serialization: bool,
    ):
        if os.path.isfile(save_directory):
            logger.error(f"Provided path ({save_directory}) should be a directory, not a file")
            return

        if save_function is None:
            if safe_serialization:

                def save_function(weights, filename):
                    return safetensors.torch.save_file(weights, filename, metadata={"format": "pt"})

            else:
                save_function = torch.save

        os.makedirs(save_directory, exist_ok=True)

        if weight_name is None:
            if safe_serialization:
                weight_name = LORA_WEIGHT_NAME_SAFE
            else:
                weight_name = LORA_WEIGHT_NAME

        save_function(state_dict, os.path.join(save_directory, weight_name))
        logger.info(f"Model weights saved in {os.path.join(save_directory, weight_name)}")

    @classmethod
    def _convert_kohya_lora_to_diffusers(cls, state_dict):
        unet_state_dict = {}
        te_state_dict = {}
        te2_state_dict = {}
        network_alphas = {}

        # every down weight has a corresponding up weight and potentially an alpha weight
        lora_keys = [k for k in state_dict.keys() if k.endswith("lora_down.weight")]
        for key in lora_keys:
            lora_name = key.split(".")[0]
            lora_name_up = lora_name + ".lora_up.weight"
            lora_name_alpha = lora_name + ".alpha"

            if lora_name.startswith("lora_unet_"):
                diffusers_name = key.replace("lora_unet_", "").replace("_", ".")

                if "input.blocks" in diffusers_name:
                    diffusers_name = diffusers_name.replace("input.blocks", "down_blocks")
                else:
                    diffusers_name = diffusers_name.replace("down.blocks", "down_blocks")

                if "middle.block" in diffusers_name:
                    diffusers_name = diffusers_name.replace("middle.block", "mid_block")
                else:
                    diffusers_name = diffusers_name.replace("mid.block", "mid_block")
                if "output.blocks" in diffusers_name:
                    diffusers_name = diffusers_name.replace("output.blocks", "up_blocks")
                else:
                    diffusers_name = diffusers_name.replace("up.blocks", "up_blocks")

                diffusers_name = diffusers_name.replace("transformer.blocks", "transformer_blocks")
                diffusers_name = diffusers_name.replace("to.q.lora", "to_q_lora")
                diffusers_name = diffusers_name.replace("to.k.lora", "to_k_lora")
                diffusers_name = diffusers_name.replace("to.v.lora", "to_v_lora")
                diffusers_name = diffusers_name.replace("to.out.0.lora", "to_out_lora")
                diffusers_name = diffusers_name.replace("proj.in", "proj_in")
                diffusers_name = diffusers_name.replace("proj.out", "proj_out")
                diffusers_name = diffusers_name.replace("emb.layers", "time_emb_proj")

                # SDXL specificity.
                if "emb" in diffusers_name and "time" not in diffusers_name:
                    pattern = r"\.\d+(?=\D*$)"
                    diffusers_name = re.sub(pattern, "", diffusers_name, count=1)
                if ".in." in diffusers_name:
                    diffusers_name = diffusers_name.replace("in.layers.2", "conv1")
                if ".out." in diffusers_name:
                    diffusers_name = diffusers_name.replace("out.layers.3", "conv2")
                if "downsamplers" in diffusers_name or "upsamplers" in diffusers_name:
                    diffusers_name = diffusers_name.replace("op", "conv")
                if "skip" in diffusers_name:
                    diffusers_name = diffusers_name.replace("skip.connection", "conv_shortcut")

                # LyCORIS specificity.
                if "time" in diffusers_name:
                    diffusers_name = diffusers_name.replace("time.emb.proj", "time_emb_proj")
                if "conv.shortcut" in diffusers_name:
                    diffusers_name = diffusers_name.replace("conv.shortcut", "conv_shortcut")

                # General coverage.
                if "transformer_blocks" in diffusers_name:
                    if "attn1" in diffusers_name or "attn2" in diffusers_name:
                        diffusers_name = diffusers_name.replace("attn1", "attn1.processor")
                        diffusers_name = diffusers_name.replace("attn2", "attn2.processor")
                        unet_state_dict[diffusers_name] = state_dict.pop(key)
                        unet_state_dict[diffusers_name.replace(".down.", ".up.")] = state_dict.pop(lora_name_up)
                    elif "ff" in diffusers_name:
                        unet_state_dict[diffusers_name] = state_dict.pop(key)
                        unet_state_dict[diffusers_name.replace(".down.", ".up.")] = state_dict.pop(lora_name_up)
                elif any(key in diffusers_name for key in ("proj_in", "proj_out")):
                    unet_state_dict[diffusers_name] = state_dict.pop(key)
                    unet_state_dict[diffusers_name.replace(".down.", ".up.")] = state_dict.pop(lora_name_up)
                else:
                    unet_state_dict[diffusers_name] = state_dict.pop(key)
                    unet_state_dict[diffusers_name.replace(".down.", ".up.")] = state_dict.pop(lora_name_up)

            elif lora_name.startswith("lora_te_"):
                diffusers_name = key.replace("lora_te_", "").replace("_", ".")
                diffusers_name = diffusers_name.replace("text.model", "text_model")
                diffusers_name = diffusers_name.replace("self.attn", "self_attn")
                diffusers_name = diffusers_name.replace("q.proj.lora", "to_q_lora")
                diffusers_name = diffusers_name.replace("k.proj.lora", "to_k_lora")
                diffusers_name = diffusers_name.replace("v.proj.lora", "to_v_lora")
                diffusers_name = diffusers_name.replace("out.proj.lora", "to_out_lora")
                if "self_attn" in diffusers_name:
                    te_state_dict[diffusers_name] = state_dict.pop(key)
                    te_state_dict[diffusers_name.replace(".down.", ".up.")] = state_dict.pop(lora_name_up)
                elif "mlp" in diffusers_name:
                    # Be aware that this is the new diffusers convention and the rest of the code might
                    # not utilize it yet.
                    diffusers_name = diffusers_name.replace(".lora.", ".lora_linear_layer.")
                    te_state_dict[diffusers_name] = state_dict.pop(key)
                    te_state_dict[diffusers_name.replace(".down.", ".up.")] = state_dict.pop(lora_name_up)

            # (sayakpaul): Duplicate code. Needs to be cleaned.
            elif lora_name.startswith("lora_te1_"):
                diffusers_name = key.replace("lora_te1_", "").replace("_", ".")
                diffusers_name = diffusers_name.replace("text.model", "text_model")
                diffusers_name = diffusers_name.replace("self.attn", "self_attn")
                diffusers_name = diffusers_name.replace("q.proj.lora", "to_q_lora")
                diffusers_name = diffusers_name.replace("k.proj.lora", "to_k_lora")
                diffusers_name = diffusers_name.replace("v.proj.lora", "to_v_lora")
                diffusers_name = diffusers_name.replace("out.proj.lora", "to_out_lora")
                if "self_attn" in diffusers_name:
                    te_state_dict[diffusers_name] = state_dict.pop(key)
                    te_state_dict[diffusers_name.replace(".down.", ".up.")] = state_dict.pop(lora_name_up)
                elif "mlp" in diffusers_name:
                    # Be aware that this is the new diffusers convention and the rest of the code might
                    # not utilize it yet.
                    diffusers_name = diffusers_name.replace(".lora.", ".lora_linear_layer.")
                    te_state_dict[diffusers_name] = state_dict.pop(key)
                    te_state_dict[diffusers_name.replace(".down.", ".up.")] = state_dict.pop(lora_name_up)

            # (sayakpaul): Duplicate code. Needs to be cleaned.
            elif lora_name.startswith("lora_te2_"):
                diffusers_name = key.replace("lora_te2_", "").replace("_", ".")
                diffusers_name = diffusers_name.replace("text.model", "text_model")
                diffusers_name = diffusers_name.replace("self.attn", "self_attn")
                diffusers_name = diffusers_name.replace("q.proj.lora", "to_q_lora")
                diffusers_name = diffusers_name.replace("k.proj.lora", "to_k_lora")
                diffusers_name = diffusers_name.replace("v.proj.lora", "to_v_lora")
                diffusers_name = diffusers_name.replace("out.proj.lora", "to_out_lora")
                if "self_attn" in diffusers_name:
                    te2_state_dict[diffusers_name] = state_dict.pop(key)
                    te2_state_dict[diffusers_name.replace(".down.", ".up.")] = state_dict.pop(lora_name_up)
                elif "mlp" in diffusers_name:
                    # Be aware that this is the new diffusers convention and the rest of the code might
                    # not utilize it yet.
                    diffusers_name = diffusers_name.replace(".lora.", ".lora_linear_layer.")
                    te2_state_dict[diffusers_name] = state_dict.pop(key)
                    te2_state_dict[diffusers_name.replace(".down.", ".up.")] = state_dict.pop(lora_name_up)

            # Rename the alphas so that they can be mapped appropriately.
            if lora_name_alpha in state_dict:
                alpha = state_dict.pop(lora_name_alpha).item()
                if lora_name_alpha.startswith("lora_unet_"):
                    prefix = "unet."
                elif lora_name_alpha.startswith(("lora_te_", "lora_te1_")):
                    prefix = "text_encoder."
                else:
                    prefix = "text_encoder_2."
                new_name = prefix + diffusers_name.split(".lora.")[0] + ".alpha"
                network_alphas.update({new_name: alpha})

        if len(state_dict) > 0:
            raise ValueError(
                f"The following keys have not been correctly be renamed: \n\n {', '.join(state_dict.keys())}"
            )

        logger.info("Kohya-style checkpoint detected.")
        unet_state_dict = {f"{cls.unet_name}.{module_name}": params for module_name, params in unet_state_dict.items()}
        te_state_dict = {
            f"{cls.text_encoder_name}.{module_name}": params for module_name, params in te_state_dict.items()
        }
        te2_state_dict = (
            {f"text_encoder_2.{module_name}": params for module_name, params in te2_state_dict.items()}
            if len(te2_state_dict) > 0
            else None
        )
        if te2_state_dict is not None:
            te_state_dict.update(te2_state_dict)

        new_state_dict = {**unet_state_dict, **te_state_dict}
        return new_state_dict, network_alphas

    def unload_lora_weights(self):
        """
        Unloads the LoRA parameters.

        Examples:

        ```python
        >>> # Assuming `pipeline` is already loaded with the LoRA parameters.
        >>> pipeline.unload_lora_weights()
        >>> ...
        ```
        """
        for _, module in self.unet.named_modules():
            if hasattr(module, "set_lora_layer"):
                module.set_lora_layer(None)

        # Safe to call the following regardless of LoRA.
        self._remove_text_encoder_monkey_patch()

    def fuse_lora(self, fuse_unet: bool = True, fuse_text_encoder: bool = True, lora_scale: float = 1.0):
        r"""
        Fuses the LoRA parameters into the original parameters of the corresponding blocks.

        <Tip warning={true}>

        This is an experimental API.

        </Tip>

        Args:
            fuse_unet (`bool`, defaults to `True`): Whether to fuse the UNet LoRA parameters.
            fuse_text_encoder (`bool`, defaults to `True`):
                Whether to fuse the text encoder LoRA parameters. If the text encoder wasn't monkey-patched with the
                LoRA parameters then it won't have any effect.
            lora_scale (`float`, defaults to 1.0):
                Controls how much to influence the outputs with the LoRA parameters.
        """
        if fuse_unet or fuse_text_encoder:
            self.num_fused_loras += 1
            if self.num_fused_loras > 1:
                logger.warn(
                    "The current API is supported for operating with a single LoRA file. You are trying to load and fuse more than one LoRA which is not well-supported.",
                )

        if fuse_unet:
            self.unet.fuse_lora(lora_scale)

        if self.use_peft_backend:
            from peft.tuners.tuners_utils import BaseTunerLayer

            def fuse_text_encoder_lora(text_encoder, lora_scale=1.0):
                for module in text_encoder.modules():
                    if isinstance(module, BaseTunerLayer):
                        if lora_scale != 1.0:
                            module.scale_layer(lora_scale)

                        module.merge()

        else:
            deprecate("fuse_text_encoder_lora", "0.23", LORA_DEPRECATION_MESSAGE)

            def fuse_text_encoder_lora(text_encoder, lora_scale=1.0):
                for _, attn_module in text_encoder_attn_modules(text_encoder):
                    if isinstance(attn_module.q_proj, PatchedLoraProjection):
                        attn_module.q_proj._fuse_lora(lora_scale)
                        attn_module.k_proj._fuse_lora(lora_scale)
                        attn_module.v_proj._fuse_lora(lora_scale)
                        attn_module.out_proj._fuse_lora(lora_scale)

                for _, mlp_module in text_encoder_mlp_modules(text_encoder):
                    if isinstance(mlp_module.fc1, PatchedLoraProjection):
                        mlp_module.fc1._fuse_lora(lora_scale)
                        mlp_module.fc2._fuse_lora(lora_scale)

        if fuse_text_encoder:
            if hasattr(self, "text_encoder"):
                fuse_text_encoder_lora(self.text_encoder, lora_scale)
            if hasattr(self, "text_encoder_2"):
                fuse_text_encoder_lora(self.text_encoder_2, lora_scale)

    def unfuse_lora(self, unfuse_unet: bool = True, unfuse_text_encoder: bool = True):
        r"""
        Reverses the effect of
        [`pipe.fuse_lora()`](https://huggingface.co/docs/diffusers/main/en/api/loaders#diffusers.loaders.LoraLoaderMixin.fuse_lora).

        <Tip warning={true}>

        This is an experimental API.

        </Tip>

        Args:
            unfuse_unet (`bool`, defaults to `True`): Whether to unfuse the UNet LoRA parameters.
            unfuse_text_encoder (`bool`, defaults to `True`):
                Whether to unfuse the text encoder LoRA parameters. If the text encoder wasn't monkey-patched with the
                LoRA parameters then it won't have any effect.
        """
        if unfuse_unet:
            self.unet.unfuse_lora()

        if self.use_peft_backend:
            from peft.tuners.tuner_utils import BaseTunerLayer
<<<<<<< HEAD

            def unfuse_text_encoder_lora(text_encoder):
                for module in text_encoder.modules():
                    if isinstance(module, BaseTunerLayer):
                        module.unmerge()

        else:
            deprecate("unfuse_text_encoder_lora", "0.23", LORA_DEPRECATION_MESSAGE)

            def unfuse_text_encoder_lora(text_encoder):
                for _, attn_module in text_encoder_attn_modules(text_encoder):
                    if isinstance(attn_module.q_proj, PatchedLoraProjection):
                        attn_module.q_proj._unfuse_lora()
                        attn_module.k_proj._unfuse_lora()
                        attn_module.v_proj._unfuse_lora()
                        attn_module.out_proj._unfuse_lora()

=======

            def unfuse_text_encoder_lora(text_encoder):
                for module in text_encoder.modules():
                    if isinstance(module, BaseTunerLayer):
                        module.unmerge()

        else:
            deprecate("unfuse_text_encoder_lora", "0.23", LORA_DEPRECATION_MESSAGE)

            def unfuse_text_encoder_lora(text_encoder):
                for _, attn_module in text_encoder_attn_modules(text_encoder):
                    if isinstance(attn_module.q_proj, PatchedLoraProjection):
                        attn_module.q_proj._unfuse_lora()
                        attn_module.k_proj._unfuse_lora()
                        attn_module.v_proj._unfuse_lora()
                        attn_module.out_proj._unfuse_lora()

>>>>>>> 2e860e89
                for _, mlp_module in text_encoder_mlp_modules(text_encoder):
                    if isinstance(mlp_module.fc1, PatchedLoraProjection):
                        mlp_module.fc1._unfuse_lora()
                        mlp_module.fc2._unfuse_lora()

        if unfuse_text_encoder:
            if hasattr(self, "text_encoder"):
                unfuse_text_encoder_lora(self.text_encoder)
            if hasattr(self, "text_encoder_2"):
                unfuse_text_encoder_lora(self.text_encoder_2)

        self.num_fused_loras -= 1

    def set_adapter(
        self,
        adapter_names: Union[List[str], str],
        unet_weights: List[float] = None,
        te_weights: List[float] = None,
        te2_weights: List[float] = None,
    ):
        if not self.use_peft_backend:
            raise ValueError("PEFT backend is required for this method.")

        def process_weights(adapter_names, weights):
            if weights is None:
                weights = [1.0] * len(adapter_names)
            elif isinstance(weights, float):
                weights = [weights]

            if len(adapter_names) != len(weights):
                raise ValueError(
                    f"Length of adapter names {len(adapter_names)} is not equal to the length of the weights {len(weights)}"
                )
            return weights

        adapter_names = [adapter_names] if isinstance(adapter_names, str) else adapter_names

        # To Do
        # Handle the UNET

        # Handle the Text Encoder
        te_weights = process_weights(adapter_names, te_weights)
        if hasattr(self, "text_encoder"):
            set_weights_and_activate_adapters(self.text_encoder, adapter_names, te_weights)
        te2_weights = process_weights(adapter_names, te2_weights)
        if hasattr(self, "text_encoder_2"):
            set_weights_and_activate_adapters(self.text_encoder_2, adapter_names, te2_weights)

    def disable_lora(self):
        if not self.use_peft_backend:
            raise ValueError("PEFT backend is required for this method.")
        # To Do
        # Disbale unet adapters

        # Disbale text encoder adapters
        if hasattr(self, "text_encoder"):
            set_adapter_layers(self.text_encoder, enabled=False)
        if hasattr(self, "text_encoder_2"):
            set_adapter_layers(self.text_encoder_2, enabled=False)

    def enable_lora(self):
        if not self.use_peft_backend:
            raise ValueError("PEFT backend is required for this method.")
        # To Do
        # Enable unet adapters

        # Enable text encoder adapters
        if hasattr(self, "text_encoder"):
            set_adapter_layers(self.text_encoder, enabled=True)
        if hasattr(self, "text_encoder_2"):
            set_adapter_layers(self.text_encoder_2, enabled=True)


class FromSingleFileMixin:
    """
    Load model weights saved in the `.ckpt` format into a [`DiffusionPipeline`].
    """

    @classmethod
    def from_ckpt(cls, *args, **kwargs):
        deprecation_message = "The function `from_ckpt` is deprecated in favor of `from_single_file` and will be removed in diffusers v.0.21. Please make sure to use `StableDiffusionPipeline.from_single_file(...)` instead."
        deprecate("from_ckpt", "0.21.0", deprecation_message, standard_warn=False)
        return cls.from_single_file(*args, **kwargs)

    @classmethod
    def from_single_file(cls, pretrained_model_link_or_path, **kwargs):
        r"""
        Instantiate a [`DiffusionPipeline`] from pretrained pipeline weights saved in the `.ckpt` or `.safetensors`
        format. The pipeline is set in evaluation mode (`model.eval()`) by default.

        Parameters:
            pretrained_model_link_or_path (`str` or `os.PathLike`, *optional*):
                Can be either:
                    - A link to the `.ckpt` file (for example
                      `"https://huggingface.co/<repo_id>/blob/main/<path_to_file>.ckpt"`) on the Hub.
                    - A path to a *file* containing all pipeline weights.
            torch_dtype (`str` or `torch.dtype`, *optional*):
                Override the default `torch.dtype` and load the model with another dtype. If `"auto"` is passed, the
                dtype is automatically derived from the model's weights.
            force_download (`bool`, *optional*, defaults to `False`):
                Whether or not to force the (re-)download of the model weights and configuration files, overriding the
                cached versions if they exist.
            cache_dir (`Union[str, os.PathLike]`, *optional*):
                Path to a directory where a downloaded pretrained model configuration is cached if the standard cache
                is not used.
            resume_download (`bool`, *optional*, defaults to `False`):
                Whether or not to resume downloading the model weights and configuration files. If set to `False`, any
                incompletely downloaded files are deleted.
            proxies (`Dict[str, str]`, *optional*):
                A dictionary of proxy servers to use by protocol or endpoint, for example, `{'http': 'foo.bar:3128',
                'http://hostname': 'foo.bar:4012'}`. The proxies are used on each request.
            local_files_only (`bool`, *optional*, defaults to `False`):
                Whether to only load local model weights and configuration files or not. If set to `True`, the model
                won't be downloaded from the Hub.
            use_auth_token (`str` or *bool*, *optional*):
                The token to use as HTTP bearer authorization for remote files. If `True`, the token generated from
                `diffusers-cli login` (stored in `~/.huggingface`) is used.
            revision (`str`, *optional*, defaults to `"main"`):
                The specific model version to use. It can be a branch name, a tag name, a commit id, or any identifier
                allowed by Git.
            use_safetensors (`bool`, *optional*, defaults to `None`):
                If set to `None`, the safetensors weights are downloaded if they're available **and** if the
                safetensors library is installed. If set to `True`, the model is forcibly loaded from safetensors
                weights. If set to `False`, safetensors weights are not loaded.
            extract_ema (`bool`, *optional*, defaults to `False`):
                Whether to extract the EMA weights or not. Pass `True` to extract the EMA weights which usually yield
                higher quality images for inference. Non-EMA weights are usually better for continuing finetuning.
            upcast_attention (`bool`, *optional*, defaults to `None`):
                Whether the attention computation should always be upcasted.
            image_size (`int`, *optional*, defaults to 512):
                The image size the model was trained on. Use 512 for all Stable Diffusion v1 models and the Stable
                Diffusion v2 base model. Use 768 for Stable Diffusion v2.
            prediction_type (`str`, *optional*):
                The prediction type the model was trained on. Use `'epsilon'` for all Stable Diffusion v1 models and
                the Stable Diffusion v2 base model. Use `'v_prediction'` for Stable Diffusion v2.
            num_in_channels (`int`, *optional*, defaults to `None`):
                The number of input channels. If `None`, it is automatically inferred.
            scheduler_type (`str`, *optional*, defaults to `"pndm"`):
                Type of scheduler to use. Should be one of `["pndm", "lms", "heun", "euler", "euler-ancestral", "dpm",
                "ddim"]`.
            load_safety_checker (`bool`, *optional*, defaults to `True`):
                Whether to load the safety checker or not.
            text_encoder ([`~transformers.CLIPTextModel`], *optional*, defaults to `None`):
                An instance of `CLIPTextModel` to use, specifically the
                [clip-vit-large-patch14](https://huggingface.co/openai/clip-vit-large-patch14) variant. If this
                parameter is `None`, the function loads a new instance of `CLIPTextModel` by itself if needed.
            vae (`AutoencoderKL`, *optional*, defaults to `None`):
                Variational Auto-Encoder (VAE) Model to encode and decode images to and from latent representations. If
                this parameter is `None`, the function will load a new instance of [CLIP] by itself, if needed.
            tokenizer ([`~transformers.CLIPTokenizer`], *optional*, defaults to `None`):
                An instance of `CLIPTokenizer` to use. If this parameter is `None`, the function loads a new instance
                of `CLIPTokenizer` by itself if needed.
            original_config_file (`str`):
                Path to `.yaml` config file corresponding to the original architecture. If `None`, will be
                automatically inferred by looking for a key that only exists in SD2.0 models.
            kwargs (remaining dictionary of keyword arguments, *optional*):
                Can be used to overwrite load and saveable variables (for example the pipeline components of the
                specific pipeline class). The overwritten components are directly passed to the pipelines `__init__`
                method. See example below for more information.

        Examples:

        ```py
        >>> from diffusers import StableDiffusionPipeline

        >>> # Download pipeline from huggingface.co and cache.
        >>> pipeline = StableDiffusionPipeline.from_single_file(
        ...     "https://huggingface.co/WarriorMama777/OrangeMixs/blob/main/Models/AbyssOrangeMix/AbyssOrangeMix.safetensors"
        ... )

        >>> # Download pipeline from local file
        >>> # file is downloaded under ./v1-5-pruned-emaonly.ckpt
        >>> pipeline = StableDiffusionPipeline.from_single_file("./v1-5-pruned-emaonly")

        >>> # Enable float16 and move to GPU
        >>> pipeline = StableDiffusionPipeline.from_single_file(
        ...     "https://huggingface.co/runwayml/stable-diffusion-v1-5/blob/main/v1-5-pruned-emaonly.ckpt",
        ...     torch_dtype=torch.float16,
        ... )
        >>> pipeline.to("cuda")
        ```
        """
        # import here to avoid circular dependency
        from .pipelines.stable_diffusion.convert_from_ckpt import download_from_original_stable_diffusion_ckpt

        original_config_file = kwargs.pop("original_config_file", None)
        config_files = kwargs.pop("config_files", None)
        cache_dir = kwargs.pop("cache_dir", DIFFUSERS_CACHE)
        resume_download = kwargs.pop("resume_download", False)
        force_download = kwargs.pop("force_download", False)
        proxies = kwargs.pop("proxies", None)
        local_files_only = kwargs.pop("local_files_only", HF_HUB_OFFLINE)
        use_auth_token = kwargs.pop("use_auth_token", None)
        revision = kwargs.pop("revision", None)
        extract_ema = kwargs.pop("extract_ema", False)
        image_size = kwargs.pop("image_size", None)
        scheduler_type = kwargs.pop("scheduler_type", "pndm")
        num_in_channels = kwargs.pop("num_in_channels", None)
        upcast_attention = kwargs.pop("upcast_attention", None)
        load_safety_checker = kwargs.pop("load_safety_checker", True)
        prediction_type = kwargs.pop("prediction_type", None)
        text_encoder = kwargs.pop("text_encoder", None)
        vae = kwargs.pop("vae", None)
        controlnet = kwargs.pop("controlnet", None)
        tokenizer = kwargs.pop("tokenizer", None)

        torch_dtype = kwargs.pop("torch_dtype", None)

        use_safetensors = kwargs.pop("use_safetensors", None)

        pipeline_name = cls.__name__
        file_extension = pretrained_model_link_or_path.rsplit(".", 1)[-1]
        from_safetensors = file_extension == "safetensors"

        if from_safetensors and use_safetensors is False:
            raise ValueError("Make sure to install `safetensors` with `pip install safetensors`.")

        # TODO: For now we only support stable diffusion
        stable_unclip = None
        model_type = None

        if pipeline_name in [
            "StableDiffusionControlNetPipeline",
            "StableDiffusionControlNetImg2ImgPipeline",
            "StableDiffusionControlNetInpaintPipeline",
        ]:
            from .models.controlnet import ControlNetModel
            from .pipelines.controlnet.multicontrolnet import MultiControlNetModel

            # Model type will be inferred from the checkpoint.
            if not isinstance(controlnet, (ControlNetModel, MultiControlNetModel)):
                raise ValueError("ControlNet needs to be passed if loading from ControlNet pipeline.")
        elif "StableDiffusion" in pipeline_name:
            # Model type will be inferred from the checkpoint.
            pass
        elif pipeline_name == "StableUnCLIPPipeline":
            model_type = "FrozenOpenCLIPEmbedder"
            stable_unclip = "txt2img"
        elif pipeline_name == "StableUnCLIPImg2ImgPipeline":
            model_type = "FrozenOpenCLIPEmbedder"
            stable_unclip = "img2img"
        elif pipeline_name == "PaintByExamplePipeline":
            model_type = "PaintByExample"
        elif pipeline_name == "LDMTextToImagePipeline":
            model_type = "LDMTextToImage"
        else:
            raise ValueError(f"Unhandled pipeline class: {pipeline_name}")

        # remove huggingface url
        has_valid_url_prefix = False
        valid_url_prefixes = ["https://huggingface.co/", "huggingface.co/", "hf.co/", "https://hf.co/"]
        for prefix in valid_url_prefixes:
            if pretrained_model_link_or_path.startswith(prefix):
                pretrained_model_link_or_path = pretrained_model_link_or_path[len(prefix) :]
                has_valid_url_prefix = True

        # Code based on diffusers.pipelines.pipeline_utils.DiffusionPipeline.from_pretrained
        ckpt_path = Path(pretrained_model_link_or_path)
        if not ckpt_path.is_file():
            if not has_valid_url_prefix:
                raise ValueError(
                    f"The provided path is either not a file or a valid huggingface URL was not provided. Valid URLs begin with {', '.join(valid_url_prefixes)}"
                )

            # get repo_id and (potentially nested) file path of ckpt in repo
            repo_id = "/".join(ckpt_path.parts[:2])
            file_path = "/".join(ckpt_path.parts[2:])

            if file_path.startswith("blob/"):
                file_path = file_path[len("blob/") :]

            if file_path.startswith("main/"):
                file_path = file_path[len("main/") :]

            pretrained_model_link_or_path = hf_hub_download(
                repo_id,
                filename=file_path,
                cache_dir=cache_dir,
                resume_download=resume_download,
                proxies=proxies,
                local_files_only=local_files_only,
                use_auth_token=use_auth_token,
                revision=revision,
                force_download=force_download,
            )

        pipe = download_from_original_stable_diffusion_ckpt(
            pretrained_model_link_or_path,
            pipeline_class=cls,
            model_type=model_type,
            stable_unclip=stable_unclip,
            controlnet=controlnet,
            from_safetensors=from_safetensors,
            extract_ema=extract_ema,
            image_size=image_size,
            scheduler_type=scheduler_type,
            num_in_channels=num_in_channels,
            upcast_attention=upcast_attention,
            load_safety_checker=load_safety_checker,
            prediction_type=prediction_type,
            text_encoder=text_encoder,
            vae=vae,
            tokenizer=tokenizer,
            original_config_file=original_config_file,
            config_files=config_files,
        )

        if torch_dtype is not None:
            pipe.to(torch_dtype=torch_dtype)

        return pipe


class FromOriginalVAEMixin:
    @classmethod
    def from_single_file(cls, pretrained_model_link_or_path, **kwargs):
        r"""
        Instantiate a [`AutoencoderKL`] from pretrained controlnet weights saved in the original `.ckpt` or
        `.safetensors` format. The pipeline is format. The pipeline is set in evaluation mode (`model.eval()`) by
        default.

        Parameters:
            pretrained_model_link_or_path (`str` or `os.PathLike`, *optional*):
                Can be either:
                    - A link to the `.ckpt` file (for example
                      `"https://huggingface.co/<repo_id>/blob/main/<path_to_file>.ckpt"`) on the Hub.
                    - A path to a *file* containing all pipeline weights.
            torch_dtype (`str` or `torch.dtype`, *optional*):
                Override the default `torch.dtype` and load the model with another dtype. If `"auto"` is passed, the
                dtype is automatically derived from the model's weights.
            force_download (`bool`, *optional*, defaults to `False`):
                Whether or not to force the (re-)download of the model weights and configuration files, overriding the
                cached versions if they exist.
            cache_dir (`Union[str, os.PathLike]`, *optional*):
                Path to a directory where a downloaded pretrained model configuration is cached if the standard cache
                is not used.
            resume_download (`bool`, *optional*, defaults to `False`):
                Whether or not to resume downloading the model weights and configuration files. If set to `False`, any
                incompletely downloaded files are deleted.
            proxies (`Dict[str, str]`, *optional*):
                A dictionary of proxy servers to use by protocol or endpoint, for example, `{'http': 'foo.bar:3128',
                'http://hostname': 'foo.bar:4012'}`. The proxies are used on each request.
            local_files_only (`bool`, *optional*, defaults to `False`):
                Whether to only load local model weights and configuration files or not. If set to True, the model
                won't be downloaded from the Hub.
            use_auth_token (`str` or *bool*, *optional*):
                The token to use as HTTP bearer authorization for remote files. If `True`, the token generated from
                `diffusers-cli login` (stored in `~/.huggingface`) is used.
            revision (`str`, *optional*, defaults to `"main"`):
                The specific model version to use. It can be a branch name, a tag name, a commit id, or any identifier
                allowed by Git.
            image_size (`int`, *optional*, defaults to 512):
                The image size the model was trained on. Use 512 for all Stable Diffusion v1 models and the Stable
                Diffusion v2 base model. Use 768 for Stable Diffusion v2.
            use_safetensors (`bool`, *optional*, defaults to `None`):
                If set to `None`, the safetensors weights are downloaded if they're available **and** if the
                safetensors library is installed. If set to `True`, the model is forcibly loaded from safetensors
                weights. If set to `False`, safetensors weights are not loaded.
            upcast_attention (`bool`, *optional*, defaults to `None`):
                Whether the attention computation should always be upcasted.
            scaling_factor (`float`, *optional*, defaults to 0.18215):
                The component-wise standard deviation of the trained latent space computed using the first batch of the
                training set. This is used to scale the latent space to have unit variance when training the diffusion
                model. The latents are scaled with the formula `z = z * scaling_factor` before being passed to the
                diffusion model. When decoding, the latents are scaled back to the original scale with the formula: `z
                = 1 / scaling_factor * z`. For more details, refer to sections 4.3.2 and D.1 of the [High-Resolution
                Image Synthesis with Latent Diffusion Models](https://arxiv.org/abs/2112.10752) paper.
            kwargs (remaining dictionary of keyword arguments, *optional*):
                Can be used to overwrite load and saveable variables (for example the pipeline components of the
                specific pipeline class). The overwritten components are directly passed to the pipelines `__init__`
                method. See example below for more information.

        <Tip warning={true}>

            Make sure to pass both `image_size` and `scaling_factor` to `from_single_file()` if you want to load
            a VAE that does accompany a stable diffusion model of v2 or higher or SDXL.

        </Tip>

        Examples:

        ```py
        from diffusers import AutoencoderKL

        url = "https://huggingface.co/stabilityai/sd-vae-ft-mse-original/blob/main/vae-ft-mse-840000-ema-pruned.safetensors"  # can also be local file
        model = AutoencoderKL.from_single_file(url)
        ```
        """
        if not is_omegaconf_available():
            raise ValueError(BACKENDS_MAPPING["omegaconf"][1])

        from omegaconf import OmegaConf

        from .models import AutoencoderKL

        # import here to avoid circular dependency
        from .pipelines.stable_diffusion.convert_from_ckpt import (
            convert_ldm_vae_checkpoint,
            create_vae_diffusers_config,
        )

        config_file = kwargs.pop("config_file", None)
        cache_dir = kwargs.pop("cache_dir", DIFFUSERS_CACHE)
        resume_download = kwargs.pop("resume_download", False)
        force_download = kwargs.pop("force_download", False)
        proxies = kwargs.pop("proxies", None)
        local_files_only = kwargs.pop("local_files_only", HF_HUB_OFFLINE)
        use_auth_token = kwargs.pop("use_auth_token", None)
        revision = kwargs.pop("revision", None)
        image_size = kwargs.pop("image_size", None)
        scaling_factor = kwargs.pop("scaling_factor", None)
        kwargs.pop("upcast_attention", None)

        torch_dtype = kwargs.pop("torch_dtype", None)

        use_safetensors = kwargs.pop("use_safetensors", None)

        file_extension = pretrained_model_link_or_path.rsplit(".", 1)[-1]
        from_safetensors = file_extension == "safetensors"

        if from_safetensors and use_safetensors is False:
            raise ValueError("Make sure to install `safetensors` with `pip install safetensors`.")

        # remove huggingface url
        for prefix in ["https://huggingface.co/", "huggingface.co/", "hf.co/", "https://hf.co/"]:
            if pretrained_model_link_or_path.startswith(prefix):
                pretrained_model_link_or_path = pretrained_model_link_or_path[len(prefix) :]

        # Code based on diffusers.pipelines.pipeline_utils.DiffusionPipeline.from_pretrained
        ckpt_path = Path(pretrained_model_link_or_path)
        if not ckpt_path.is_file():
            # get repo_id and (potentially nested) file path of ckpt in repo
            repo_id = "/".join(ckpt_path.parts[:2])
            file_path = "/".join(ckpt_path.parts[2:])

            if file_path.startswith("blob/"):
                file_path = file_path[len("blob/") :]

            if file_path.startswith("main/"):
                file_path = file_path[len("main/") :]

            pretrained_model_link_or_path = hf_hub_download(
                repo_id,
                filename=file_path,
                cache_dir=cache_dir,
                resume_download=resume_download,
                proxies=proxies,
                local_files_only=local_files_only,
                use_auth_token=use_auth_token,
                revision=revision,
                force_download=force_download,
            )

        if from_safetensors:
            from safetensors import safe_open

            checkpoint = {}
            with safe_open(pretrained_model_link_or_path, framework="pt", device="cpu") as f:
                for key in f.keys():
                    checkpoint[key] = f.get_tensor(key)
        else:
            checkpoint = torch.load(pretrained_model_link_or_path, map_location="cpu")

        if "state_dict" in checkpoint:
            checkpoint = checkpoint["state_dict"]

        if config_file is None:
            config_url = "https://raw.githubusercontent.com/CompVis/stable-diffusion/main/configs/stable-diffusion/v1-inference.yaml"
            config_file = BytesIO(requests.get(config_url).content)

        original_config = OmegaConf.load(config_file)

        # default to sd-v1-5
        image_size = image_size or 512

        vae_config = create_vae_diffusers_config(original_config, image_size=image_size)
        converted_vae_checkpoint = convert_ldm_vae_checkpoint(checkpoint, vae_config)

        if scaling_factor is None:
            if (
                "model" in original_config
                and "params" in original_config.model
                and "scale_factor" in original_config.model.params
            ):
                vae_scaling_factor = original_config.model.params.scale_factor
            else:
                vae_scaling_factor = 0.18215  # default SD scaling factor

        vae_config["scaling_factor"] = vae_scaling_factor

        ctx = init_empty_weights if is_accelerate_available() else nullcontext
        with ctx():
            vae = AutoencoderKL(**vae_config)

        if is_accelerate_available():
            load_model_dict_into_meta(vae, converted_vae_checkpoint, device="cpu")
        else:
            vae.load_state_dict(converted_vae_checkpoint)

        if torch_dtype is not None:
            vae.to(dtype=torch_dtype)

        return vae


class FromOriginalControlnetMixin:
    @classmethod
    def from_single_file(cls, pretrained_model_link_or_path, **kwargs):
        r"""
        Instantiate a [`ControlNetModel`] from pretrained controlnet weights saved in the original `.ckpt` or
        `.safetensors` format. The pipeline is set in evaluation mode (`model.eval()`) by default.

        Parameters:
            pretrained_model_link_or_path (`str` or `os.PathLike`, *optional*):
                Can be either:
                    - A link to the `.ckpt` file (for example
                      `"https://huggingface.co/<repo_id>/blob/main/<path_to_file>.ckpt"`) on the Hub.
                    - A path to a *file* containing all pipeline weights.
            torch_dtype (`str` or `torch.dtype`, *optional*):
                Override the default `torch.dtype` and load the model with another dtype. If `"auto"` is passed, the
                dtype is automatically derived from the model's weights.
            force_download (`bool`, *optional*, defaults to `False`):
                Whether or not to force the (re-)download of the model weights and configuration files, overriding the
                cached versions if they exist.
            cache_dir (`Union[str, os.PathLike]`, *optional*):
                Path to a directory where a downloaded pretrained model configuration is cached if the standard cache
                is not used.
            resume_download (`bool`, *optional*, defaults to `False`):
                Whether or not to resume downloading the model weights and configuration files. If set to `False`, any
                incompletely downloaded files are deleted.
            proxies (`Dict[str, str]`, *optional*):
                A dictionary of proxy servers to use by protocol or endpoint, for example, `{'http': 'foo.bar:3128',
                'http://hostname': 'foo.bar:4012'}`. The proxies are used on each request.
            local_files_only (`bool`, *optional*, defaults to `False`):
                Whether to only load local model weights and configuration files or not. If set to True, the model
                won't be downloaded from the Hub.
            use_auth_token (`str` or *bool*, *optional*):
                The token to use as HTTP bearer authorization for remote files. If `True`, the token generated from
                `diffusers-cli login` (stored in `~/.huggingface`) is used.
            revision (`str`, *optional*, defaults to `"main"`):
                The specific model version to use. It can be a branch name, a tag name, a commit id, or any identifier
                allowed by Git.
            use_safetensors (`bool`, *optional*, defaults to `None`):
                If set to `None`, the safetensors weights are downloaded if they're available **and** if the
                safetensors library is installed. If set to `True`, the model is forcibly loaded from safetensors
                weights. If set to `False`, safetensors weights are not loaded.
            image_size (`int`, *optional*, defaults to 512):
                The image size the model was trained on. Use 512 for all Stable Diffusion v1 models and the Stable
                Diffusion v2 base model. Use 768 for Stable Diffusion v2.
            upcast_attention (`bool`, *optional*, defaults to `None`):
                Whether the attention computation should always be upcasted.
            kwargs (remaining dictionary of keyword arguments, *optional*):
                Can be used to overwrite load and saveable variables (for example the pipeline components of the
                specific pipeline class). The overwritten components are directly passed to the pipelines `__init__`
                method. See example below for more information.

        Examples:

        ```py
        from diffusers import StableDiffusionControlnetPipeline, ControlNetModel

        url = "https://huggingface.co/lllyasviel/ControlNet-v1-1/blob/main/control_v11p_sd15_canny.pth"  # can also be a local path
        model = ControlNetModel.from_single_file(url)

        url = "https://huggingface.co/runwayml/stable-diffusion-v1-5/blob/main/v1-5-pruned.safetensors"  # can also be a local path
        pipe = StableDiffusionControlnetPipeline.from_single_file(url, controlnet=controlnet)
        ```
        """
        # import here to avoid circular dependency
        from .pipelines.stable_diffusion.convert_from_ckpt import download_controlnet_from_original_ckpt

        config_file = kwargs.pop("config_file", None)
        cache_dir = kwargs.pop("cache_dir", DIFFUSERS_CACHE)
        resume_download = kwargs.pop("resume_download", False)
        force_download = kwargs.pop("force_download", False)
        proxies = kwargs.pop("proxies", None)
        local_files_only = kwargs.pop("local_files_only", HF_HUB_OFFLINE)
        use_auth_token = kwargs.pop("use_auth_token", None)
        num_in_channels = kwargs.pop("num_in_channels", None)
        use_linear_projection = kwargs.pop("use_linear_projection", None)
        revision = kwargs.pop("revision", None)
        extract_ema = kwargs.pop("extract_ema", False)
        image_size = kwargs.pop("image_size", None)
        upcast_attention = kwargs.pop("upcast_attention", None)

        torch_dtype = kwargs.pop("torch_dtype", None)

        use_safetensors = kwargs.pop("use_safetensors", None)

        file_extension = pretrained_model_link_or_path.rsplit(".", 1)[-1]
        from_safetensors = file_extension == "safetensors"

        if from_safetensors and use_safetensors is False:
            raise ValueError("Make sure to install `safetensors` with `pip install safetensors`.")

        # remove huggingface url
        for prefix in ["https://huggingface.co/", "huggingface.co/", "hf.co/", "https://hf.co/"]:
            if pretrained_model_link_or_path.startswith(prefix):
                pretrained_model_link_or_path = pretrained_model_link_or_path[len(prefix) :]

        # Code based on diffusers.pipelines.pipeline_utils.DiffusionPipeline.from_pretrained
        ckpt_path = Path(pretrained_model_link_or_path)
        if not ckpt_path.is_file():
            # get repo_id and (potentially nested) file path of ckpt in repo
            repo_id = "/".join(ckpt_path.parts[:2])
            file_path = "/".join(ckpt_path.parts[2:])

            if file_path.startswith("blob/"):
                file_path = file_path[len("blob/") :]

            if file_path.startswith("main/"):
                file_path = file_path[len("main/") :]

            pretrained_model_link_or_path = hf_hub_download(
                repo_id,
                filename=file_path,
                cache_dir=cache_dir,
                resume_download=resume_download,
                proxies=proxies,
                local_files_only=local_files_only,
                use_auth_token=use_auth_token,
                revision=revision,
                force_download=force_download,
            )

        if config_file is None:
            config_url = "https://raw.githubusercontent.com/lllyasviel/ControlNet/main/models/cldm_v15.yaml"
            config_file = BytesIO(requests.get(config_url).content)

        image_size = image_size or 512

        controlnet = download_controlnet_from_original_ckpt(
            pretrained_model_link_or_path,
            original_config_file=config_file,
            image_size=image_size,
            extract_ema=extract_ema,
            num_in_channels=num_in_channels,
            upcast_attention=upcast_attention,
            from_safetensors=from_safetensors,
            use_linear_projection=use_linear_projection,
        )

        if torch_dtype is not None:
            controlnet.to(torch_dtype=torch_dtype)

        return controlnet


class StableDiffusionXLLoraLoaderMixin(LoraLoaderMixin):
    """This class overrides `LoraLoaderMixin` with LoRA loading/saving code that's specific to SDXL"""

    # Overrride to properly handle the loading and unloading of the additional text encoder.
    def load_lora_weights(self, pretrained_model_name_or_path_or_dict: Union[str, Dict[str, torch.Tensor]], **kwargs):
        """
        Load LoRA weights specified in `pretrained_model_name_or_path_or_dict` into `self.unet` and
        `self.text_encoder`.

        All kwargs are forwarded to `self.lora_state_dict`.

        See [`~loaders.LoraLoaderMixin.lora_state_dict`] for more details on how the state dict is loaded.

        See [`~loaders.LoraLoaderMixin.load_lora_into_unet`] for more details on how the state dict is loaded into
        `self.unet`.

        See [`~loaders.LoraLoaderMixin.load_lora_into_text_encoder`] for more details on how the state dict is loaded
        into `self.text_encoder`.

        Parameters:
            pretrained_model_name_or_path_or_dict (`str` or `os.PathLike` or `dict`):
                See [`~loaders.LoraLoaderMixin.lora_state_dict`].
            kwargs (`dict`, *optional*):
                See [`~loaders.LoraLoaderMixin.lora_state_dict`].
        """
        # We could have accessed the unet config from `lora_state_dict()` too. We pass
        # it here explicitly to be able to tell that it's coming from an SDXL
        # pipeline.

        # First, ensure that the checkpoint is a compatible one and can be successfully loaded.
        state_dict, network_alphas = self.lora_state_dict(
            pretrained_model_name_or_path_or_dict,
            unet_config=self.unet.config,
            **kwargs,
        )
        is_correct_format = all("lora" in key for key in state_dict.keys())
        if not is_correct_format:
            raise ValueError("Invalid LoRA checkpoint.")

        self.load_lora_into_unet(state_dict, network_alphas=network_alphas, unet=self.unet, _pipeline=self)
        text_encoder_state_dict = {k: v for k, v in state_dict.items() if "text_encoder." in k}
        if len(text_encoder_state_dict) > 0:
            self.load_lora_into_text_encoder(
                text_encoder_state_dict,
                network_alphas=network_alphas,
                text_encoder=self.text_encoder,
                prefix="text_encoder",
                lora_scale=self.lora_scale,
                _pipeline=self,
            )

        text_encoder_2_state_dict = {k: v for k, v in state_dict.items() if "text_encoder_2." in k}
        if len(text_encoder_2_state_dict) > 0:
            self.load_lora_into_text_encoder(
                text_encoder_2_state_dict,
                network_alphas=network_alphas,
                text_encoder=self.text_encoder_2,
                prefix="text_encoder_2",
                lora_scale=self.lora_scale,
                _pipeline=self,
            )

    @classmethod
    def save_lora_weights(
        self,
        save_directory: Union[str, os.PathLike],
        unet_lora_layers: Dict[str, Union[torch.nn.Module, torch.Tensor]] = None,
        text_encoder_lora_layers: Dict[str, Union[torch.nn.Module, torch.Tensor]] = None,
        text_encoder_2_lora_layers: Dict[str, Union[torch.nn.Module, torch.Tensor]] = None,
        is_main_process: bool = True,
        weight_name: str = None,
        save_function: Callable = None,
        safe_serialization: bool = True,
    ):
        r"""
        Save the LoRA parameters corresponding to the UNet and text encoder.

        Arguments:
            save_directory (`str` or `os.PathLike`):
                Directory to save LoRA parameters to. Will be created if it doesn't exist.
            unet_lora_layers (`Dict[str, torch.nn.Module]` or `Dict[str, torch.Tensor]`):
                State dict of the LoRA layers corresponding to the `unet`.
            text_encoder_lora_layers (`Dict[str, torch.nn.Module]` or `Dict[str, torch.Tensor]`):
                State dict of the LoRA layers corresponding to the `text_encoder`. Must explicitly pass the text
                encoder LoRA state dict because it comes from 🤗 Transformers.
            is_main_process (`bool`, *optional*, defaults to `True`):
                Whether the process calling this is the main process or not. Useful during distributed training and you
                need to call this function on all processes. In this case, set `is_main_process=True` only on the main
                process to avoid race conditions.
            save_function (`Callable`):
                The function to use to save the state dictionary. Useful during distributed training when you need to
                replace `torch.save` with another method. Can be configured with the environment variable
                `DIFFUSERS_SAVE_MODE`.
            safe_serialization (`bool`, *optional*, defaults to `True`):
                Whether to save the model using `safetensors` or the traditional PyTorch way with `pickle`.
        """
        state_dict = {}

        def pack_weights(layers, prefix):
            layers_weights = layers.state_dict() if isinstance(layers, torch.nn.Module) else layers
            layers_state_dict = {f"{prefix}.{module_name}": param for module_name, param in layers_weights.items()}
            return layers_state_dict

        if not (unet_lora_layers or text_encoder_lora_layers or text_encoder_2_lora_layers):
            raise ValueError(
                "You must pass at least one of `unet_lora_layers`, `text_encoder_lora_layers` or `text_encoder_2_lora_layers`."
            )

        if unet_lora_layers:
            state_dict.update(pack_weights(unet_lora_layers, "unet"))

        if text_encoder_lora_layers and text_encoder_2_lora_layers:
            state_dict.update(pack_weights(text_encoder_lora_layers, "text_encoder"))
            state_dict.update(pack_weights(text_encoder_2_lora_layers, "text_encoder_2"))

        self.write_lora_layers(
            state_dict=state_dict,
            save_directory=save_directory,
            is_main_process=is_main_process,
            weight_name=weight_name,
            save_function=save_function,
            safe_serialization=safe_serialization,
        )

    def _remove_text_encoder_monkey_patch(self):
        if self.use_peft_backend:
            recurse_remove_peft_layers(self.text_encoder)
<<<<<<< HEAD
            recurse_remove_peft_layers(self.text_encoder_2)
=======
            # TODO: @younesbelkada handle this in transformers side
            del self.text_encoder.peft_config
            self.text_encoder._hf_peft_config_loaded = None

            recurse_remove_peft_layers(self.text_encoder_2)

            del self.text_encoder_2.peft_config
            self.text_encoder_2._hf_peft_config_loaded = None
>>>>>>> 2e860e89
        else:
            self._remove_text_encoder_monkey_patch_classmethod(self.text_encoder)
            self._remove_text_encoder_monkey_patch_classmethod(self.text_encoder_2)<|MERGE_RESOLUTION|>--- conflicted
+++ resolved
@@ -43,12 +43,9 @@
     is_transformers_available,
     logging,
     recurse_remove_peft_layers,
-<<<<<<< HEAD
     scale_lora_layers,
     set_adapter_layers,
     set_weights_and_activate_adapters,
-=======
->>>>>>> 2e860e89
 )
 from .utils.import_utils import BACKENDS_MAPPING
 
@@ -1559,26 +1556,6 @@
                 logger.info(f"Loading {prefix}.")
                 rank = {}
                 text_encoder_lora_state_dict = convert_state_dict_to_diffusers(text_encoder_lora_state_dict)
-<<<<<<< HEAD
-
-                if cls.use_peft_backend:
-                    # convert state dict
-                    text_encoder_lora_state_dict = convert_state_dict_to_peft(text_encoder_lora_state_dict)
-
-                    for name, _ in text_encoder_attn_modules(text_encoder):
-                        rank_key = f"{name}.out_proj.lora_B.weight"
-                        rank.update({rank_key: text_encoder_lora_state_dict[rank_key].shape[1]})
-
-                    patch_mlp = any(".mlp." in key for key in text_encoder_lora_state_dict.keys())
-                    if patch_mlp:
-                        for name, _ in text_encoder_mlp_modules(text_encoder):
-                            rank_key_fc1 = f"{name}.fc1.lora_B.weight"
-                            rank_key_fc2 = f"{name}.fc2.lora_B.weight"
-                            rank.update({rank_key_fc1: text_encoder_lora_state_dict[rank_key_fc1].shape[1]})
-                            rank.update({rank_key_fc2: text_encoder_lora_state_dict[rank_key_fc2].shape[1]})
-                else:
-                    for name, _ in text_encoder_attn_modules(text_encoder):
-=======
 
                 if cls.use_peft_backend:
                     # convert state dict
@@ -1597,7 +1574,6 @@
                             rank[rank_key_fc2] = text_encoder_lora_state_dict[rank_key_fc2].shape[1]
                 else:
                     for name, _ in text_encoder_attn_modules(text_encoder):
->>>>>>> 2e860e89
                         rank_key = f"{name}.out_proj.lora_linear_layer.up.weight"
                         rank.update({rank_key: text_encoder_lora_state_dict[rank_key].shape[1]})
 
@@ -1606,13 +1582,8 @@
                         for name, _ in text_encoder_mlp_modules(text_encoder):
                             rank_key_fc1 = f"{name}.fc1.lora_linear_layer.up.weight"
                             rank_key_fc2 = f"{name}.fc2.lora_linear_layer.up.weight"
-<<<<<<< HEAD
-                            rank.update({rank_key_fc1: text_encoder_lora_state_dict[rank_key_fc1].shape[1]})
-                            rank.update({rank_key_fc2: text_encoder_lora_state_dict[rank_key_fc2].shape[1]})
-=======
                             rank[rank_key_fc1] = text_encoder_lora_state_dict[rank_key_fc1].shape[1]
                             rank[rank_key_fc2] = text_encoder_lora_state_dict[rank_key_fc2].shape[1]
->>>>>>> 2e860e89
 
                 if network_alphas is not None:
                     alpha_keys = [
@@ -1625,7 +1596,6 @@
                 if cls.use_peft_backend:
                     from peft import LoraConfig
 
-<<<<<<< HEAD
                     r, lora_alpha, rank_pattern, alpha_pattern, target_modules = get_rank_and_alpha_pattern(
                         rank, network_alphas, text_encoder_lora_state_dict
                     )
@@ -1650,21 +1620,6 @@
                     )
                     # scale LoRA layers with `lora_scale`
                     scale_lora_layers(text_encoder, lora_weightage=lora_scale)
-=======
-                    lora_rank = list(rank.values())[0]
-                    # By definition, the scale should be alpha divided by rank.
-                    # https://github.com/huggingface/peft/blob/ba0477f2985b1ba311b83459d29895c809404e99/src/peft/tuners/lora/layer.py#L71
-                    alpha = lora_scale * lora_rank
-
-                    target_modules = ["q_proj", "k_proj", "v_proj", "out_proj"]
-                    if patch_mlp:
-                        target_modules += ["fc1", "fc2"]
-
-                    # TODO: support multi alpha / rank: https://github.com/huggingface/peft/pull/873
-                    lora_config = LoraConfig(r=lora_rank, target_modules=target_modules, lora_alpha=alpha)
-
-                    text_encoder.load_adapter(adapter_state_dict=text_encoder_lora_state_dict, peft_config=lora_config)
->>>>>>> 2e860e89
 
                     is_model_cpu_offload = False
                     is_sequential_cpu_offload = False
@@ -1687,7 +1642,6 @@
                         logger.info(
                             f"Pipeline {_pipeline.__class__} is offloaded. Therefore low cpu mem usage loading is forced."
                         )
-<<<<<<< HEAD
 
                     if low_cpu_mem_usage:
                         device = next(iter(text_encoder_lora_state_dict.values())).device
@@ -1701,21 +1655,6 @@
                         )
                         unexpected_keys = load_state_dict_results.unexpected_keys
 
-=======
-
-                    if low_cpu_mem_usage:
-                        device = next(iter(text_encoder_lora_state_dict.values())).device
-                        dtype = next(iter(text_encoder_lora_state_dict.values())).dtype
-                        unexpected_keys = load_model_dict_into_meta(
-                            text_encoder, text_encoder_lora_state_dict, device=device, dtype=dtype
-                        )
-                    else:
-                        load_state_dict_results = text_encoder.load_state_dict(
-                            text_encoder_lora_state_dict, strict=False
-                        )
-                        unexpected_keys = load_state_dict_results.unexpected_keys
-
->>>>>>> 2e860e89
                     if len(unexpected_keys) != 0:
                         raise ValueError(
                             f"failed to load text encoder state dict, unexpected keys: {load_state_dict_results.unexpected_keys}"
@@ -1762,10 +1701,6 @@
 
         if hasattr(self, "text_encoder"):
             remove_method(self.text_encoder)
-<<<<<<< HEAD
-        if hasattr(self, "text_encoder_2"):
-            remove_method(self.text_encoder_2)
-=======
 
             if self.use_peft_backend:
                 del self.text_encoder.peft_config
@@ -1775,7 +1710,6 @@
             if self.use_peft_backend:
                 del self.text_encoder_2.peft_config
                 self.text_encoder_2._hf_peft_config_loaded = None
->>>>>>> 2e860e89
 
     @classmethod
     def _remove_text_encoder_monkey_patch_classmethod(cls, text_encoder):
@@ -2237,7 +2171,6 @@
 
         if self.use_peft_backend:
             from peft.tuners.tuner_utils import BaseTunerLayer
-<<<<<<< HEAD
 
             def unfuse_text_encoder_lora(text_encoder):
                 for module in text_encoder.modules():
@@ -2255,25 +2188,6 @@
                         attn_module.v_proj._unfuse_lora()
                         attn_module.out_proj._unfuse_lora()
 
-=======
-
-            def unfuse_text_encoder_lora(text_encoder):
-                for module in text_encoder.modules():
-                    if isinstance(module, BaseTunerLayer):
-                        module.unmerge()
-
-        else:
-            deprecate("unfuse_text_encoder_lora", "0.23", LORA_DEPRECATION_MESSAGE)
-
-            def unfuse_text_encoder_lora(text_encoder):
-                for _, attn_module in text_encoder_attn_modules(text_encoder):
-                    if isinstance(attn_module.q_proj, PatchedLoraProjection):
-                        attn_module.q_proj._unfuse_lora()
-                        attn_module.k_proj._unfuse_lora()
-                        attn_module.v_proj._unfuse_lora()
-                        attn_module.out_proj._unfuse_lora()
-
->>>>>>> 2e860e89
                 for _, mlp_module in text_encoder_mlp_modules(text_encoder):
                     if isinstance(mlp_module.fc1, PatchedLoraProjection):
                         mlp_module.fc1._unfuse_lora()
@@ -3049,9 +2963,6 @@
     def _remove_text_encoder_monkey_patch(self):
         if self.use_peft_backend:
             recurse_remove_peft_layers(self.text_encoder)
-<<<<<<< HEAD
-            recurse_remove_peft_layers(self.text_encoder_2)
-=======
             # TODO: @younesbelkada handle this in transformers side
             del self.text_encoder.peft_config
             self.text_encoder._hf_peft_config_loaded = None
@@ -3060,7 +2971,6 @@
 
             del self.text_encoder_2.peft_config
             self.text_encoder_2._hf_peft_config_loaded = None
->>>>>>> 2e860e89
         else:
             self._remove_text_encoder_monkey_patch_classmethod(self.text_encoder)
             self._remove_text_encoder_monkey_patch_classmethod(self.text_encoder_2)