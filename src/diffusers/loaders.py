--- conflicted
+++ resolved
@@ -987,39 +987,6 @@
             attn_processors: Dict[str, `LoRAAttnProcessor`]:
                 A dictionary mapping the module names and their corresponding [`~LoRAAttnProcessor`].
         """
-<<<<<<< HEAD
-        # Loop over the original attention modules.
-        for name, _ in self.text_encoder.named_modules():
-            if any(x in name for x in TEXT_ENCODER_TARGET_MODULES):
-                # Retrieve the module and its corresponding LoRA processor.
-                module = self.text_encoder.get_submodule(name)
-                # Construct a new function that performs the LoRA merging. We will monkey patch
-                # this forward pass.
-                attn_processor_name = ".".join(name.split(".")[:-1])
-                lora_layer = getattr(attn_processors[attn_processor_name], self._get_lora_layer_attribute(name))
-                old_forward = module.forward
-
-                # create a new scope that locks in the old_forward, lora_layer value for each new_forward function
-                # for more detail, see https://github.com/huggingface/diffusers/pull/3490#issuecomment-1555059060
-                def make_new_forward(old_forward, lora_layer):
-                    def new_forward(x):
-                        return old_forward(x) + self.lora_scale * lora_layer(x)
-
-                    return new_forward
-
-                # Monkey-patch.
-                module.forward = make_new_forward(old_forward, lora_layer)
-
-    def _get_lora_layer_attribute(self, name: str) -> str:
-        if "q_proj" in name:
-            return "to_q_lora"
-        elif "v_proj" in name:
-            return "to_v_lora"
-        elif "k_proj" in name:
-            return "to_k_lora"
-        else:
-            return "to_out_lora"
-=======
 
         # First, remove any monkey-patch that might have been applied before
         self._remove_text_encoder_monkey_patch()
@@ -1040,7 +1007,7 @@
                     # for more detail, see https://github.com/huggingface/diffusers/pull/3490#issuecomment-1555059060
                     def make_new_forward(old_forward, lora_layer):
                         def new_forward(x):
-                            return old_forward(x) + lora_layer(x)
+                            return old_forward(x) + self.lora_scale * lora_layer(x)
 
                         return new_forward
 
@@ -1055,7 +1022,6 @@
             "to_v_lora": "v_proj",
             "to_out_lora": "out_proj",
         }
->>>>>>> 8669e831
 
     def _load_text_encoder_attn_procs(
         self, pretrained_model_name_or_path_or_dict: Union[str, Dict[str, torch.Tensor]], **kwargs
