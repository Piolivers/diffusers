--- conflicted
+++ resolved
@@ -12,12 +12,6 @@
 __version__ = "0.4.0.dev0"
 
 from .configuration_utils import ConfigMixin
-<<<<<<< HEAD
-from .modeling_flax_utils import FlaxModelMixin
-from .modeling_utils import ModelMixin
-from .models import AutoencoderKL, UNet2DConditionModel, UNet2DModel, VQModel
-=======
->>>>>>> 8b450969
 from .onnx_utils import OnnxRuntimeModel
 from .utils import logging
 
@@ -69,6 +63,7 @@
     from .utils.dummy_torch_and_transformers_and_onnx_objects import *  # noqa F403
 
 if is_flax_available():
+    from .modeling_flax_utils import FlaxModelMixin
     from .schedulers import FlaxPNDMScheduler
 else:
     from .utils.dummy_flax_objects import *  # noqa F403