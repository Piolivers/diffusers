__version__ = "0.10.0.dev0"

from .configuration_utils import ConfigMixin
from .onnx_utils import OnnxRuntimeModel
from .utils import (
    OptionalDependencyNotAvailable,
    is_flax_available,
    is_inflect_available,
<<<<<<< HEAD
    is_librosa_available,
=======
    is_k_diffusion_available,
>>>>>>> 03566d86
    is_onnx_available,
    is_scipy_available,
    is_torch_available,
    is_transformers_available,
    is_unidecode_available,
    logging,
)


try:
    if not is_torch_available():
        raise OptionalDependencyNotAvailable()
except OptionalDependencyNotAvailable:
    from .utils.dummy_pt_objects import *  # noqa F403
else:
    from .modeling_utils import ModelMixin
    from .models import AutoencoderKL, Transformer2DModel, UNet1DModel, UNet2DConditionModel, UNet2DModel, VQModel
    from .optimization import (
        get_constant_schedule,
        get_constant_schedule_with_warmup,
        get_cosine_schedule_with_warmup,
        get_cosine_with_hard_restarts_schedule_with_warmup,
        get_linear_schedule_with_warmup,
        get_polynomial_decay_schedule_with_warmup,
        get_scheduler,
    )
    from .pipeline_utils import DiffusionPipeline
    from .pipelines import (
        DanceDiffusionPipeline,
        DDIMPipeline,
        DDPMPipeline,
        KarrasVePipeline,
        LDMPipeline,
        LDMSuperResolutionPipeline,
        PNDMPipeline,
        RePaintPipeline,
        ScoreSdeVePipeline,
    )
    from .schedulers import (
        DDIMScheduler,
        DDPMScheduler,
        DPMSolverMultistepScheduler,
        DPMSolverSinglestepScheduler,
        EulerAncestralDiscreteScheduler,
        EulerDiscreteScheduler,
        HeunDiscreteScheduler,
        IPNDMScheduler,
        KarrasVeScheduler,
        KDPM2AncestralDiscreteScheduler,
        KDPM2DiscreteScheduler,
        PNDMScheduler,
        RePaintScheduler,
        SchedulerMixin,
        ScoreSdeVeScheduler,
        VQDiffusionScheduler,
    )
    from .training_utils import EMAModel

try:
    if not (is_torch_available() and is_scipy_available()):
        raise OptionalDependencyNotAvailable()
except OptionalDependencyNotAvailable:
    from .utils.dummy_torch_and_scipy_objects import *  # noqa F403
else:
    from .schedulers import LMSDiscreteScheduler


try:
    if not (is_torch_available() and is_transformers_available()):
        raise OptionalDependencyNotAvailable()
except OptionalDependencyNotAvailable:
    from .utils.dummy_torch_and_transformers_objects import *  # noqa F403
else:
    from .pipelines import (
        AltDiffusionImg2ImgPipeline,
        AltDiffusionPipeline,
        CycleDiffusionPipeline,
        LDMTextToImagePipeline,
        PaintByExamplePipeline,
        StableDiffusionImageVariationPipeline,
        StableDiffusionImg2ImgPipeline,
        StableDiffusionInpaintPipeline,
        StableDiffusionInpaintPipelineLegacy,
        StableDiffusionPipeline,
        StableDiffusionPipelineSafe,
        StableDiffusionUpscalePipeline,
        VersatileDiffusionDualGuidedPipeline,
        VersatileDiffusionImageVariationPipeline,
        VersatileDiffusionPipeline,
        VersatileDiffusionTextToImagePipeline,
        VQDiffusionPipeline,
    )

<<<<<<< HEAD

try:
    if not (is_torch_available() and is_transformers_available() and is_onnx_available()):
        raise OptionalDependencyNotAvailable()
except OptionalDependencyNotAvailable:
    from .utils.dummy_torch_and_transformers_and_onnx_objects import *  # noqa F403
else:
=======
if is_torch_available() and is_transformers_available() and is_k_diffusion_available():
    from .pipelines import StableDiffusionKDiffusionPipeline
else:
    from .utils.dummy_torch_and_transformers_and_k_diffusion_objects import *  # noqa F403

if is_torch_available() and is_transformers_available() and is_onnx_available():
>>>>>>> 03566d86
    from .pipelines import (
        OnnxStableDiffusionImg2ImgPipeline,
        OnnxStableDiffusionInpaintPipeline,
        OnnxStableDiffusionInpaintPipelineLegacy,
        OnnxStableDiffusionPipeline,
        StableDiffusionOnnxPipeline,
    )

try:
    if not (is_torch_available() and is_librosa_available()):
        raise OptionalDependencyNotAvailable()
except OptionalDependencyNotAvailable:
    from .utils.dummy_torch_and_librosa_objects import *  # noqa F403
else:
    from .pipelines import AudioDiffusionPipeline, Mel

try:
    if not is_flax_available():
        raise OptionalDependencyNotAvailable()
except OptionalDependencyNotAvailable:
    from .utils.dummy_flax_objects import *  # noqa F403
else:
    from .modeling_flax_utils import FlaxModelMixin
    from .models.unet_2d_condition_flax import FlaxUNet2DConditionModel
    from .models.vae_flax import FlaxAutoencoderKL
    from .pipeline_flax_utils import FlaxDiffusionPipeline
    from .schedulers import (
        FlaxDDIMScheduler,
        FlaxDDPMScheduler,
        FlaxDPMSolverMultistepScheduler,
        FlaxKarrasVeScheduler,
        FlaxLMSDiscreteScheduler,
        FlaxPNDMScheduler,
        FlaxSchedulerMixin,
        FlaxScoreSdeVeScheduler,
    )

try:
    if not (is_flax_available() and is_transformers_available()):
        raise OptionalDependencyNotAvailable()
except OptionalDependencyNotAvailable:
    from .utils.dummy_flax_and_transformers_objects import *  # noqa F403
else:
    from .pipelines import FlaxStableDiffusionPipeline<|MERGE_RESOLUTION|>--- conflicted
+++ resolved
@@ -6,11 +6,8 @@
     OptionalDependencyNotAvailable,
     is_flax_available,
     is_inflect_available,
-<<<<<<< HEAD
+    is_k_diffusion_available,
     is_librosa_available,
-=======
-    is_k_diffusion_available,
->>>>>>> 03566d86
     is_onnx_available,
     is_scipy_available,
     is_torch_available,
@@ -104,7 +101,13 @@
         VQDiffusionPipeline,
     )
 
-<<<<<<< HEAD
+try:
+    if not (is_torch_available() and is_transformers_available() and is_k_diffusion_available()):
+        raise OptionalDependencyNotAvailable()
+except OptionalDependencyNotAvailable:
+    from .utils.dummy_torch_and_transformers_and_onnx_objects import *  # noqa F403
+else:
+    from .pipelines import StableDiffusionKDiffusionPipeline
 
 try:
     if not (is_torch_available() and is_transformers_available() and is_onnx_available()):
@@ -112,14 +115,6 @@
 except OptionalDependencyNotAvailable:
     from .utils.dummy_torch_and_transformers_and_onnx_objects import *  # noqa F403
 else:
-=======
-if is_torch_available() and is_transformers_available() and is_k_diffusion_available():
-    from .pipelines import StableDiffusionKDiffusionPipeline
-else:
-    from .utils.dummy_torch_and_transformers_and_k_diffusion_objects import *  # noqa F403
-
-if is_torch_available() and is_transformers_available() and is_onnx_available():
->>>>>>> 03566d86
     from .pipelines import (
         OnnxStableDiffusionImg2ImgPipeline,
         OnnxStableDiffusionInpaintPipeline,
