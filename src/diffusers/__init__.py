--- conflicted
+++ resolved
@@ -63,11 +63,7 @@
     from .utils.dummy_torch_and_transformers_and_onnx_objects import *  # noqa F403
 
 if is_flax_available():
-<<<<<<< HEAD
+    from .modeling_flax_utils import FlaxModelMixin
     from .schedulers import FlaxDDIMScheduler, FlaxDDPMScheduler, FlaxPNDMScheduler
-=======
-    from .modeling_flax_utils import FlaxModelMixin
-    from .schedulers import FlaxPNDMScheduler
->>>>>>> 83a7bb2a
 else:
     from .utils.dummy_flax_objects import *  # noqa F403