--- conflicted
+++ resolved
@@ -18,11 +18,7 @@
 
 if is_torch_available():
     from .modeling_utils import ModelMixin
-<<<<<<< HEAD
-    from .models import AutoencoderKL, TemporalUNet, UNet2DConditionModel, UNet2DModel, VQModel, ValueFunction
-=======
     from .models import AutoencoderKL, UNet1DModel, UNet2DConditionModel, UNet2DModel, VQModel
->>>>>>> dd872aff
     from .optimization import (
         get_constant_schedule,
         get_constant_schedule_with_warmup,
