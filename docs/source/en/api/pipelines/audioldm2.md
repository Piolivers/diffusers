--- conflicted
+++ resolved
@@ -20,12 +20,8 @@
 
 *Although audio generation shares commonalities across different types of audio, such as speech, music, and sound effects, designing models for each type requires careful consideration of specific objectives and biases that can significantly differ from those of other types. To bring us closer to a unified perspective of audio generation, this paper proposes a framework that utilizes the same learning method for speech, music, and sound effect generation. Our framework introduces a general representation of audio, called "language of audio" (LOA). Any audio can be translated into LOA based on AudioMAE, a self-supervised pre-trained representation learning model. In the generation process, we translate any modalities into LOA by using a GPT-2 model, and we perform self-supervised audio generation learning with a latent diffusion model conditioned on LOA. The proposed framework naturally brings advantages such as in-context learning abilities and reusable self-supervised pretrained AudioMAE and latent diffusion models. Experiments on the major benchmarks of text-to-audio, text-to-music, and text-to-speech demonstrate state-of-the-art or competitive performance against previous approaches. Our code, pretrained model, and demo are available at [this https URL](https://audioldm.github.io/audioldm2).*
 
-<<<<<<< HEAD
 This pipeline was contributed by [sanchit-gandhi](https://huggingface.co/sanchit-gandhi) and [Nguyễn Công Tú Anh](https://github.com/tuanh123789). The original codebase can be 
 found at [haoheliu/audioldm2](https://github.com/haoheliu/audioldm2). 
-=======
-This pipeline was contributed by [sanchit-gandhi](https://huggingface.co/sanchit-gandhi). The original codebase can be found at [haoheliu/audioldm2](https://github.com/haoheliu/audioldm2).
->>>>>>> 1f22c988
 
 ## Tips
 
