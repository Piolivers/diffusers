- sections:
  - local: index
    title: 🧨 Diffusers
  - local: quicktour
    title: Quicktour
  - local: stable_diffusion
    title: Effective and efficient diffusion
  - local: installation
    title: Installation
  title: Get started
- sections:
  - local: tutorials/tutorial_overview
    title: Overview
  - local: using-diffusers/write_own_pipeline
    title: Understanding models and schedulers
  - local: tutorials/basic_training
    title: Train a diffusion model
  title: Tutorials
- sections:
  - sections:
    - local: using-diffusers/loading_overview
      title: Overview
    - local: using-diffusers/loading
      title: Load pipelines, models, and schedulers
    - local: using-diffusers/schedulers
      title: Load and compare different schedulers
    - local: using-diffusers/custom_pipeline_overview
      title: Load community pipelines
    - local: using-diffusers/using_safetensors
      title: Load safetensors
    - local: using-diffusers/kerascv
      title: Load KerasCV Stable Diffusion checkpoints
    title: Loading & Hub
  - sections:
    - local: using-diffusers/pipeline_overview
      title: Overview
    - local: using-diffusers/unconditional_image_generation
      title: Unconditional image generation
    - local: using-diffusers/conditional_image_generation
      title: Text-to-image generation
    - local: using-diffusers/img2img
      title: Text-guided image-to-image
    - local: using-diffusers/inpaint
      title: Text-guided image-inpainting
    - local: using-diffusers/depth2img
      title: Text-guided depth-to-image
<<<<<<< HEAD
    - local: training/distributed_inference
      title: Distributed inference with multiple GPUs
=======
    - local: using-diffusers/textual_inversion_inference
      title: Textual inversion
>>>>>>> 00c76f6f
    - local: using-diffusers/reusing_seeds
      title: Improve image quality with deterministic generation
    - local: using-diffusers/reproducibility
      title: Create reproducible pipelines
    - local: using-diffusers/custom_pipeline_examples
      title: Community pipelines
    - local: using-diffusers/contribute_pipeline
      title: How to contribute a community pipeline
    - local: using-diffusers/stable_diffusion_jax_how_to
      title: Stable Diffusion in JAX/Flax
    - local: using-diffusers/weighted_prompts
      title: Weighting Prompts
    title: Pipelines for Inference
  - sections:
    - local: training/overview
      title: Overview
    - local: training/create_dataset
      title: Create a dataset for training
    - local: training/adapt_a_model
      title: Adapt a model to a new task
    - local: training/unconditional_training
      title: Unconditional image generation
    - local: training/text_inversion
      title: Textual Inversion
    - local: training/dreambooth
      title: DreamBooth
    - local: training/text2image
      title: Text-to-image
    - local: training/lora
      title: Low-Rank Adaptation of Large Language Models (LoRA)
    - local: training/controlnet
      title: ControlNet
    - local: training/instructpix2pix
      title: InstructPix2Pix Training
    - local: training/custom_diffusion
      title: Custom Diffusion
    title: Training
  - sections:
    - local: using-diffusers/rl
      title: Reinforcement Learning
    - local: using-diffusers/audio
      title: Audio
    - local: using-diffusers/other-modalities
      title: Other Modalities
    title: Taking Diffusers Beyond Images
  title: Using Diffusers
- sections:
  - local: optimization/opt_overview
    title: Overview
  - local: optimization/fp16
    title: Memory and Speed
  - local: optimization/torch2.0
    title: Torch2.0 support
  - local: optimization/xformers
    title: xFormers
  - local: optimization/onnx
    title: ONNX
  - local: optimization/open_vino
    title: OpenVINO
  - local: optimization/coreml
    title: Core ML
  - local: optimization/mps
    title: MPS
  - local: optimization/habana
    title: Habana Gaudi
  - local: optimization/tome
    title: Token Merging
  title: Optimization/Special Hardware
- sections:
  - local: conceptual/philosophy
    title: Philosophy
  - local: using-diffusers/controlling_generation
    title: Controlled generation
  - local: conceptual/contribution
    title: How to contribute?
  - local: conceptual/ethical_guidelines
    title: Diffusers' Ethical Guidelines
  - local: conceptual/evaluation
    title: Evaluating Diffusion Models
  title: Conceptual Guides
- sections:
  - sections:
    - local: api/models
      title: Models
    - local: api/diffusion_pipeline
      title: Diffusion Pipeline
    - local: api/logging
      title: Logging
    - local: api/configuration
      title: Configuration
    - local: api/outputs
      title: Outputs
    - local: api/loaders
      title: Loaders
    title: Main Classes
  - sections:
    - local: api/pipelines/overview
      title: Overview
    - local: api/pipelines/alt_diffusion
      title: AltDiffusion
    - local: api/pipelines/audio_diffusion
      title: Audio Diffusion
    - local: api/pipelines/audioldm
      title: AudioLDM
    - local: api/pipelines/controlnet
      title: ControlNet
    - local: api/pipelines/cycle_diffusion
      title: Cycle Diffusion
    - local: api/pipelines/dance_diffusion
      title: Dance Diffusion
    - local: api/pipelines/ddim
      title: DDIM
    - local: api/pipelines/ddpm
      title: DDPM
    - local: api/pipelines/dit
      title: DiT
    - local: api/pipelines/if
      title: IF
    - local: api/pipelines/latent_diffusion
      title: Latent Diffusion
    - local: api/pipelines/paint_by_example
      title: PaintByExample
    - local: api/pipelines/pndm
      title: PNDM
    - local: api/pipelines/repaint
      title: RePaint
    - local: api/pipelines/stable_diffusion_safe
      title: Safe Stable Diffusion
    - local: api/pipelines/score_sde_ve
      title: Score SDE VE
    - local: api/pipelines/semantic_stable_diffusion
      title: Semantic Guidance
    - local: api/pipelines/spectrogram_diffusion
      title: Spectrogram Diffusion
    - sections:
      - local: api/pipelines/stable_diffusion/overview
        title: Overview
      - local: api/pipelines/stable_diffusion/text2img
        title: Text-to-Image
      - local: api/pipelines/stable_diffusion/img2img
        title: Image-to-Image
      - local: api/pipelines/stable_diffusion/inpaint
        title: Inpaint
      - local: api/pipelines/stable_diffusion/depth2img
        title: Depth-to-Image
      - local: api/pipelines/stable_diffusion/image_variation
        title: Image-Variation
      - local: api/pipelines/stable_diffusion/upscale
        title: Super-Resolution
      - local: api/pipelines/stable_diffusion/latent_upscale
        title: Stable-Diffusion-Latent-Upscaler
      - local: api/pipelines/stable_diffusion/pix2pix
        title: InstructPix2Pix
      - local: api/pipelines/stable_diffusion/attend_and_excite
        title: Attend and Excite
      - local: api/pipelines/stable_diffusion/pix2pix_zero
        title: Pix2Pix Zero
      - local: api/pipelines/stable_diffusion/self_attention_guidance
        title: Self-Attention Guidance
      - local: api/pipelines/stable_diffusion/panorama
        title: MultiDiffusion Panorama
      - local: api/pipelines/stable_diffusion/model_editing
        title: Text-to-Image Model Editing
      - local: api/pipelines/stable_diffusion/diffedit
        title: DiffEdit
      title: Stable Diffusion
    - local: api/pipelines/stable_diffusion_2
      title: Stable Diffusion 2
    - local: api/pipelines/stable_unclip
      title: Stable unCLIP
    - local: api/pipelines/stochastic_karras_ve
      title: Stochastic Karras VE
    - local: api/pipelines/text_to_video
      title: Text-to-Video
    - local: api/pipelines/text_to_video_zero
      title: Text-to-Video Zero
    - local: api/pipelines/unclip
      title: UnCLIP
    - local: api/pipelines/latent_diffusion_uncond
      title: Unconditional Latent Diffusion
    - local: api/pipelines/versatile_diffusion
      title: Versatile Diffusion
    - local: api/pipelines/vq_diffusion
      title: VQ Diffusion
    title: Pipelines
  - sections:
    - local: api/schedulers/overview
      title: Overview
    - local: api/schedulers/ddim
      title: DDIM
    - local: api/schedulers/ddim_inverse
      title: DDIMInverse
    - local: api/schedulers/ddpm
      title: DDPM
    - local: api/schedulers/deis
      title: DEIS
    - local: api/schedulers/dpm_discrete
      title: DPM Discrete Scheduler
    - local: api/schedulers/dpm_discrete_ancestral
      title: DPM Discrete Scheduler with ancestral sampling
    - local: api/schedulers/dpm_sde
      title: DPMSolverSDEScheduler
    - local: api/schedulers/euler_ancestral
      title: Euler Ancestral Scheduler
    - local: api/schedulers/euler
      title: Euler scheduler
    - local: api/schedulers/heun
      title: Heun Scheduler
    - local: api/schedulers/multistep_dpm_solver_inverse
      title: Inverse Multistep DPM-Solver
    - local: api/schedulers/ipndm
      title: IPNDM
    - local: api/schedulers/lms_discrete
      title: Linear Multistep
    - local: api/schedulers/multistep_dpm_solver
      title: Multistep DPM-Solver
    - local: api/schedulers/pndm
      title: PNDM
    - local: api/schedulers/repaint
      title: RePaint Scheduler
    - local: api/schedulers/singlestep_dpm_solver
      title: Singlestep DPM-Solver
    - local: api/schedulers/stochastic_karras_ve
      title: Stochastic Kerras VE
    - local: api/schedulers/unipc
      title: UniPCMultistepScheduler
    - local: api/schedulers/score_sde_ve
      title: VE-SDE
    - local: api/schedulers/score_sde_vp
      title: VP-SDE
    - local: api/schedulers/vq_diffusion
      title: VQDiffusionScheduler
    title: Schedulers
  - sections:
    - local: api/experimental/rl
      title: RL Planning
    title: Experimental Features
  title: API<|MERGE_RESOLUTION|>--- conflicted
+++ resolved
@@ -44,13 +44,10 @@
       title: Text-guided image-inpainting
     - local: using-diffusers/depth2img
       title: Text-guided depth-to-image
-<<<<<<< HEAD
+    - local: using-diffusers/textual_inversion_inference
+      title: Textual inversion
     - local: training/distributed_inference
       title: Distributed inference with multiple GPUs
-=======
-    - local: using-diffusers/textual_inversion_inference
-      title: Textual inversion
->>>>>>> 00c76f6f
     - local: using-diffusers/reusing_seeds
       title: Improve image quality with deterministic generation
     - local: using-diffusers/reproducibility
