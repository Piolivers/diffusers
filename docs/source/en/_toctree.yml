- sections:
  - local: index
    title: 🧨 Diffusers
  - local: quicktour
    title: Quicktour
  - local: stable_diffusion
    title: Effective and efficient diffusion
  - local: installation
    title: Installation
  title: Get started
- sections:
  - local: tutorials/tutorial_overview
    title: Overview
  - local: using-diffusers/write_own_pipeline
    title: Understanding models and schedulers
  - local: tutorials/autopipeline
    title: AutoPipeline
  - local: tutorials/basic_training
    title: Train a diffusion model
  title: Tutorials
- sections:
  - sections:
    - local: using-diffusers/loading_overview
      title: Overview
    - local: using-diffusers/loading
      title: Load pipelines, models, and schedulers
    - local: using-diffusers/schedulers
      title: Load and compare different schedulers
    - local: using-diffusers/custom_pipeline_overview
      title: Load community pipelines
    - local: using-diffusers/using_safetensors
      title: Load safetensors
    - local: using-diffusers/other-formats
      title: Load different Stable Diffusion formats
    - local: using-diffusers/push_to_hub
      title: Push files to the Hub
    title: Loading & Hub
  - sections:
    - local: using-diffusers/unconditional_image_generation
      title: Unconditional image generation
    - local: using-diffusers/conditional_image_generation
      title: Text-to-image
    - local: using-diffusers/img2img
      title: Image-to-image
    - local: using-diffusers/inpaint
      title: Inpainting
    - local: using-diffusers/depth2img
      title: Depth-to-image
    title: Tasks
  - sections:
    - local: using-diffusers/textual_inversion_inference
      title: Textual inversion
    - local: training/distributed_inference
      title: Distributed inference with multiple GPUs
    - local: using-diffusers/reusing_seeds
      title: Improve image quality with deterministic generation
    - local: using-diffusers/control_brightness
      title: Control image brightness
    - local: using-diffusers/weighted_prompts
      title: Prompt weighting
    title: Techniques
  - sections:
    - local: using-diffusers/pipeline_overview
      title: Overview
    - local: using-diffusers/sdxl
      title: Stable Diffusion XL
    - local: using-diffusers/controlnet
      title: ControlNet
<<<<<<< HEAD
    - local: using-diffusers/shap-e
      title: Shap-E
=======
    - local: using-diffusers/diffedit
      title: DiffEdit
>>>>>>> 22ea35cf
    - local: using-diffusers/distilled_sd
      title: Distilled Stable Diffusion inference
    - local: using-diffusers/reproducibility
      title: Create reproducible pipelines
    - local: using-diffusers/custom_pipeline_examples
      title: Community pipelines
    - local: using-diffusers/contribute_pipeline
      title: How to contribute a community pipeline
    title: Pipelines for Inference
  - sections:
    - local: training/overview
      title: Overview
    - local: training/create_dataset
      title: Create a dataset for training
    - local: training/adapt_a_model
      title: Adapt a model to a new task
    - local: training/unconditional_training
      title: Unconditional image generation
    - local: training/text_inversion
      title: Textual Inversion
    - local: training/dreambooth
      title: DreamBooth
    - local: training/text2image
      title: Text-to-image
    - local: training/lora
      title: Low-Rank Adaptation of Large Language Models (LoRA)
    - local: training/controlnet
      title: ControlNet
    - local: training/instructpix2pix
      title: InstructPix2Pix Training
    - local: training/custom_diffusion
      title: Custom Diffusion
    title: Training
  - sections:
    - local: using-diffusers/other-modalities
      title: Other Modalities
    title: Taking Diffusers Beyond Images
  title: Using Diffusers
- sections:
  - local: optimization/opt_overview
    title: Overview
  - local: optimization/fp16
    title: Memory and Speed
  - local: optimization/torch2.0
    title: Torch2.0 support
  - local: using-diffusers/stable_diffusion_jax_how_to
    title: Stable Diffusion in JAX/Flax
  - local: optimization/xformers
    title: xFormers
  - local: optimization/onnx
    title: ONNX
  - local: optimization/open_vino
    title: OpenVINO
  - local: optimization/coreml
    title: Core ML
  - local: optimization/mps
    title: MPS
  - local: optimization/habana
    title: Habana Gaudi
  - local: optimization/tome
    title: Token Merging
  title: Optimization/Special Hardware
- sections:
  - local: conceptual/philosophy
    title: Philosophy
  - local: using-diffusers/controlling_generation
    title: Controlled generation
  - local: conceptual/contribution
    title: How to contribute?
  - local: conceptual/ethical_guidelines
    title: Diffusers' Ethical Guidelines
  - local: conceptual/evaluation
    title: Evaluating Diffusion Models
  title: Conceptual Guides
- sections:
  - sections:
    - local: api/attnprocessor
      title: Attention Processor
    - local: api/diffusion_pipeline
      title: Diffusion Pipeline
    - local: api/logging
      title: Logging
    - local: api/configuration
      title: Configuration
    - local: api/outputs
      title: Outputs
    - local: api/loaders
      title: Loaders
    - local: api/utilities
      title: Utilities
    - local: api/image_processor
      title: VAE Image Processor
    title: Main Classes
  - sections:
    - local: api/models/overview
      title: Overview
    - local: api/models/unet
      title: UNet1DModel
    - local: api/models/unet2d
      title: UNet2DModel
    - local: api/models/unet2d-cond
      title: UNet2DConditionModel
    - local: api/models/unet3d-cond
      title: UNet3DConditionModel
    - local: api/models/vq
      title: VQModel
    - local: api/models/autoencoderkl
      title: AutoencoderKL
    - local: api/models/asymmetricautoencoderkl
      title: AsymmetricAutoencoderKL
    - local: api/models/autoencoder_tiny
      title: Tiny AutoEncoder
    - local: api/models/transformer2d
      title: Transformer2D
    - local: api/models/transformer_temporal
      title: Transformer Temporal
    - local: api/models/prior_transformer
      title: Prior Transformer
    - local: api/models/controlnet
      title: ControlNet
    title: Models
  - sections:
    - local: api/pipelines/overview
      title: Overview
    - local: api/pipelines/alt_diffusion
      title: AltDiffusion
    - local: api/pipelines/attend_and_excite
      title: Attend-and-Excite
    - local: api/pipelines/audio_diffusion
      title: Audio Diffusion
    - local: api/pipelines/audioldm
      title: AudioLDM
    - local: api/pipelines/audioldm2
      title: AudioLDM 2
    - local: api/pipelines/auto_pipeline
      title: AutoPipeline
    - local: api/pipelines/consistency_models
      title: Consistency Models
    - local: api/pipelines/controlnet
      title: ControlNet
    - local: api/pipelines/controlnet_sdxl
      title: ControlNet with Stable Diffusion XL
    - local: api/pipelines/cycle_diffusion
      title: Cycle Diffusion
    - local: api/pipelines/dance_diffusion
      title: Dance Diffusion
    - local: api/pipelines/ddim
      title: DDIM
    - local: api/pipelines/ddpm
      title: DDPM
    - local: api/pipelines/deepfloyd_if
      title: DeepFloyd IF
    - local: api/pipelines/diffedit
      title: DiffEdit
    - local: api/pipelines/dit
      title: DiT
    - local: api/pipelines/pix2pix
      title: InstructPix2Pix
    - local: api/pipelines/kandinsky
      title: Kandinsky
    - local: api/pipelines/kandinsky_v22
      title: Kandinsky 2.2
    - local: api/pipelines/latent_diffusion
      title: Latent Diffusion
    - local: api/pipelines/panorama
      title: MultiDiffusion
    - local: api/pipelines/musicldm
      title: MusicLDM
    - local: api/pipelines/paint_by_example
      title: PaintByExample
    - local: api/pipelines/paradigms
      title: Parallel Sampling of Diffusion Models
    - local: api/pipelines/pix2pix_zero
      title: Pix2Pix Zero
    - local: api/pipelines/pndm
      title: PNDM
    - local: api/pipelines/repaint
      title: RePaint
    - local: api/pipelines/score_sde_ve
      title: Score SDE VE
    - local: api/pipelines/self_attention_guidance
      title: Self-Attention Guidance
    - local: api/pipelines/semantic_stable_diffusion
      title: Semantic Guidance
    - local: api/pipelines/shap_e
      title: Shap-E
    - local: api/pipelines/spectrogram_diffusion
      title: Spectrogram Diffusion
    - sections:
      - local: api/pipelines/stable_diffusion/overview
        title: Overview
      - local: api/pipelines/stable_diffusion/text2img
        title: Text-to-image
      - local: api/pipelines/stable_diffusion/img2img
        title: Image-to-image
      - local: api/pipelines/stable_diffusion/inpaint
        title: Inpainting
      - local: api/pipelines/stable_diffusion/depth2img
        title: Depth-to-image
      - local: api/pipelines/stable_diffusion/image_variation
        title: Image variation
      - local: api/pipelines/stable_diffusion/stable_diffusion_safe
        title: Safe Stable Diffusion
      - local: api/pipelines/stable_diffusion/stable_diffusion_2
        title: Stable Diffusion 2
      - local: api/pipelines/stable_diffusion/stable_diffusion_xl
        title: Stable Diffusion XL
      - local: api/pipelines/stable_diffusion/latent_upscale
        title: Latent upscaler
      - local: api/pipelines/stable_diffusion/upscale
        title: Super-resolution
      - local: api/pipelines/stable_diffusion/ldm3d_diffusion
        title: LDM3D Text-to-(RGB, Depth)
      - local: api/pipelines/stable_diffusion/adapter
        title: Stable Diffusion T2I-adapter
      - local: api/pipelines/stable_diffusion/gligen
        title: GLIGEN (Grounded Language-to-Image Generation)
      title: Stable Diffusion
    - local: api/pipelines/stable_unclip
      title: Stable unCLIP
    - local: api/pipelines/stochastic_karras_ve
      title: Stochastic Karras VE
    - local: api/pipelines/model_editing
      title: Text-to-image model editing
    - local: api/pipelines/text_to_video
      title: Text-to-video
    - local: api/pipelines/text_to_video_zero
      title: Text2Video-Zero
    - local: api/pipelines/unclip
      title: UnCLIP
    - local: api/pipelines/latent_diffusion_uncond
      title: Unconditional Latent Diffusion
    - local: api/pipelines/unidiffuser
      title: UniDiffuser
    - local: api/pipelines/value_guided_sampling
      title: Value-guided sampling
    - local: api/pipelines/versatile_diffusion
      title: Versatile Diffusion
    - local: api/pipelines/vq_diffusion
      title: VQ Diffusion
    title: Pipelines
  - sections:
    - local: api/schedulers/overview
      title: Overview
    - local: api/schedulers/cm_stochastic_iterative
      title: CMStochasticIterativeScheduler
    - local: api/schedulers/ddim_inverse
      title: DDIMInverseScheduler
    - local: api/schedulers/ddim
      title: DDIMScheduler
    - local: api/schedulers/ddpm
      title: DDPMScheduler
    - local: api/schedulers/deis
      title: DEISMultistepScheduler
    - local: api/schedulers/multistep_dpm_solver_inverse
      title: DPMSolverMultistepInverse
    - local: api/schedulers/multistep_dpm_solver
      title: DPMSolverMultistepScheduler
    - local: api/schedulers/dpm_sde
      title: DPMSolverSDEScheduler
    - local: api/schedulers/singlestep_dpm_solver
      title: DPMSolverSinglestepScheduler
    - local: api/schedulers/euler_ancestral
      title: EulerAncestralDiscreteScheduler
    - local: api/schedulers/euler
      title: EulerDiscreteScheduler
    - local: api/schedulers/heun
      title: HeunDiscreteScheduler
    - local: api/schedulers/ipndm
      title: IPNDMScheduler
    - local: api/schedulers/stochastic_karras_ve
      title: KarrasVeScheduler
    - local: api/schedulers/dpm_discrete_ancestral
      title: KDPM2AncestralDiscreteScheduler
    - local: api/schedulers/dpm_discrete
      title: KDPM2DiscreteScheduler
    - local: api/schedulers/lms_discrete
      title: LMSDiscreteScheduler
    - local: api/schedulers/pndm
      title: PNDMScheduler
    - local: api/schedulers/repaint
      title: RePaintScheduler
    - local: api/schedulers/score_sde_ve
      title: ScoreSdeVeScheduler
    - local: api/schedulers/score_sde_vp
      title: ScoreSdeVpScheduler
    - local: api/schedulers/unipc
      title: UniPCMultistepScheduler
    - local: api/schedulers/vq_diffusion
      title: VQDiffusionScheduler
    title: Schedulers
  title: API<|MERGE_RESOLUTION|>--- conflicted
+++ resolved
@@ -66,13 +66,10 @@
       title: Stable Diffusion XL
     - local: using-diffusers/controlnet
       title: ControlNet
-<<<<<<< HEAD
     - local: using-diffusers/shap-e
       title: Shap-E
-=======
     - local: using-diffusers/diffedit
       title: DiffEdit
->>>>>>> 22ea35cf
     - local: using-diffusers/distilled_sd
       title: Distilled Stable Diffusion inference
     - local: using-diffusers/reproducibility
