- sections:
  - local: index
    title: "🧨 Diffusers"
  - local: quicktour
    title: "Quicktour"
  - local: installation
    title: "Installation"
  title: "Get started"
- sections:
  - sections:
    - local: using-diffusers/loading
      title: "Loading Pipelines, Models, and Schedulers"
    - local: using-diffusers/configuration
      title: "Configuring Pipelines, Models, and Schedulers"
<<<<<<< HEAD
=======
    - local: using-diffusers/custom_pipelines
      title: "Loading and Creating Custom Pipelines"
>>>>>>> 147b9fda
    title: "Loading"
  - sections:
    - local: using-diffusers/unconditional_image_generation
      title: "Unconditional Image Generation"
    - local: using-diffusers/conditional_image_generation
      title: "Text-to-Image Generation"
    - local: using-diffusers/img2img
      title: "Text-Guided Image-to-Image"
    - local: using-diffusers/inpaint
      title: "Text-Guided Image-Inpainting"
    - local: using-diffusers/custom
      title: "Create a custom pipeline"
    title: "Pipelines for Inference"
  title: "Using Diffusers"
- sections:
  - local: optimization/fp16
    title: "Memory and Speed"
  - local: optimization/onnx
    title: "ONNX"
  - local: optimization/open_vino
    title: "Open Vino"
  - local: optimization/mps
    title: "MPS"
  title: "Optimization/Special Hardware"
- sections:
  - local: training/overview
    title: "Overview"
  - local: training/unconditional_training
    title: "Unconditional Image Generation"
  - local: training/text_inversion
    title: "Text Inversion"
  - local: training/text2image
    title: "Text-to-image"
  title: "Training"
- sections:
  - local: conceptual/stable_diffusion
    title: "Stable Diffusion"
  - local: conceptual/philosophy
    title: "Philosophy"
  - local: conceptual/contribution
    title: "How to contribute?"
  title: "Conceptual Guides"
- sections:
  - sections:
    - local: api/models
      title: "Models"
    - local: api/schedulers
      title: "Schedulers"
    - local: api/diffusion_pipeline
      title: "Diffusion Pipeline"
    - local: api/logging
      title: "Logging"
    - local: api/configuration
      title: "Configuration"
    - local: api/outputs
      title: "Outputs"
    title: "Main Classes"
  - sections:
    - local: api/pipelines/overview
      title: "Overview"
    - local: api/pipelines/ddim
      title: "DDIM"
    - local: api/pipelines/ddpm
      title: "DDPM"
    - local: api/pipelines/latent_diffusion
      title: "Latent Diffusion"
    - local: api/pipelines/latent_diffusion_uncond
      title: "Unconditional Latent Diffusion"
    - local: api/pipelines/pndm
      title: "PNDM"
    - local: api/pipelines/score_sde_ve
      title: "Score SDE VE"
    - local: api/pipelines/stable_diffusion
      title: "Stable Diffusion"
    - local: api/pipelines/stochastic_karras_ve
      title: "Stochastic Karras VE"
    title: "Pipelines"
  title: "API"<|MERGE_RESOLUTION|>--- conflicted
+++ resolved
@@ -12,11 +12,8 @@
       title: "Loading Pipelines, Models, and Schedulers"
     - local: using-diffusers/configuration
       title: "Configuring Pipelines, Models, and Schedulers"
-<<<<<<< HEAD
-=======
     - local: using-diffusers/custom_pipelines
       title: "Loading and Creating Custom Pipelines"
->>>>>>> 147b9fda
     title: "Loading"
   - sections:
     - local: using-diffusers/unconditional_image_generation
