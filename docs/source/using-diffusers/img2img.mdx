<!--Copyright 2022 The HuggingFace Team. All rights reserved.

Licensed under the Apache License, Version 2.0 (the "License"); you may not use this file except in compliance with
the License. You may obtain a copy of the License at

http://www.apache.org/licenses/LICENSE-2.0

Unless required by applicable law or agreed to in writing, software distributed under the License is distributed on
an "AS IS" BASIS, WITHOUT WARRANTIES OR CONDITIONS OF ANY KIND, either express or implied. See the License for the
specific language governing permissions and limitations under the License.
-->

# Text-Guided Image-to-Image Generation

The [`StableDiffusionImg2ImgPipeline`] lets you pass a text prompt and an initial image to condition the generation of new images.

```python
<<<<<<< HEAD
=======
import torch
>>>>>>> c1b6ea3d
import requests
from PIL import Image
from io import BytesIO

from diffusers import StableDiffusionImg2ImgPipeline

# load the pipeline
device = "cuda"
pipe = StableDiffusionImg2ImgPipeline.from_pretrained(
    "CompVis/stable-diffusion-v1-4", revision="fp16", torch_dtype=torch.float16
).to(device)

# let's download an initial image
url = "https://raw.githubusercontent.com/CompVis/stable-diffusion/main/assets/stable-samples/img2img/sketch-mountains-input.jpg"

response = requests.get(url)
init_image = Image.open(BytesIO(response.content)).convert("RGB")
init_image = init_image.resize((768, 512))

prompt = "A fantasy landscape, trending on artstation"

images = pipe(prompt=prompt, init_image=init_image, strength=0.75, guidance_scale=7.5).images

images[0].save("fantasy_landscape.png")
```
You can also run this example on colab [![Open In Colab](https://colab.research.google.com/assets/colab-badge.svg)](https://colab.research.google.com/github/huggingface/notebooks/blob/main/diffusers/image_2_image_using_diffusers.ipynb)
<|MERGE_RESOLUTION|>--- conflicted
+++ resolved
@@ -15,10 +15,7 @@
 The [`StableDiffusionImg2ImgPipeline`] lets you pass a text prompt and an initial image to condition the generation of new images.
 
 ```python
-<<<<<<< HEAD
-=======
 import torch
->>>>>>> c1b6ea3d
 import requests
 from PIL import Image
 from io import BytesIO
